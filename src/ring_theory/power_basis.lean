/-
Copyright (c) 2020 Anne Baanen. All rights reserved.
Released under Apache 2.0 license as described in the file LICENSE.
Authors: Anne Baanen
-/
import field_theory.adjoin
<<<<<<< HEAD
import field_theory.minimal_polynomial
import linear_algebra.free_module
=======
import field_theory.minpoly
>>>>>>> 53914334
import ring_theory.adjoin
import ring_theory.adjoin_root
import ring_theory.algebraic

/-!
# Power basis

This file defines a structure `power_basis R S`, giving a basis of the
`R`-algebra `S` as a finite list of powers `1, x, ..., x^n`.
There are also constructors for `power_basis` when adjoining an algebraic
element to a ring/field.

## Definitions

* `power_basis R A`: a structure containing an `x` and an `n` such that
`1, x, ..., x^n` is a basis for the `R`-algebra `A` (viewed as an `R`-module).

* `findim (hf : f ≠ 0) : finite_dimensional.findim K (adjoin_root f) = f.nat_degree`,
  the dimension of `adjoin_root f` equals the degree of `f`

* `power_basis.lift (pb : power_basis R S)`: if `y : S'` satisfies the same
  equations as `pb.gen`, this is the map `S →ₐ[R] S'` sending `pb.gen` to `y`

* `power_basis.equiv`: if two power bases satisfy the same equations, they are
  equivalent as algebras

## Implementation notes

Throughout this file, `R`, `S`, ... are `comm_ring`s, `A`, `B`, ... are
`integral_domain`s and `K`, `L`, ... are `field`s.
`S` is an `R`-algebra, `B` is an `A`-algebra, `L` is a `K`-algebra.

## Tags

power basis, powerbasis

-/

open polynomial

variables {R S T : Type*} [comm_ring R] [comm_ring S] [comm_ring T]
variables [algebra R S] [algebra S T] [algebra R T] [is_scalar_tower R S T]
variables {A B : Type*} [integral_domain A] [integral_domain B] [algebra A B]
variables {K L : Type*} [field K] [field L] [algebra K L]

/-- `pb : power_basis R S` states that `1, pb.gen, ..., pb.gen ^ (pb.dim - 1)`
is a basis for the `R`-algebra `S` (viewed as `R`-module).

This is a structure, not a class, since the same algebra can have many power bases.
For the common case where `S` is defined by adjoining an integral element to `R`,
the canonical power basis is given by `{algebra,intermediate_field}.adjoin.power_basis`.
-/
@[nolint has_inhabited_instance]
structure power_basis (R S : Type*) [comm_ring R] [ring S] [algebra R S] :=
(gen : S)
(dim : ℕ)
(is_basis : is_basis R (λ (i : fin dim), gen ^ (i : ℕ)))

namespace power_basis

/-- Cannot be an instance because `power_basis` cannot be a class. -/
lemma finite_dimensional [algebra K S] (pb : power_basis K S) : finite_dimensional K S :=
finite_dimensional.of_fintype_basis pb.is_basis

lemma findim [algebra K S] (pb : power_basis K S) : finite_dimensional.findim K S = pb.dim :=
by rw [finite_dimensional.findim_eq_card_basis pb.is_basis, fintype.card_fin]

/-- TODO: this mixes `polynomial` and `finsupp`, we should hide this behind a
new function `polynomial.of_finsupp`. -/
lemma polynomial.mem_supported_range {f : polynomial R} {d : ℕ} :
  (f : finsupp ℕ R) ∈ finsupp.supported R R (↑(finset.range d) : set ℕ) ↔ f.degree < d :=
by { simp_rw [finsupp.mem_supported', finset.mem_coe, finset.mem_range, not_lt,
              degree_lt_iff_coeff_zero],
     refl }

lemma mem_span_pow' {x y : S} {d : ℕ} :
  y ∈ submodule.span R (set.range (λ (i : fin d), x ^ (i : ℕ))) ↔
    ∃ f : polynomial R, f.degree < d ∧ y = aeval x f :=
begin
  have : set.range (λ (i : fin d), x ^ (i : ℕ)) = (λ (i : ℕ), x ^ i) '' ↑(finset.range d),
  { ext n,
    simp_rw [set.mem_range, set.mem_image, finset.mem_coe, finset.mem_range],
    exact ⟨λ ⟨⟨i, hi⟩, hy⟩, ⟨i, hi, hy⟩, λ ⟨i, hi, hy⟩, ⟨⟨i, hi⟩, hy⟩⟩ },
  rw [this, finsupp.mem_span_iff_total],
  -- In the next line we use that `polynomial R := finsupp ℕ R`.
  -- It would be nice to have a function `polynomial.of_finsupp`.
  apply exists_congr,
  rintro (f : polynomial R),
  simp only [exists_prop, polynomial.mem_supported_range, eq_comm],
  apply and_congr iff.rfl,
  split;
  { rintro rfl;
    rw [finsupp.total_apply, aeval_def, eval₂_eq_sum, eq_comm],
    apply finset.sum_congr rfl,
    rintro i -,
    simp only [algebra.smul_def] }
end

lemma mem_span_pow {x y : S} {d : ℕ} (hd : d ≠ 0) :
  y ∈ submodule.span R (set.range (λ (i : fin d), x ^ (i : ℕ))) ↔
    ∃ f : polynomial R, f.nat_degree < d ∧ y = aeval x f :=
begin
  rw mem_span_pow',
  split;
  { rintros ⟨f, h, hy⟩,
    refine ⟨f, _, hy⟩,
    by_cases hf : f = 0,
    { simp only [hf, nat_degree_zero, degree_zero] at h ⊢,
      exact lt_of_le_of_ne (nat.zero_le d) hd.symm <|> exact with_bot.bot_lt_some d },
    simpa only [degree_eq_nat_degree hf, with_bot.coe_lt_coe] using h },
end

lemma dim_ne_zero [nontrivial S] (pb : power_basis R S) : pb.dim ≠ 0 :=
λ h, one_ne_zero $
show (1 : S) = 0,
by { rw [← pb.is_basis.total_repr 1, finsupp.total_apply, finsupp.sum_fintype],
     { refine finset.sum_eq_zero (λ x hx, _),
       cases x with x x_lt,
       rw h at x_lt,
       cases x_lt },
     { simp } }

lemma dim_pos [nontrivial S] (pb : power_basis R S) : 0 < pb.dim :=
nat.pos_of_ne_zero pb.dim_ne_zero

lemma exists_eq_aeval [nontrivial S] (pb : power_basis R S) (y : S) :
  ∃ f : polynomial R, f.nat_degree < pb.dim ∧ y = aeval pb.gen f :=
(mem_span_pow pb.dim_ne_zero).mp (pb.is_basis.mem_span y)

section minpoly

open_locale big_operators

variable [algebra A S]

/-- `pb.minpoly_gen` is a minimal polynomial for `pb.gen`.

If `A` is not a field, it might not necessarily be *the* minimal polynomial,
however `nat_degree_minpoly` shows its degree is indeed minimal.
-/
noncomputable def minpoly_gen (pb : power_basis A S) : polynomial A :=
X ^ pb.dim -
  ∑ (i : fin pb.dim), C (pb.is_basis.repr (pb.gen ^ pb.dim) i) * X ^ (i : ℕ)

@[simp]
lemma nat_degree_minpoly_gen (pb : power_basis A S) :
  nat_degree (minpoly_gen pb) = pb.dim :=
begin
  unfold minpoly_gen,
  apply nat_degree_eq_of_degree_eq_some,
  rw degree_sub_eq_left_of_degree_lt; rw degree_X_pow,
  apply degree_sum_fin_lt
end

lemma minpoly_gen_monic (pb : power_basis A S) : monic (minpoly_gen pb) :=
begin
  apply monic_sub_of_left (monic_pow (monic_X) _),
  rw degree_X_pow,
  exact degree_sum_fin_lt _
end

lemma minpoly_gen_ne_zero (pb : power_basis A S) : minpoly_gen pb ≠ 0 :=
pb.minpoly_gen_monic.ne_zero

@[simp]
lemma degree_minpoly_gen (pb : power_basis A S) : degree (minpoly_gen pb) = pb.dim :=
by rw [degree_eq_nat_degree pb.minpoly_gen_ne_zero, nat_degree_minpoly_gen, with_bot.coe_eq_coe]

lemma degree_minpoly_gen_pos [nontrivial S] (pb : power_basis A S) :
  0 < degree (minpoly_gen pb) :=
by { rw [degree_minpoly_gen, ← with_bot.coe_zero, with_bot.coe_lt_coe], exact pb.dim_pos }

lemma nat_degree_minpoly_gen_pos [nontrivial S] (pb : power_basis A S) :
  0 < nat_degree (minpoly_gen pb) :=
by { rw nat_degree_minpoly_gen, exact pb.dim_pos }

@[simp]
lemma aeval_minpoly_gen (pb : power_basis A S) : aeval pb.gen (minpoly_gen pb) = 0 :=
begin
  simp_rw [minpoly_gen, alg_hom.map_sub, alg_hom.map_sum, alg_hom.map_mul, alg_hom.map_pow,
           aeval_C, ← algebra.smul_def, aeval_X],
  refine sub_eq_zero.mpr ((pb.is_basis.total_repr (pb.gen ^ pb.dim)).symm.trans _),
  rw [finsupp.total_apply, finsupp.sum_fintype],
  intro i, rw zero_smul
end

lemma is_integral_gen (pb : power_basis A S) : is_integral A pb.gen :=
⟨minpoly_gen pb, minpoly_gen_monic pb, aeval_minpoly_gen pb⟩

lemma dim_le_nat_degree_of_root (h : power_basis A S) {p : polynomial A}
  (ne_zero : p ≠ 0) (root : aeval h.gen p = 0) :
  h.dim ≤ p.nat_degree :=
begin
  refine le_of_not_lt (λ hlt, ne_zero _),
  let p_coeff : fin (h.dim) → A := λ i, p.coeff i,
  suffices : ∀ i, p_coeff i = 0,
  { ext i,
    by_cases hi : i < h.dim,
    { exact this ⟨i, hi⟩ },
    exact coeff_eq_zero_of_nat_degree_lt (lt_of_lt_of_le hlt (le_of_not_gt hi)) },
  intro i,
  refine linear_independent_iff'.mp h.is_basis.1 finset.univ _ _ i (finset.mem_univ _),
  rw aeval_eq_sum_range' hlt at root,
  rw finset.sum_fin_eq_sum_range,
  convert root,
  ext i,
  split_ifs with hi,
  { refl },
  { rw [coeff_eq_zero_of_nat_degree_lt (lt_of_lt_of_le hlt (le_of_not_gt hi)),
        zero_smul] }
end

lemma dim_le_degree_of_root (h : power_basis A S) {p : polynomial A}
  (ne_zero : p ≠ 0) (root : aeval h.gen p = 0) :
  ↑h.dim ≤ p.degree :=
begin
  have := dim_le_nat_degree_of_root h ne_zero root,
  rwa [← with_bot.coe_le_coe, ← degree_eq_nat_degree ne_zero] at this,
end

@[simp]
<<<<<<< HEAD
lemma degree_minimal_polynomial (pb : power_basis A S) :
  (minimal_polynomial pb.is_integral_gen).degree = pb.dim :=
begin
  refine le_antisymm _
    (dim_le_degree_of_root pb (minimal_polynomial.ne_zero _) (minimal_polynomial.aeval _)),
  rw [← nat_degree_minpoly_gen, ← degree_eq_nat_degree (minpoly_gen_monic pb).ne_zero],
  exact minimal_polynomial.min _ (minpoly_gen_monic pb) (aeval_minpoly_gen pb)
=======
lemma nat_degree_minpoly (pb : power_basis A S) :
  (minpoly A pb.gen).nat_degree = pb.dim :=
begin
  refine le_antisymm _
    (dim_le_nat_degree_of_root pb (minpoly.ne_zero pb.is_integral_gen) (minpoly.aeval _ _)),
  rw ← nat_degree_minpoly_gen,
  apply nat_degree_le_of_degree_le,
  rw ← degree_eq_nat_degree (minpoly_gen_monic pb).ne_zero,
  exact minpoly.min _ _ (minpoly_gen_monic pb) (aeval_minpoly_gen pb)
>>>>>>> 53914334
end

@[simp]
lemma nat_degree_minimal_polynomial (pb : power_basis A S) :
  (minimal_polynomial pb.is_integral_gen).nat_degree = pb.dim :=
by rw [← with_bot.coe_eq_coe, ← degree_minimal_polynomial pb,
       degree_eq_nat_degree (minimal_polynomial.ne_zero pb.is_integral_gen)]

lemma minpoly_gen_eq [algebra K S] (pb : power_basis K S) :
  pb.minpoly_gen = minimal_polynomial pb.is_integral_gen :=
begin
  apply minimal_polynomial.unique _ pb.minpoly_gen_monic pb.aeval_minpoly_gen,
  intros q q_monic aeval_q,
  rw [degree_minpoly_gen pb, ← degree_minimal_polynomial pb],
  exact minimal_polynomial.min _ q_monic aeval_q
end

end minpoly

section equiv

variables [algebra A S] {S' : Type*} [comm_ring S'] [algebra A S']

lemma nat_degree_lt_nat_degree {p q : polynomial R} (hp : p ≠ 0) (hpq : p.degree < q.degree) :
  p.nat_degree < q.nat_degree :=
begin
  by_cases hq : q = 0, { rw [hq, degree_zero] at hpq, have := not_lt_bot hpq, contradiction },
  rwa [degree_eq_nat_degree hp, degree_eq_nat_degree hq, with_bot.coe_lt_coe] at hpq
end

lemma constr_pow_aeval (pb : power_basis A S) {y : S'}
<<<<<<< HEAD
  (hy : aeval y pb.minpoly_gen = 0) (f : polynomial A) :
  pb.is_basis.constr (λ i, y ^ (i : ℕ)) (aeval pb.gen f) = aeval y f :=
begin
  rw [← aeval_mod_by_monic_eq_self_of_root
          pb.minpoly_gen_monic
          pb.aeval_minpoly_gen,
      ← @aeval_mod_by_monic_eq_self_of_root _ _ _ _ _ f _
          pb.minpoly_gen_monic y hy],
  by_cases hf : f %ₘ pb.minpoly_gen = 0,
  { simp only [hf, alg_hom.map_zero, linear_map.map_zero] },
  have : (f %ₘ pb.minpoly_gen).nat_degree < pb.dim,
  { rw ← pb.nat_degree_minpoly_gen,
    apply nat_degree_lt_nat_degree hf,
    exact degree_mod_by_monic_lt _ pb.minpoly_gen_monic pb.minpoly_gen_ne_zero },
=======
  (hy : aeval y (minpoly A pb.gen) = 0) (f : polynomial A) :
  pb.is_basis.constr (λ i, y ^ (i : ℕ)) (aeval pb.gen f) = aeval y f :=
begin
  rw [← aeval_mod_by_monic_eq_self_of_root (minpoly.monic pb.is_integral_gen) (minpoly.aeval _ _),
      ← @aeval_mod_by_monic_eq_self_of_root _ _ _ _ _ f _ (minpoly.monic pb.is_integral_gen) y hy],
  by_cases hf : f %ₘ minpoly A pb.gen = 0,
  { simp only [hf, alg_hom.map_zero, linear_map.map_zero] },
  have : (f %ₘ minpoly A pb.gen).nat_degree < pb.dim,
  { rw ← pb.nat_degree_minpoly,
    apply nat_degree_lt_nat_degree hf,
    exact degree_mod_by_monic_lt _ (minpoly.monic pb.is_integral_gen)
      (minpoly.ne_zero pb.is_integral_gen) },
>>>>>>> 53914334
  rw [aeval_eq_sum_range' this, aeval_eq_sum_range' this, linear_map.map_sum],
  refine finset.sum_congr rfl (λ i (hi : i ∈ finset.range pb.dim), _),
  rw finset.mem_range at hi,
  rw linear_map.map_smul,
  congr,
  exact @constr_basis _ _ _ _ _ _ _ _ _ _ _ (⟨i, hi⟩ : fin pb.dim) pb.is_basis,
end

lemma constr_pow_gen (pb : power_basis A S) {y : S'}
<<<<<<< HEAD
  (hy : aeval y pb.minpoly_gen = 0) :
=======
  (hy : aeval y (minpoly A pb.gen) = 0) :
>>>>>>> 53914334
  pb.is_basis.constr (λ i, y ^ (i : ℕ)) pb.gen = y :=
by { convert pb.constr_pow_aeval hy X; rw aeval_X }

lemma constr_pow_algebra_map (pb : power_basis A S) {y : S'}
<<<<<<< HEAD
  (hy : aeval y pb.minpoly_gen = 0) (x : A) :
=======
  (hy : aeval y (minpoly A pb.gen) = 0) (x : A) :
>>>>>>> 53914334
  pb.is_basis.constr (λ i, y ^ (i : ℕ)) (algebra_map A S x) = algebra_map A S' x :=
by { convert pb.constr_pow_aeval hy (C x); rw aeval_C }

lemma constr_pow_mul [nontrivial S] (pb : power_basis A S) {y : S'}
<<<<<<< HEAD
  (hy : aeval y pb.minpoly_gen = 0) (x x' : S) :
=======
  (hy : aeval y (minpoly A pb.gen) = 0) (x x' : S) :
>>>>>>> 53914334
  pb.is_basis.constr (λ i, y ^ (i : ℕ)) (x * x') =
    pb.is_basis.constr (λ i, y ^ (i : ℕ)) x * pb.is_basis.constr (λ i, y ^ (i : ℕ)) x' :=
begin
  obtain ⟨f, hf, rfl⟩ := pb.exists_eq_aeval x,
  obtain ⟨g, hg, rfl⟩ := pb.exists_eq_aeval x',
  simp only [← aeval_mul, pb.constr_pow_aeval hy]
end

/-- `pb.lift y hy` is the algebra map sending `pb.gen` to `y`,
where `hy` states the higher powers of `y` are the same as the higher powers of `pb.gen`. -/
noncomputable def lift [nontrivial S] (pb : power_basis A S) (y : S')
<<<<<<< HEAD
  (hy : aeval y pb.minpoly_gen = 0) :
=======
  (hy : aeval y (minpoly A pb.gen) = 0) :
>>>>>>> 53914334
  S →ₐ[A] S' :=
{ map_one' := by { convert pb.constr_pow_algebra_map hy 1 using 2; rw ring_hom.map_one },
  map_zero' := by { convert pb.constr_pow_algebra_map hy 0 using 2; rw ring_hom.map_zero },
  map_mul' := pb.constr_pow_mul hy,
  commutes' := pb.constr_pow_algebra_map hy,
  .. pb.is_basis.constr (λ i, y ^ (i : ℕ)) }

@[simp] lemma lift_gen [nontrivial S] (pb : power_basis A S) (y : S')
<<<<<<< HEAD
  (hy : aeval y pb.minpoly_gen = 0) :
=======
  (hy : aeval y (minpoly A pb.gen) = 0) :
>>>>>>> 53914334
  pb.lift y hy pb.gen = y :=
pb.constr_pow_gen hy

@[simp] lemma lift_aeval [nontrivial S] (pb : power_basis A S) (y : S')
<<<<<<< HEAD
  (hy : aeval y pb.minpoly_gen = 0) (f : polynomial A) :
=======
  (hy : aeval y (minpoly A pb.gen) = 0) (f : polynomial A) :
>>>>>>> 53914334
  pb.lift y hy (aeval pb.gen f) = aeval y f :=
pb.constr_pow_aeval hy f

/-- `pb.equiv pb' h` is an equivalence of algebras with the same power basis. -/
noncomputable def equiv [nontrivial S] [nontrivial S']
  (pb : power_basis A S) (pb' : power_basis A S')
<<<<<<< HEAD
  (h : pb.minpoly_gen = pb'.minpoly_gen) :
  S ≃ₐ[A] S' :=
alg_equiv.of_alg_hom
  (pb.lift pb'.gen (h.symm ▸ pb'.aeval_minpoly_gen))
  (pb'.lift pb.gen (h ▸ pb.aeval_minpoly_gen))
=======
  (h : minpoly A pb.gen = minpoly A pb'.gen) :
  S ≃ₐ[A] S' :=
alg_equiv.of_alg_hom
  (pb.lift pb'.gen (h.symm ▸ minpoly.aeval A pb'.gen))
  (pb'.lift pb.gen (h ▸ minpoly.aeval A pb.gen))
>>>>>>> 53914334
  (by { ext x, obtain ⟨f, hf, rfl⟩ := pb'.exists_eq_aeval x, simp })
  (by { ext x, obtain ⟨f, hf, rfl⟩ := pb.exists_eq_aeval x, simp })

@[simp]
lemma equiv_aeval [nontrivial S] [nontrivial S']
  (pb : power_basis A S) (pb' : power_basis A S')
<<<<<<< HEAD
  (h : pb.minpoly_gen = pb'.minpoly_gen)
  (f : polynomial A) :
  pb.equiv pb' h (aeval pb.gen f) = aeval pb'.gen f :=
pb.lift_aeval _ (h.symm ▸ pb'.aeval_minpoly_gen) _
=======
  (h : minpoly A pb.gen = minpoly A pb'.gen)
  (f : polynomial A) :
  pb.equiv pb' h (aeval pb.gen f) = aeval pb'.gen f :=
pb.lift_aeval _ (h.symm ▸ minpoly.aeval A _) _
>>>>>>> 53914334

@[simp]
lemma equiv_gen [nontrivial S] [nontrivial S']
  (pb : power_basis A S) (pb' : power_basis A S')
<<<<<<< HEAD
  (h : pb.minpoly_gen = pb'.minpoly_gen) :
  pb.equiv pb' h pb.gen = pb'.gen :=
pb.lift_gen _ (h.symm ▸ pb'.aeval_minpoly_gen)
=======
  (h : minpoly A pb.gen = minpoly A pb'.gen) :
  pb.equiv pb' h pb.gen = pb'.gen :=
pb.lift_gen _ (h.symm ▸ minpoly.aeval A _)
>>>>>>> 53914334

local attribute [irreducible] power_basis.lift

@[simp]
lemma equiv_symm [nontrivial S] [nontrivial S']
  (pb : power_basis A S) (pb' : power_basis A S')
<<<<<<< HEAD
  (h : pb.minpoly_gen = pb'.minpoly_gen) :
=======
  (h : minpoly A pb.gen = minpoly A pb'.gen) :
>>>>>>> 53914334
  (pb.equiv pb' h).symm = pb'.equiv pb h.symm :=
rfl

/-- An algebra equivalence induces an equivalence of power bases.

This definition is used for either direction of `power_basis.congr`.
-/
def congr_aux {R A A' : Type*} [comm_ring R] [ring A] [ring A']
  [algebra R A] [algebra R A'] (e : A ≃ₐ[R] A')
  (pb : power_basis R A) : power_basis R A' :=
{ gen := e pb.gen,
  dim := pb.dim,
  is_basis := begin
      simp only [← e.map_pow],
      convert linear_equiv.is_basis pb.is_basis e.to_linear_equiv
    end }

@[ext]
lemma ext {R A : Type*} [integral_domain R] [ring A] [algebra R A]
  {pb pb' : power_basis R A} (h : pb.gen = pb'.gen) : pb = pb' :=
begin
  cases pb, cases pb', congr,
  { exact h },
  convert le_antisymm
      (pb'_is_basis.card_le_card_of_linear_independent pb_is_basis.1)
      (pb_is_basis.card_le_card_of_linear_independent pb'_is_basis.1);
    rw fintype.card_fin
end

lemma ext_iff {R A : Type*} [integral_domain R] [ring A] [algebra R A]
  {pb pb' : power_basis R A} : pb = pb' ↔ pb.gen = pb'.gen :=
⟨λ h, by rw h, power_basis.ext⟩

/-- An algebra equivalence induces an equivalence of power bases. -/
def congr {R A A' : Type*} [integral_domain R] [ring A] [ring A']
  [algebra R A] [algebra R A'] (e : A ≃ₐ[R] A') :
  power_basis R A ≃ power_basis R A' :=
{ to_fun := power_basis.congr_aux e,
  inv_fun := power_basis.congr_aux e.symm,
  left_inv := λ pb, power_basis.ext (e.symm_apply_apply pb.gen),
  right_inv := λ pb, power_basis.ext (e.apply_symm_apply pb.gen) }

end equiv

end power_basis

namespace algebra

open power_basis

lemma mem_span_power_basis [nontrivial R] {x y : S} (hx : _root_.is_integral R x)
  (hy : ∃ f : polynomial R, y = aeval x f) :
  y ∈ submodule.span R (set.range (λ (i : fin (minpoly R x).nat_degree),
    x ^ (i : ℕ))) :=
begin
  obtain ⟨f, rfl⟩ := hy,
  rw mem_span_pow',
  have := minpoly.monic hx,
  refine ⟨f.mod_by_monic (minpoly R x),
    lt_of_lt_of_le (degree_mod_by_monic_lt _ this (ne_zero_of_monic this)) degree_le_nat_degree,
    _⟩,
  conv_lhs { rw ← mod_by_monic_add_div f this },
  simp only [add_zero, zero_mul, minpoly.aeval, aeval_add, alg_hom.map_mul]
end

lemma linear_independent_power_basis [algebra K S] {x : S} (hx : _root_.is_integral K x) :
  linear_independent K (λ (i : fin (minpoly K x).nat_degree), x ^ (i : ℕ)) :=
begin
  rw linear_independent_iff,
  intros p hp,
  let f : polynomial K := p.sum (λ i, monomial i),
  have f_def : ∀ (i : fin _), f.coeff i = p i,
  { intro i,
    -- TODO: how can we avoid unfolding here?
    change (p.sum (λ i pi, finsupp.single i pi) : ℕ →₀ K) i = p i,
    simp_rw [finsupp.sum_apply, finsupp.single_apply, finsupp.sum],
    rw [finset.sum_eq_single, if_pos rfl],
    { intros b _ hb,
      rw if_neg (mt (λ h, _) hb),
      exact fin.coe_injective h },
    { intro hi,
      split_ifs; { exact finsupp.not_mem_support_iff.mp hi } } },
  have f_def' : ∀ i, f.coeff i = if hi : i < _ then p ⟨i, hi⟩ else 0,
  { intro i,
    split_ifs with hi,
    { exact f_def ⟨i, hi⟩ },
    -- TODO: how can we avoid unfolding here?
    change (p.sum (λ i pi, finsupp.single i pi) : ℕ →₀ K) i = 0,
    simp_rw [finsupp.sum_apply, finsupp.single_apply, finsupp.sum],
    apply finset.sum_eq_zero,
    rintro ⟨j, hj⟩ -,
    apply if_neg (mt _ hi),
    rintro rfl,
    exact hj },
  suffices : f = 0,
  { ext i, rw [← f_def, this, coeff_zero, finsupp.zero_apply] },
  contrapose hp with hf,
  intro h,
  have : (minpoly K x).degree ≤ f.degree,
  { apply minpoly.degree_le_of_ne_zero K x hf,
    convert h,
    rw [finsupp.total_apply, aeval_def, eval₂_eq_sum, finsupp.sum_sum_index],
    { apply finset.sum_congr rfl,
      rintro i -,
      simp only [algebra.smul_def, monomial, finsupp.lsingle_apply, zero_mul, ring_hom.map_zero,
        finsupp.sum_single_index] },
    { intro, simp only [ring_hom.map_zero, zero_mul] },
    { intros, simp only [ring_hom.map_add, add_mul] } },
  have : ¬ (minpoly K x).degree ≤ f.degree,
  { apply not_le_of_lt,
    rw [degree_eq_nat_degree (minpoly.ne_zero hx), degree_lt_iff_coeff_zero],
    intros i hi,
    rw [f_def' i, dif_neg],
    exact not_lt_of_ge hi },
  contradiction
end

lemma power_basis_is_basis [algebra K S] {x : S} (hx : _root_.is_integral K x) :
  is_basis K (λ (i : fin (minpoly K x).nat_degree),
    (⟨x, subset_adjoin (set.mem_singleton x)⟩ ^ (i : ℕ) : adjoin K ({x} : set S))) :=
begin
  have hST : function.injective (algebra_map (adjoin K ({x} : set S)) S) := subtype.coe_injective,
  have hx' : _root_.is_integral K
    (show adjoin K ({x} : set S), from ⟨x, subset_adjoin (set.mem_singleton x)⟩),
  { apply (is_integral_algebra_map_iff hST).mp,
    convert hx,
    apply_instance },
  have minpoly_eq := minpoly.eq_of_algebra_map_eq hST hx' rfl,
  refine ⟨_, _root_.eq_top_iff.mpr _⟩,
  { have := linear_independent_power_basis hx',
    rwa minpoly_eq at this },
  { rintros ⟨y, hy⟩ _,
    have := mem_span_power_basis hx',
    rw minpoly_eq at this,
    apply this,
    { rw [adjoin_singleton_eq_range] at hy,
      obtain ⟨f, rfl⟩ := (aeval x).mem_range.mp hy,
      use f,
      ext,
      exact (is_scalar_tower.algebra_map_aeval K (adjoin K {x}) S ⟨x, _⟩ _).symm } }
end

/-- The power basis `1, x, ..., x ^ (d - 1)` for `K[x]`,
where `d` is the degree of the minimal polynomial of `x`. -/
noncomputable def adjoin.power_basis [algebra K S] {x : S} (hx : _root_.is_integral K x) :
  power_basis K (adjoin K ({x} : set S)) :=
{ gen := ⟨x, subset_adjoin (set.mem_singleton x)⟩,
  dim := (minpoly K x).nat_degree,
  is_basis := power_basis_is_basis hx }

end algebra

namespace adjoin_root

variables {f : polynomial K}

lemma power_basis_is_basis (hf : f ≠ 0) : is_basis K (λ (i : fin f.nat_degree), (root f ^ i.val)) :=
begin
  set f' := f * C (f.leading_coeff⁻¹) with f'_def,
  have deg_f' : f'.nat_degree = f.nat_degree,
  { rw [nat_degree_mul hf, nat_degree_C, add_zero],
    { rwa [ne.def, C_eq_zero, inv_eq_zero, leading_coeff_eq_zero] } },
  have f'_monic : monic f' := monic_mul_leading_coeff_inv hf,
  have aeval_f' : aeval (root f) f' = 0,
  { rw [f'_def, alg_hom.map_mul, aeval_eq, mk_self, zero_mul] },
  have hx : is_integral K (root f) := ⟨f', f'_monic, aeval_f'⟩,
  have minpoly_eq : f' = minpoly K (root f),
  { apply minpoly.unique K _ f'_monic aeval_f',
    intros q q_monic q_aeval,
    have commutes : (lift (algebra_map K (adjoin_root f)) (root f) q_aeval).comp (mk q) = mk f,
    { ext,
      { simp only [ring_hom.comp_apply, mk_C, lift_of], refl },
      { simp only [ring_hom.comp_apply, mk_X, lift_root] } },
    rw [degree_eq_nat_degree f'_monic.ne_zero, degree_eq_nat_degree q_monic.ne_zero,
        with_bot.coe_le_coe, deg_f'],
    apply nat_degree_le_of_dvd,
    { rw [←ideal.mem_span_singleton, ←ideal.quotient.eq_zero_iff_mem],
      change mk f q = 0,
      rw [←commutes, ring_hom.comp_apply, mk_self, ring_hom.map_zero] },
    { exact q_monic.ne_zero } },
  refine ⟨_, eq_top_iff.mpr _⟩,
  { rw [←deg_f', minpoly_eq],
    exact algebra.linear_independent_power_basis hx, },
  { rintros y -,
    rw [←deg_f', minpoly_eq],
    apply algebra.mem_span_power_basis hx,
    obtain ⟨g⟩ := y,
    use g,
    rw aeval_eq,
    refl }
end

/-- The power basis `1, root f, ..., root f ^ (d - 1)` for `adjoin_root f`,
where `f : polynomial K` of degree `d ≥ 0`. -/
noncomputable def power_basis (hf : f ≠ 0) :
  power_basis K (adjoin_root f) :=
{ gen := root f,
  dim := f.nat_degree,
  is_basis := power_basis_is_basis hf }

@[simp] lemma gen_eq (hf : f ≠ 0) : (adjoin_root.power_basis hf).gen = root f := rfl

lemma minpoly_gen_dvd (hf : f ≠ 0) :
  (adjoin_root.power_basis hf).minpoly_gen ∣ f :=
by { rw power_basis.minpoly_gen_eq, exact minimal_polynomial.dvd _ (adjoin_root.eval₂_root f) }

@[simp]
lemma minpoly_gen_eq (hf : irreducible f) (hfm : monic f) :
  (adjoin_root.power_basis hf.ne_zero).minpoly_gen = f :=
begin
  rw [(power_basis hf.ne_zero).minpoly_gen_eq, ← minimal_polynomial.unique' _ hf _ hfm],
  { exact field.to_nontrivial _ },
  { exact adjoin_root.eval₂_root f }
end

end adjoin_root

namespace intermediate_field

lemma power_basis_is_basis {x : L} (hx : is_integral K x) :
  is_basis K (λ (i : fin (minpoly K x).nat_degree), (adjoin_simple.gen K x ^ (i : ℕ))) :=
begin
  let ϕ := (adjoin_root_equiv_adjoin K hx).to_linear_equiv,
  have key : ϕ (adjoin_root.root (minpoly K x)) = adjoin_simple.gen K x,
  { exact intermediate_field.adjoin_root_equiv_adjoin_apply_root K hx },
  suffices : ϕ ∘ (λ (i : fin (minpoly K x).nat_degree),
    adjoin_root.root (minpoly K x) ^ (i.val)) =
      (λ (i : fin (minpoly K x).nat_degree),
        (adjoin_simple.gen K x) ^ ↑i),
  { rw ← this, exact linear_equiv.is_basis
    (adjoin_root.power_basis_is_basis (minpoly.ne_zero hx)) ϕ },
  ext y,
  rw [function.comp_app, fin.val_eq_coe, alg_equiv.to_linear_equiv_apply, alg_equiv.map_pow],
  rw intermediate_field.adjoin_root_equiv_adjoin_apply_root K hx,
end

/-- The power basis `1, x, ..., x ^ (d - 1)` for `K⟮x⟯`,
where `d` is the degree of the minimal polynomial of `x`. -/
noncomputable def adjoin.power_basis {x : L} (hx : is_integral K x) :
  power_basis K K⟮x⟯ :=
{ gen := adjoin_simple.gen K x,
  dim := (minpoly K x).nat_degree,
  is_basis := power_basis_is_basis hx }

@[simp] lemma adjoin.power_basis.gen_eq {x : L} (hx : is_integral K x) :
  (adjoin.power_basis hx).gen = adjoin_simple.gen K x := rfl

@[simp] lemma adjoin.power_basis.minpoly_gen_eq {x : L} (hx : is_integral K x) :
  (adjoin.power_basis hx).minpoly_gen = minimal_polynomial hx :=
by rw [(adjoin.power_basis hx).minpoly_gen_eq,
       minimal_polynomial.eq_of_algebra_map_eq (algebra_map K⟮x⟯ L).injective _ hx
         (adjoin_simple.algebra_map_gen K x).symm]

lemma adjoin.finite_dimensional {x : L} (hx : is_integral K x) : finite_dimensional K K⟮x⟯ :=
power_basis.finite_dimensional (adjoin.power_basis hx)

lemma adjoin.findim {x : L} (hx : is_integral K x) :
  finite_dimensional.findim K K⟮x⟯ = (minpoly K x).nat_degree :=
begin
  rw power_basis.findim (adjoin.power_basis hx),
  refl,
end

end intermediate_field

namespace power_basis

open intermediate_field

/-- `pb.equiv_adjoin_simple` is the equivalence between `K⟮pb.gen⟯` and `L` itself. -/
noncomputable def equiv_adjoin_simple (pb : power_basis K L) :
  K⟮pb.gen⟯ ≃ₐ[K] L :=
(adjoin.power_basis pb.is_integral_gen).equiv pb
<<<<<<< HEAD
  (by rw [adjoin.power_basis.minpoly_gen_eq, pb.minpoly_gen_eq])
=======
  (minpoly.eq_of_algebra_map_eq (algebra_map K⟮pb.gen⟯ L).injective
    (adjoin.power_basis pb.is_integral_gen).is_integral_gen
    (by rw [adjoin.power_basis.gen_eq, adjoin_simple.algebra_map_gen]))
>>>>>>> 53914334

@[simp]
lemma equiv_adjoin_simple_aeval (pb : power_basis K L) (f : polynomial K) :
  pb.equiv_adjoin_simple (aeval (adjoin_simple.gen K pb.gen) f) = aeval pb.gen f :=
equiv_aeval _ pb _ f

@[simp]
lemma equiv_adjoin_simple_gen (pb : power_basis K L) :
  pb.equiv_adjoin_simple (adjoin_simple.gen K pb.gen) = pb.gen :=
equiv_gen _ pb _

@[simp]
lemma equiv_adjoin_simple_symm_aeval (pb : power_basis K L) (f : polynomial K) :
  pb.equiv_adjoin_simple.symm (aeval pb.gen f) = aeval (adjoin_simple.gen K pb.gen) f :=
by rw [equiv_adjoin_simple, equiv_symm, equiv_aeval, adjoin.power_basis.gen_eq]

@[simp]
lemma equiv_adjoin_simple_symm_gen (pb : power_basis K L) :
  pb.equiv_adjoin_simple.symm pb.gen = (adjoin_simple.gen K pb.gen) :=
by rw [equiv_adjoin_simple, equiv_symm, equiv_gen, adjoin.power_basis.gen_eq]

end power_basis<|MERGE_RESOLUTION|>--- conflicted
+++ resolved
@@ -4,12 +4,8 @@
 Authors: Anne Baanen
 -/
 import field_theory.adjoin
-<<<<<<< HEAD
-import field_theory.minimal_polynomial
+import field_theory.minpoly
 import linear_algebra.free_module
-=======
-import field_theory.minpoly
->>>>>>> 53914334
 import ring_theory.adjoin
 import ring_theory.adjoin_root
 import ring_theory.algebraic
@@ -231,40 +227,28 @@
 end
 
 @[simp]
-<<<<<<< HEAD
-lemma degree_minimal_polynomial (pb : power_basis A S) :
-  (minimal_polynomial pb.is_integral_gen).degree = pb.dim :=
+lemma degree_minpoly (pb : power_basis A S) :
+  (minpoly pb.is_integral_gen).degree = pb.dim :=
 begin
   refine le_antisymm _
-    (dim_le_degree_of_root pb (minimal_polynomial.ne_zero _) (minimal_polynomial.aeval _)),
+    (dim_le_degree_of_root pb (minpoly.ne_zero _) (minpoly.aeval _)),
   rw [← nat_degree_minpoly_gen, ← degree_eq_nat_degree (minpoly_gen_monic pb).ne_zero],
-  exact minimal_polynomial.min _ (minpoly_gen_monic pb) (aeval_minpoly_gen pb)
-=======
+  exact minpoly.min _ (minpoly_gen_monic pb) (aeval_minpoly_gen pb)
+end
+
+@[simp]
 lemma nat_degree_minpoly (pb : power_basis A S) :
-  (minpoly A pb.gen).nat_degree = pb.dim :=
-begin
-  refine le_antisymm _
-    (dim_le_nat_degree_of_root pb (minpoly.ne_zero pb.is_integral_gen) (minpoly.aeval _ _)),
-  rw ← nat_degree_minpoly_gen,
-  apply nat_degree_le_of_degree_le,
-  rw ← degree_eq_nat_degree (minpoly_gen_monic pb).ne_zero,
-  exact minpoly.min _ _ (minpoly_gen_monic pb) (aeval_minpoly_gen pb)
->>>>>>> 53914334
-end
-
-@[simp]
-lemma nat_degree_minimal_polynomial (pb : power_basis A S) :
-  (minimal_polynomial pb.is_integral_gen).nat_degree = pb.dim :=
-by rw [← with_bot.coe_eq_coe, ← degree_minimal_polynomial pb,
-       degree_eq_nat_degree (minimal_polynomial.ne_zero pb.is_integral_gen)]
+  (minpoly pb.is_integral_gen).nat_degree = pb.dim :=
+by rw [← with_bot.coe_eq_coe, ← degree_minpoly pb,
+       degree_eq_nat_degree (minpoly.ne_zero pb.is_integral_gen)]
 
 lemma minpoly_gen_eq [algebra K S] (pb : power_basis K S) :
-  pb.minpoly_gen = minimal_polynomial pb.is_integral_gen :=
-begin
-  apply minimal_polynomial.unique _ pb.minpoly_gen_monic pb.aeval_minpoly_gen,
+  pb.minpoly_gen = minpoly pb.is_integral_gen :=
+begin
+  apply minpoly.unique _ pb.minpoly_gen_monic pb.aeval_minpoly_gen,
   intros q q_monic aeval_q,
-  rw [degree_minpoly_gen pb, ← degree_minimal_polynomial pb],
-  exact minimal_polynomial.min _ q_monic aeval_q
+  rw [degree_minpoly_gen pb, ← degree_minpoly pb],
+  exact minpoly.min _ q_monic aeval_q
 end
 
 end minpoly
@@ -281,7 +265,6 @@
 end
 
 lemma constr_pow_aeval (pb : power_basis A S) {y : S'}
-<<<<<<< HEAD
   (hy : aeval y pb.minpoly_gen = 0) (f : polynomial A) :
   pb.is_basis.constr (λ i, y ^ (i : ℕ)) (aeval pb.gen f) = aeval y f :=
 begin
@@ -296,20 +279,6 @@
   { rw ← pb.nat_degree_minpoly_gen,
     apply nat_degree_lt_nat_degree hf,
     exact degree_mod_by_monic_lt _ pb.minpoly_gen_monic pb.minpoly_gen_ne_zero },
-=======
-  (hy : aeval y (minpoly A pb.gen) = 0) (f : polynomial A) :
-  pb.is_basis.constr (λ i, y ^ (i : ℕ)) (aeval pb.gen f) = aeval y f :=
-begin
-  rw [← aeval_mod_by_monic_eq_self_of_root (minpoly.monic pb.is_integral_gen) (minpoly.aeval _ _),
-      ← @aeval_mod_by_monic_eq_self_of_root _ _ _ _ _ f _ (minpoly.monic pb.is_integral_gen) y hy],
-  by_cases hf : f %ₘ minpoly A pb.gen = 0,
-  { simp only [hf, alg_hom.map_zero, linear_map.map_zero] },
-  have : (f %ₘ minpoly A pb.gen).nat_degree < pb.dim,
-  { rw ← pb.nat_degree_minpoly,
-    apply nat_degree_lt_nat_degree hf,
-    exact degree_mod_by_monic_lt _ (minpoly.monic pb.is_integral_gen)
-      (minpoly.ne_zero pb.is_integral_gen) },
->>>>>>> 53914334
   rw [aeval_eq_sum_range' this, aeval_eq_sum_range' this, linear_map.map_sum],
   refine finset.sum_congr rfl (λ i (hi : i ∈ finset.range pb.dim), _),
   rw finset.mem_range at hi,
@@ -319,29 +288,17 @@
 end
 
 lemma constr_pow_gen (pb : power_basis A S) {y : S'}
-<<<<<<< HEAD
   (hy : aeval y pb.minpoly_gen = 0) :
-=======
-  (hy : aeval y (minpoly A pb.gen) = 0) :
->>>>>>> 53914334
   pb.is_basis.constr (λ i, y ^ (i : ℕ)) pb.gen = y :=
 by { convert pb.constr_pow_aeval hy X; rw aeval_X }
 
 lemma constr_pow_algebra_map (pb : power_basis A S) {y : S'}
-<<<<<<< HEAD
   (hy : aeval y pb.minpoly_gen = 0) (x : A) :
-=======
-  (hy : aeval y (minpoly A pb.gen) = 0) (x : A) :
->>>>>>> 53914334
   pb.is_basis.constr (λ i, y ^ (i : ℕ)) (algebra_map A S x) = algebra_map A S' x :=
 by { convert pb.constr_pow_aeval hy (C x); rw aeval_C }
 
 lemma constr_pow_mul [nontrivial S] (pb : power_basis A S) {y : S'}
-<<<<<<< HEAD
   (hy : aeval y pb.minpoly_gen = 0) (x x' : S) :
-=======
-  (hy : aeval y (minpoly A pb.gen) = 0) (x x' : S) :
->>>>>>> 53914334
   pb.is_basis.constr (λ i, y ^ (i : ℕ)) (x * x') =
     pb.is_basis.constr (λ i, y ^ (i : ℕ)) x * pb.is_basis.constr (λ i, y ^ (i : ℕ)) x' :=
 begin
@@ -353,11 +310,7 @@
 /-- `pb.lift y hy` is the algebra map sending `pb.gen` to `y`,
 where `hy` states the higher powers of `y` are the same as the higher powers of `pb.gen`. -/
 noncomputable def lift [nontrivial S] (pb : power_basis A S) (y : S')
-<<<<<<< HEAD
   (hy : aeval y pb.minpoly_gen = 0) :
-=======
-  (hy : aeval y (minpoly A pb.gen) = 0) :
->>>>>>> 53914334
   S →ₐ[A] S' :=
 { map_one' := by { convert pb.constr_pow_algebra_map hy 1 using 2; rw ring_hom.map_one },
   map_zero' := by { convert pb.constr_pow_algebra_map hy 0 using 2; rw ring_hom.map_zero },
@@ -366,80 +319,47 @@
   .. pb.is_basis.constr (λ i, y ^ (i : ℕ)) }
 
 @[simp] lemma lift_gen [nontrivial S] (pb : power_basis A S) (y : S')
-<<<<<<< HEAD
   (hy : aeval y pb.minpoly_gen = 0) :
-=======
-  (hy : aeval y (minpoly A pb.gen) = 0) :
->>>>>>> 53914334
   pb.lift y hy pb.gen = y :=
 pb.constr_pow_gen hy
 
 @[simp] lemma lift_aeval [nontrivial S] (pb : power_basis A S) (y : S')
-<<<<<<< HEAD
   (hy : aeval y pb.minpoly_gen = 0) (f : polynomial A) :
-=======
-  (hy : aeval y (minpoly A pb.gen) = 0) (f : polynomial A) :
->>>>>>> 53914334
   pb.lift y hy (aeval pb.gen f) = aeval y f :=
 pb.constr_pow_aeval hy f
 
 /-- `pb.equiv pb' h` is an equivalence of algebras with the same power basis. -/
 noncomputable def equiv [nontrivial S] [nontrivial S']
   (pb : power_basis A S) (pb' : power_basis A S')
-<<<<<<< HEAD
   (h : pb.minpoly_gen = pb'.minpoly_gen) :
   S ≃ₐ[A] S' :=
 alg_equiv.of_alg_hom
   (pb.lift pb'.gen (h.symm ▸ pb'.aeval_minpoly_gen))
   (pb'.lift pb.gen (h ▸ pb.aeval_minpoly_gen))
-=======
-  (h : minpoly A pb.gen = minpoly A pb'.gen) :
-  S ≃ₐ[A] S' :=
-alg_equiv.of_alg_hom
-  (pb.lift pb'.gen (h.symm ▸ minpoly.aeval A pb'.gen))
-  (pb'.lift pb.gen (h ▸ minpoly.aeval A pb.gen))
->>>>>>> 53914334
   (by { ext x, obtain ⟨f, hf, rfl⟩ := pb'.exists_eq_aeval x, simp })
   (by { ext x, obtain ⟨f, hf, rfl⟩ := pb.exists_eq_aeval x, simp })
 
 @[simp]
 lemma equiv_aeval [nontrivial S] [nontrivial S']
   (pb : power_basis A S) (pb' : power_basis A S')
-<<<<<<< HEAD
   (h : pb.minpoly_gen = pb'.minpoly_gen)
   (f : polynomial A) :
   pb.equiv pb' h (aeval pb.gen f) = aeval pb'.gen f :=
 pb.lift_aeval _ (h.symm ▸ pb'.aeval_minpoly_gen) _
-=======
-  (h : minpoly A pb.gen = minpoly A pb'.gen)
-  (f : polynomial A) :
-  pb.equiv pb' h (aeval pb.gen f) = aeval pb'.gen f :=
-pb.lift_aeval _ (h.symm ▸ minpoly.aeval A _) _
->>>>>>> 53914334
 
 @[simp]
 lemma equiv_gen [nontrivial S] [nontrivial S']
   (pb : power_basis A S) (pb' : power_basis A S')
-<<<<<<< HEAD
   (h : pb.minpoly_gen = pb'.minpoly_gen) :
   pb.equiv pb' h pb.gen = pb'.gen :=
 pb.lift_gen _ (h.symm ▸ pb'.aeval_minpoly_gen)
-=======
-  (h : minpoly A pb.gen = minpoly A pb'.gen) :
-  pb.equiv pb' h pb.gen = pb'.gen :=
-pb.lift_gen _ (h.symm ▸ minpoly.aeval A _)
->>>>>>> 53914334
 
 local attribute [irreducible] power_basis.lift
 
 @[simp]
 lemma equiv_symm [nontrivial S] [nontrivial S']
   (pb : power_basis A S) (pb' : power_basis A S')
-<<<<<<< HEAD
   (h : pb.minpoly_gen = pb'.minpoly_gen) :
-=======
-  (h : minpoly A pb.gen = minpoly A pb'.gen) :
->>>>>>> 53914334
   (pb.equiv pb' h).symm = pb'.equiv pb h.symm :=
 rfl
 
@@ -644,13 +564,13 @@
 
 lemma minpoly_gen_dvd (hf : f ≠ 0) :
   (adjoin_root.power_basis hf).minpoly_gen ∣ f :=
-by { rw power_basis.minpoly_gen_eq, exact minimal_polynomial.dvd _ (adjoin_root.eval₂_root f) }
+by { rw power_basis.minpoly_gen_eq, exact minpoly.dvd _ (adjoin_root.eval₂_root f) }
 
 @[simp]
 lemma minpoly_gen_eq (hf : irreducible f) (hfm : monic f) :
   (adjoin_root.power_basis hf.ne_zero).minpoly_gen = f :=
 begin
-  rw [(power_basis hf.ne_zero).minpoly_gen_eq, ← minimal_polynomial.unique' _ hf _ hfm],
+  rw [(power_basis hf.ne_zero).minpoly_gen_eq, ← minpoly.unique' _ hf _ hfm],
   { exact field.to_nontrivial _ },
   { exact adjoin_root.eval₂_root f }
 end
@@ -688,9 +608,9 @@
   (adjoin.power_basis hx).gen = adjoin_simple.gen K x := rfl
 
 @[simp] lemma adjoin.power_basis.minpoly_gen_eq {x : L} (hx : is_integral K x) :
-  (adjoin.power_basis hx).minpoly_gen = minimal_polynomial hx :=
+  (adjoin.power_basis hx).minpoly_gen = minpoly hx :=
 by rw [(adjoin.power_basis hx).minpoly_gen_eq,
-       minimal_polynomial.eq_of_algebra_map_eq (algebra_map K⟮x⟯ L).injective _ hx
+       minpoly.eq_of_algebra_map_eq (algebra_map K⟮x⟯ L).injective _ hx
          (adjoin_simple.algebra_map_gen K x).symm]
 
 lemma adjoin.finite_dimensional {x : L} (hx : is_integral K x) : finite_dimensional K K⟮x⟯ :=
@@ -713,13 +633,7 @@
 noncomputable def equiv_adjoin_simple (pb : power_basis K L) :
   K⟮pb.gen⟯ ≃ₐ[K] L :=
 (adjoin.power_basis pb.is_integral_gen).equiv pb
-<<<<<<< HEAD
   (by rw [adjoin.power_basis.minpoly_gen_eq, pb.minpoly_gen_eq])
-=======
-  (minpoly.eq_of_algebra_map_eq (algebra_map K⟮pb.gen⟯ L).injective
-    (adjoin.power_basis pb.is_integral_gen).is_integral_gen
-    (by rw [adjoin.power_basis.gen_eq, adjoin_simple.algebra_map_gen]))
->>>>>>> 53914334
 
 @[simp]
 lemma equiv_adjoin_simple_aeval (pb : power_basis K L) (f : polynomial K) :
