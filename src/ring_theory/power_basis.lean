--- conflicted
+++ resolved
@@ -25,6 +25,12 @@
 * `findim (hf : f ≠ 0) : finite_dimensional.findim K (adjoin_root f) = f.nat_degree`,
   the dimension of `adjoin_root f` equals the degree of `f`
 
+* `power_basis.lift (pb : power_basis R S)`: if `y : S'` satisfies the same
+  equations as `pb.gen`, this is the map `S →ₐ[R] S'` sending `pb.gen` to `y`
+
+* `power_basis.equiv`: if two power bases satisfy the same equations, they are
+  equivalent as algebras
+
 ## Implementation notes
 
 Throughout this file, `R`, `S`, ... are `comm_ring`s, `A`, `B`, ... are
@@ -63,11 +69,7 @@
 lemma finite_dimensional [algebra K S] (pb : power_basis K S) : finite_dimensional K S :=
 finite_dimensional.of_fintype_basis pb.is_basis
 
-<<<<<<< HEAD
-lemma findim_eq (pb : power_basis K L) : finite_dimensional.findim K L = pb.dim :=
-=======
 lemma findim [algebra K S] (pb : power_basis K S) : finite_dimensional.findim K S = pb.dim :=
->>>>>>> 60234d18
 by rw [finite_dimensional.findim_eq_card_basis pb.is_basis, fintype.card_fin]
 
 /-- TODO: this mixes `polynomial` and `finsupp`, we should hide this behind a
@@ -176,18 +178,6 @@
 
 lemma is_integral_gen (pb : power_basis A S) : is_integral A pb.gen :=
 ⟨minpoly_gen pb, minpoly_gen_monic pb, aeval_minpoly_gen pb⟩
-
-lemma eval₂_eq_sum_range' (f : R →+* S) {p : polynomial R} {n : ℕ} (hn : p.nat_degree < n) (x : S) :
-  eval₂ f x p = ∑ i in finset.range n, f (p.coeff i) * x ^ i :=
-begin
-  rw [eval₂_eq_sum, p.sum_over_range' _ _ hn],
-  intro i,
-  rw [f.map_zero, zero_mul]
-end
-
-lemma aeval_eq_sum_range' {p : polynomial R} {n : ℕ} (hn : p.nat_degree < n) (x : S) :
-  aeval x p = ∑ i in finset.range n, p.coeff i • x ^ i :=
-by { simp_rw algebra.smul_def, exact eval₂_eq_sum_range' (algebra_map R S) hn x }
 
 lemma dim_le_nat_degree_of_root (h : power_basis A S) {p : polynomial A}
   (ne_zero : p ≠ 0) (root : aeval h.gen p = 0) :
@@ -490,12 +480,7 @@
   set f' := f * C (f.leading_coeff⁻¹) with f'_def,
   have deg_f' : f'.nat_degree = f.nat_degree,
   { rw [nat_degree_mul hf, nat_degree_C, add_zero],
-<<<<<<< HEAD
-    rw [ne.def, C_eq_zero, inv_eq_zero, leading_coeff_eq_zero],
-    exact hf },
-=======
     { rwa [ne.def, C_eq_zero, inv_eq_zero, leading_coeff_eq_zero] } },
->>>>>>> 60234d18
   have f'_monic : monic f' := monic_mul_leading_coeff_inv hf,
   have aeval_f' : aeval (root f) f' = 0,
   { rw [f'_def, alg_hom.map_mul, aeval_eq, mk_self, zero_mul] },
@@ -507,13 +492,8 @@
     { ext,
       { simp only [ring_hom.comp_apply, mk_C, lift_of], refl },
       { simp only [ring_hom.comp_apply, mk_X, lift_root] } },
-<<<<<<< HEAD
-    rw [degree_eq_nat_degree f'_monic.ne_zero, degree_eq_nat_degree q_monic.ne_zero],
-    rw [with_bot.coe_le_coe, deg_f'],
-=======
     rw [degree_eq_nat_degree f'_monic.ne_zero, degree_eq_nat_degree q_monic.ne_zero,
         with_bot.coe_le_coe, deg_f'],
->>>>>>> 60234d18
     apply nat_degree_le_of_dvd,
     { rw [←ideal.mem_span_singleton, ←ideal.quotient.eq_zero_iff_mem],
       change mk f q = 0,
@@ -539,18 +519,6 @@
   dim := f.nat_degree,
   is_basis := power_basis_is_basis hf }
 
-<<<<<<< HEAD
-=======
-lemma finite_dimensional (hf : f ≠ 0) : finite_dimensional K (adjoin_root f) :=
-finite_dimensional.of_fintype_basis (power_basis hf).is_basis
-
-lemma findim (hf : f ≠ 0) : finite_dimensional.findim K (adjoin_root f) = f.nat_degree :=
-begin
-  rw [finite_dimensional.findim_eq_card_basis (power_basis hf).is_basis, fintype.card_fin],
-  refl,
-end
-
->>>>>>> 60234d18
 end adjoin_root
 
 namespace intermediate_field
@@ -560,11 +528,7 @@
 begin
   let ϕ := (adjoin_root_equiv_adjoin K hx).to_linear_equiv,
   have key : ϕ (adjoin_root.root (minimal_polynomial hx)) = adjoin_simple.gen K x,
-<<<<<<< HEAD
-  { exact intermediate_field.adjoin_root_equiv_adjoin_of_root K hx },
-=======
   { exact intermediate_field.adjoin_root_equiv_adjoin_apply_root K hx },
->>>>>>> 60234d18
   suffices : ϕ ∘ (λ (i : fin (minimal_polynomial hx).nat_degree),
     adjoin_root.root (minimal_polynomial hx) ^ (i.val)) =
       (λ (i : fin (minimal_polynomial hx).nat_degree),
@@ -573,11 +537,7 @@
     (adjoin_root.power_basis_is_basis (minimal_polynomial.ne_zero hx)) ϕ },
   ext y,
   rw [function.comp_app, fin.val_eq_coe, alg_equiv.to_linear_equiv_apply, alg_equiv.map_pow],
-<<<<<<< HEAD
-  rw intermediate_field.adjoin_root_equiv_adjoin_of_root K hx,
-=======
   rw intermediate_field.adjoin_root_equiv_adjoin_apply_root K hx,
->>>>>>> 60234d18
 end
 
 /-- The power basis `1, x, ..., x ^ (d - 1)` for `K⟮x⟯`,
@@ -588,22 +548,16 @@
   dim := (minimal_polynomial hx).nat_degree,
   is_basis := power_basis_is_basis hx }
 
-<<<<<<< HEAD
 @[simp] lemma adjoin.power_basis.gen_eq {x : L} (hx : is_integral K x) :
   (adjoin.power_basis hx).gen = adjoin_simple.gen K x := rfl
 
 lemma adjoin.finite_dimensional {x : L} (hx : is_integral K x) : finite_dimensional K K⟮x⟯ :=
 finite_dimensional.of_fintype_basis (adjoin.power_basis hx).is_basis
-=======
-lemma adjoin.finite_dimensional {x : L} (hx : is_integral K x) : finite_dimensional K K⟮x⟯ :=
-power_basis.finite_dimensional (adjoin.power_basis hx)
->>>>>>> 60234d18
 
 lemma adjoin.findim {x : L} (hx : is_integral K x) :
   finite_dimensional.findim K K⟮x⟯ = (minimal_polynomial hx).nat_degree :=
 begin
-<<<<<<< HEAD
-  rw [finite_dimensional.findim_eq_card_basis (adjoin.power_basis hx).is_basis, fintype.card_fin],
+  rw power_basis.findim (adjoin.power_basis hx),
   refl,
 end
 
@@ -640,11 +594,4 @@
   pb.equiv_adjoin_simple.symm pb.gen = (adjoin_simple.gen K pb.gen) :=
 by rw [equiv_adjoin_simple, equiv_symm, equiv_gen, adjoin.power_basis.gen_eq]
 
-end power_basis
-=======
-  rw power_basis.findim (adjoin.power_basis hx),
-  refl,
-end
-
-end intermediate_field
->>>>>>> 60234d18
+end power_basis