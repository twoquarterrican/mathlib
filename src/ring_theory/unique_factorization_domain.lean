/-
Copyright (c) 2018 Johannes Hölzl. All rights reserved.
Released under Apache 2.0 license as described in the file LICENSE.
Authors: Johannes Hölzl, Jens Wagemaker, Aaron Anderson
-/

import algebra.gcd_monoid.basic
import ring_theory.integral_domain
import ring_theory.noetherian

/-!

# Unique factorization

## Main Definitions
* `wf_dvd_monoid` holds for `monoid`s for which a strict divisibility relation is
  well-founded.
* `unique_factorization_monoid` holds for `wf_dvd_monoid`s where
  `irreducible` is equivalent to `prime`

## To do
* set up the complete lattice structure on `factor_set`.

-/

variables {α : Type*}
local infix ` ~ᵤ ` : 50 := associated

/-- Well-foundedness of the strict version of |, which is equivalent to the descending chain
condition on divisibility and to the ascending chain condition on
principal ideals in an integral domain.
  -/
class wf_dvd_monoid (α : Type*) [comm_monoid_with_zero α] : Prop :=
(well_founded_dvd_not_unit : well_founded (@dvd_not_unit α _))

export wf_dvd_monoid (well_founded_dvd_not_unit)

@[priority 100]  -- see Note [lower instance priority]
instance is_noetherian_ring.wf_dvd_monoid [integral_domain α] [is_noetherian_ring α] :
  wf_dvd_monoid α :=
⟨by { convert inv_image.wf (λ a, ideal.span ({a} : set α)) (well_founded_submodule_gt _ _),
      ext,
      exact ideal.span_singleton_lt_span_singleton.symm }⟩

namespace wf_dvd_monoid

variables [comm_monoid_with_zero α]
open associates nat

theorem of_wf_dvd_monoid_associates (h : wf_dvd_monoid (associates α)): wf_dvd_monoid α :=
⟨begin
  haveI := h,
  refine (surjective.well_founded_iff mk_surjective _).2 wf_dvd_monoid.well_founded_dvd_not_unit,
  intros, rw mk_dvd_not_unit_mk_iff
end⟩

variables [wf_dvd_monoid α]

instance wf_dvd_monoid_associates : wf_dvd_monoid (associates α) :=
⟨begin
  refine (surjective.well_founded_iff mk_surjective _).1 wf_dvd_monoid.well_founded_dvd_not_unit,
  intros, rw mk_dvd_not_unit_mk_iff
end⟩

theorem well_founded_associates : well_founded ((<) : associates α → associates α → Prop) :=
subrelation.wf (λ x y, dvd_not_unit_of_lt) wf_dvd_monoid.well_founded_dvd_not_unit

local attribute [elab_as_eliminator] well_founded.fix

lemma exists_irreducible_factor {a : α} (ha : ¬ is_unit a) (ha0 : a ≠ 0) :
  ∃ i, irreducible i ∧ i ∣ a :=
(irreducible_or_factor a ha).elim (λ hai, ⟨a, hai, dvd_rfl⟩)
  (well_founded.fix
    wf_dvd_monoid.well_founded_dvd_not_unit
    (λ a ih ha ha0 ⟨x, y, hx, hy, hxy⟩,
      have hx0 : x ≠ 0, from λ hx0, ha0 (by rw [← hxy, hx0, zero_mul]),
      (irreducible_or_factor x hx).elim
        (λ hxi, ⟨x, hxi, hxy ▸ by simp⟩)
        (λ hxf, let ⟨i, hi⟩ := ih x ⟨hx0, y, hy, hxy.symm⟩ hx hx0 hxf in
          ⟨i, hi.1, hi.2.trans (hxy ▸ by simp)⟩)) a ha ha0)

@[elab_as_eliminator] lemma induction_on_irreducible {P : α → Prop} (a : α)
  (h0 : P 0) (hu : ∀ u : α, is_unit u → P u)
  (hi : ∀ a i : α, a ≠ 0 → irreducible i → P a → P (i * a)) :
  P a :=
by haveI := classical.dec; exact
well_founded.fix wf_dvd_monoid.well_founded_dvd_not_unit
  (λ a ih, if ha0 : a = 0 then ha0.symm ▸ h0
    else if hau : is_unit a then hu a hau
    else let ⟨i, hii, ⟨b, hb⟩⟩ := exists_irreducible_factor hau ha0 in
      have hb0 : b ≠ 0, from λ hb0, by simp * at *,
      hb.symm ▸ hi _ _ hb0 hii (ih _ ⟨hb0, i,
        hii.1, by rw [hb, mul_comm]⟩))
  a

lemma exists_factors (a : α) : a ≠ 0 →
  ∃f : multiset α, (∀b ∈ f, irreducible b) ∧ associated f.prod a :=
wf_dvd_monoid.induction_on_irreducible a
  (λ h, (h rfl).elim)
  (λ u hu _, ⟨0, ⟨by simp [hu], associated.symm (by simp [hu, associated_one_iff_is_unit])⟩⟩)
  (λ a i ha0 hii ih hia0,
    let ⟨s, hs⟩ := ih ha0 in
    ⟨i ::ₘ s, ⟨by clear _let_match; finish,
      by { rw multiset.prod_cons,
           exact hs.2.mul_left _ }⟩⟩)

end wf_dvd_monoid

theorem wf_dvd_monoid.of_well_founded_associates [comm_cancel_monoid_with_zero α]
  (h : well_founded ((<) : associates α → associates α → Prop)) : wf_dvd_monoid α :=
wf_dvd_monoid.of_wf_dvd_monoid_associates
  ⟨by { convert h, ext, exact associates.dvd_not_unit_iff_lt }⟩

theorem wf_dvd_monoid.iff_well_founded_associates [comm_cancel_monoid_with_zero α] :
  wf_dvd_monoid α ↔ well_founded ((<) : associates α → associates α → Prop) :=
⟨by apply wf_dvd_monoid.well_founded_associates, wf_dvd_monoid.of_well_founded_associates⟩
section prio
set_option default_priority 100 -- see Note [default priority]
/-- unique factorization monoids.

These are defined as `comm_cancel_monoid_with_zero`s with well-founded strict divisibility
relations, but this is equivalent to more familiar definitions:

Each element (except zero) is uniquely represented as a multiset of irreducible factors.
Uniqueness is only up to associated elements.

Each element (except zero) is non-uniquely represented as a multiset
of prime factors.

To define a UFD using the definition in terms of multisets
of irreducible factors, use the definition `of_exists_unique_irreducible_factors`

To define a UFD using the definition in terms of multisets
of prime factors, use the definition `of_exists_prime_factors`

-/
class unique_factorization_monoid (α : Type*) [comm_cancel_monoid_with_zero α]
  extends wf_dvd_monoid α : Prop :=
(irreducible_iff_prime : ∀ {a : α}, irreducible a ↔ prime a)

instance ufm_of_gcd_of_wf_dvd_monoid [nontrivial α] [comm_cancel_monoid_with_zero α]
  [wf_dvd_monoid α] [gcd_monoid α] : unique_factorization_monoid α :=
{ irreducible_iff_prime := λ _, gcd_monoid.irreducible_iff_prime
  .. ‹wf_dvd_monoid α› }

instance associates.ufm [comm_cancel_monoid_with_zero α]
  [unique_factorization_monoid α] : unique_factorization_monoid (associates α) :=
{ irreducible_iff_prime := by { rw ← associates.irreducible_iff_prime_iff,
    apply unique_factorization_monoid.irreducible_iff_prime, }
  .. (wf_dvd_monoid.wf_dvd_monoid_associates : wf_dvd_monoid (associates α)) }

end prio

namespace unique_factorization_monoid
variables [comm_cancel_monoid_with_zero α] [unique_factorization_monoid α]

theorem exists_prime_factors (a : α) : a ≠ 0 →
  ∃ f : multiset α, (∀b ∈ f, prime b) ∧ f.prod ~ᵤ a :=
by { simp_rw ← unique_factorization_monoid.irreducible_iff_prime,
     apply wf_dvd_monoid.exists_factors a }

@[elab_as_eliminator] lemma induction_on_prime {P : α → Prop}
  (a : α) (h₁ : P 0) (h₂ : ∀ x : α, is_unit x → P x)
  (h₃ : ∀ a p : α, a ≠ 0 → prime p → P a → P (p * a)) : P a :=
begin
  simp_rw ← unique_factorization_monoid.irreducible_iff_prime at h₃,
  exact wf_dvd_monoid.induction_on_irreducible a h₁ h₂ h₃,
end

lemma factors_unique : ∀{f g : multiset α},
  (∀x∈f, irreducible x) → (∀x∈g, irreducible x) → f.prod ~ᵤ g.prod →
  multiset.rel associated f g :=
by haveI := classical.dec_eq α; exact
λ f, multiset.induction_on f
  (λ g _ hg h,
    multiset.rel_zero_left.2 $
      multiset.eq_zero_of_forall_not_mem (λ x hx,
        have is_unit g.prod, by simpa [associated_one_iff_is_unit] using h.symm,
        (hg x hx).not_unit (is_unit_iff_dvd_one.2 ((multiset.dvd_prod hx).trans
          (is_unit_iff_dvd_one.1 this)))))
  (λ p f ih g hf hg hfg,
    let ⟨b, hbg, hb⟩ := exists_associated_mem_of_dvd_prod
      (irreducible_iff_prime.1 (hf p (by simp)))
      (λ q hq, irreducible_iff_prime.1 (hg _ hq)) $
        hfg.dvd_iff_dvd_right.1
          (show p ∣ (p ::ₘ f).prod, by simp) in
    begin
      rw ← multiset.cons_erase hbg,
      exact multiset.rel.cons hb (ih (λ q hq, hf _ (by simp [hq]))
        (λ q (hq : q ∈ g.erase b), hg q (multiset.mem_of_mem_erase hq))
        (associated.of_mul_left
          (by rwa [← multiset.prod_cons, ← multiset.prod_cons, multiset.cons_erase hbg]) hb
        (hf p (by simp)).ne_zero))
    end)

end unique_factorization_monoid

lemma prime_factors_unique [comm_cancel_monoid_with_zero α] : ∀ {f g : multiset α},
  (∀ x ∈ f, prime x) → (∀ x ∈ g, prime x) → f.prod ~ᵤ g.prod →
  multiset.rel associated f g :=
by haveI := classical.dec_eq α; exact
λ f, multiset.induction_on f
  (λ g _ hg h,
    multiset.rel_zero_left.2 $
    multiset.eq_zero_of_forall_not_mem $ λ x hx,
    have is_unit g.prod, by simpa [associated_one_iff_is_unit] using h.symm,
    (hg x hx).not_unit $ is_unit_iff_dvd_one.2 $
    (multiset.dvd_prod hx).trans (is_unit_iff_dvd_one.1 this))
  (λ p f ih g hf hg hfg,
    let ⟨b, hbg, hb⟩ := exists_associated_mem_of_dvd_prod
      (hf p (by simp)) (λ q hq, hg _ hq) $
        hfg.dvd_iff_dvd_right.1
          (show p ∣ (p ::ₘ f).prod, by simp) in
    begin
      rw ← multiset.cons_erase hbg,
      exact multiset.rel.cons hb (ih (λ q hq, hf _ (by simp [hq]))
        (λ q (hq : q ∈ g.erase b), hg q (multiset.mem_of_mem_erase hq))
        (associated.of_mul_left
          (by rwa [← multiset.prod_cons, ← multiset.prod_cons, multiset.cons_erase hbg]) hb
        (hf p (by simp)).ne_zero)),
    end)

/-- If an irreducible has a prime factorization,
  then it is an associate of one of its prime factors. -/
lemma prime_factors_irreducible [comm_cancel_monoid_with_zero α] {a : α} {f : multiset α}
  (ha : irreducible a) (pfa : (∀b ∈ f, prime b) ∧ f.prod ~ᵤ a) :
  ∃ p, a ~ᵤ p ∧ f = {p} :=
begin
  haveI := classical.dec_eq α,
  refine multiset.induction_on f (λ h, (ha.not_unit
    (associated_one_iff_is_unit.1 (associated.symm h))).elim) _ pfa.2 pfa.1,
  rintros p s _ ⟨u, hu⟩ hs,
  use p,
  have hs0 : s = 0,
  { by_contra hs0,
    obtain ⟨q, hq⟩ := multiset.exists_mem_of_ne_zero hs0,
    apply (hs q (by simp [hq])).2.1,
    refine (ha.is_unit_or_is_unit (_ : _ = ((p * ↑u) * (s.erase q).prod) * _)).resolve_left _,
    { rw [mul_right_comm _ _ q, mul_assoc, ← multiset.prod_cons, multiset.cons_erase hq, ← hu,
        mul_comm, mul_comm p _, mul_assoc],
      simp, },
    apply mt is_unit_of_mul_is_unit_left (mt is_unit_of_mul_is_unit_left _),
    apply (hs p (multiset.mem_cons_self _ _)).2.1 },
  simp only [mul_one, multiset.prod_cons, multiset.prod_zero, hs0] at *,
  exact ⟨associated.symm ⟨u, hu⟩, rfl⟩,
end

section exists_prime_factors

variables [comm_cancel_monoid_with_zero α]
variables (pf : ∀ (a : α), a ≠ 0 → ∃ f : multiset α, (∀b ∈ f, prime b) ∧ f.prod ~ᵤ a)

include pf

lemma wf_dvd_monoid.of_exists_prime_factors : wf_dvd_monoid α :=
⟨begin
  classical,
  apply rel_hom.well_founded (rel_hom.mk _ _) (with_top.well_founded_lt nat.lt_wf),
  { intro a,
    by_cases h : a = 0, { exact ⊤ },
    exact (classical.some (pf a h)).card },

  rintros a b ⟨ane0, ⟨c, hc, b_eq⟩⟩,
  rw dif_neg ane0,
  by_cases h : b = 0, { simp [h, lt_top_iff_ne_top] },
  rw [dif_neg h, with_top.coe_lt_coe],
  have cne0 : c ≠ 0, { refine mt (λ con, _) h, rw [b_eq, con, mul_zero] },
  calc multiset.card (classical.some (pf a ane0))
      < _ + multiset.card (classical.some (pf c cne0)) :
    lt_add_of_pos_right _ (multiset.card_pos.mpr (λ con, hc (associated_one_iff_is_unit.mp _)))
  ... = multiset.card (classical.some (pf a ane0) + classical.some (pf c cne0)) :
    (multiset.card_add _ _).symm
  ... = multiset.card (classical.some (pf b h)) :
    multiset.card_eq_card_of_rel (prime_factors_unique _ (classical.some_spec (pf _ h)).1 _),
  { convert (classical.some_spec (pf c cne0)).2.symm,
    rw [con, multiset.prod_zero] },
  { intros x hadd,
    rw multiset.mem_add at hadd,
    cases hadd; apply (classical.some_spec (pf _ _)).1 _ hadd },
  { rw multiset.prod_add,
    transitivity a * c,
    { apply associated.mul_mul; apply (classical.some_spec (pf _ _)).2 },
    { rw ← b_eq,
      apply (classical.some_spec (pf _ _)).2.symm, } }
end⟩

lemma irreducible_iff_prime_of_exists_prime_factors {p : α} : irreducible p ↔ prime p :=
begin
  by_cases hp0 : p = 0,
  { simp [hp0] },
  refine ⟨λ h, _, prime.irreducible⟩,
  obtain ⟨f, hf⟩ := pf p hp0,
  obtain ⟨q, hq, rfl⟩ := prime_factors_irreducible h hf,
  rw hq.prime_iff,
  exact hf.1 q (multiset.mem_singleton_self _)
end

theorem unique_factorization_monoid.of_exists_prime_factors :
  unique_factorization_monoid α :=
{ irreducible_iff_prime := λ _, irreducible_iff_prime_of_exists_prime_factors pf,
  .. wf_dvd_monoid.of_exists_prime_factors pf }

end exists_prime_factors

theorem unique_factorization_monoid.iff_exists_prime_factors [comm_cancel_monoid_with_zero α] :
  unique_factorization_monoid α ↔
    (∀ (a : α), a ≠ 0 → ∃ f : multiset α, (∀b ∈ f, prime b) ∧ f.prod ~ᵤ a) :=
⟨λ h, @unique_factorization_monoid.exists_prime_factors _ _ h,
  unique_factorization_monoid.of_exists_prime_factors⟩

theorem irreducible_iff_prime_of_exists_unique_irreducible_factors [comm_cancel_monoid_with_zero α]
  (eif : ∀ (a : α), a ≠ 0 → ∃ f : multiset α, (∀b ∈ f, irreducible b) ∧ f.prod ~ᵤ a)
  (uif : ∀ (f g : multiset α),
  (∀ x ∈ f, irreducible x) → (∀ x ∈ g, irreducible x) → f.prod ~ᵤ g.prod →
    multiset.rel associated f g)
  (p : α) : irreducible p ↔ prime p :=
⟨by letI := classical.dec_eq α; exact λ hpi,
    ⟨hpi.ne_zero, hpi.1,
      λ a b ⟨x, hx⟩,
      if hab0 : a * b = 0
      then (eq_zero_or_eq_zero_of_mul_eq_zero hab0).elim
        (λ ha0, by simp [ha0])
        (λ hb0, by simp [hb0])
      else
        have hx0 : x ≠ 0, from λ hx0, by simp * at *,
        have ha0 : a ≠ 0, from left_ne_zero_of_mul hab0,
        have hb0 : b ≠ 0, from right_ne_zero_of_mul hab0,
        begin
          cases eif x hx0 with fx hfx,
          cases eif a ha0 with fa hfa,
          cases eif b hb0 with fb hfb,
          have h : multiset.rel associated (p ::ₘ fx) (fa + fb),
          { apply uif,
            { exact λ i hi, (multiset.mem_cons.1 hi).elim (λ hip, hip.symm ▸ hpi) (hfx.1 _), },
            { exact λ i hi, (multiset.mem_add.1 hi).elim (hfa.1 _) (hfb.1 _), },
            calc multiset.prod (p ::ₘ fx)
                  ~ᵤ a * b : by rw [hx, multiset.prod_cons];
                    exact hfx.2.mul_left _
              ... ~ᵤ (fa).prod * (fb).prod :
                hfa.2.symm.mul_mul hfb.2.symm
              ... = _ : by rw multiset.prod_add, },
          exact let ⟨q, hqf, hq⟩ := multiset.exists_mem_of_rel_of_mem h
          (multiset.mem_cons_self p _) in
        (multiset.mem_add.1 hqf).elim
          (λ hqa, or.inl $ hq.dvd_iff_dvd_left.2 $
            hfa.2.dvd_iff_dvd_right.1
              (multiset.dvd_prod hqa))
          (λ hqb, or.inr $ hq.dvd_iff_dvd_left.2 $
            hfb.2.dvd_iff_dvd_right.1
              (multiset.dvd_prod hqb))
        end⟩, prime.irreducible⟩

theorem unique_factorization_monoid.of_exists_unique_irreducible_factors
  [comm_cancel_monoid_with_zero α]
  (eif : ∀ (a : α), a ≠ 0 → ∃ f : multiset α, (∀b ∈ f, irreducible b) ∧ f.prod ~ᵤ a)
  (uif : ∀ (f g : multiset α),
  (∀ x ∈ f, irreducible x) → (∀ x ∈ g, irreducible x) → f.prod ~ᵤ g.prod →
    multiset.rel associated f g) :
  unique_factorization_monoid α :=
unique_factorization_monoid.of_exists_prime_factors (by
  { convert eif,
    simp_rw irreducible_iff_prime_of_exists_unique_irreducible_factors eif uif })

namespace unique_factorization_monoid
variables [comm_cancel_monoid_with_zero α] [decidable_eq α] [nontrivial α] [normalization_monoid α]
variables [unique_factorization_monoid α]

/-- Noncomputably determines the multiset of prime factors. -/
noncomputable def normalized_factors (a : α) : multiset α := if h : a = 0 then 0 else
multiset.map normalize $ classical.some (unique_factorization_monoid.exists_prime_factors a h)

theorem normalized_factors_prod {a : α} (ane0 : a ≠ 0) : associated (normalized_factors a).prod a :=
begin
  rw [normalized_factors, dif_neg ane0],
  refine associated.trans _ (classical.some_spec (exists_prime_factors a ane0)).2,
  rw [← associates.mk_eq_mk_iff_associated, ← associates.prod_mk, ← associates.prod_mk,
      multiset.map_map],
  congr' 2,
  ext,
  rw [function.comp_apply, associates.mk_normalize],
end

theorem prime_of_normalized_factor {a : α} : ∀ (x : α), x ∈ normalized_factors a → prime x :=
begin
  rw [normalized_factors],
  split_ifs with ane0, { simp },
  intros x hx, rcases multiset.mem_map.1 hx with ⟨y, ⟨hy, rfl⟩⟩,
  rw (normalize_associated _).prime_iff,
  exact (classical.some_spec (unique_factorization_monoid.exists_prime_factors a ane0)).1 y hy,
end

theorem irreducible_of_normalized_factor {a : α} :
  ∀ (x : α), x ∈ normalized_factors a → irreducible x :=
λ x h, (prime_of_normalized_factor x h).irreducible

theorem normalize_normalized_factor {a : α} :
  ∀ (x : α), x ∈ normalized_factors a → normalize x = x :=
begin
  rw normalized_factors,
  split_ifs with h, { simp },
  intros x hx,
  obtain ⟨y, hy, rfl⟩ := multiset.mem_map.1 hx,
  apply normalize_idem
end

lemma normalized_factors_irreducible {a : α} (ha : irreducible a) :
  normalized_factors a = {normalize a} :=
begin
  obtain ⟨p, a_assoc, hp⟩ := prime_factors_irreducible ha
    ⟨prime_of_normalized_factor, normalized_factors_prod ha.ne_zero⟩,
  have p_mem : p ∈ normalized_factors a,
  { rw hp, exact multiset.mem_singleton_self _ },
  convert hp,
  rwa [← normalize_normalized_factor p p_mem, normalize_eq_normalize_iff, dvd_dvd_iff_associated]
end

lemma exists_mem_normalized_factors_of_dvd {a p : α} (ha0 : a ≠ 0) (hp : irreducible p) : p ∣ a →
  ∃ q ∈ normalized_factors a, p ~ᵤ q :=
λ ⟨b, hb⟩,
have hb0 : b ≠ 0, from λ hb0, by simp * at *,
have multiset.rel associated (p ::ₘ normalized_factors b) (normalized_factors a),
  from factors_unique
    (λ x hx, (multiset.mem_cons.1 hx).elim (λ h, h.symm ▸ hp)
      (irreducible_of_normalized_factor _))
    irreducible_of_normalized_factor
    (associated.symm $ calc multiset.prod (normalized_factors a) ~ᵤ a : normalized_factors_prod ha0
      ... = p * b : hb
      ... ~ᵤ multiset.prod (p ::ₘ normalized_factors b) :
        by rw multiset.prod_cons; exact (normalized_factors_prod hb0).symm.mul_left _),
multiset.exists_mem_of_rel_of_mem this (by simp)

@[simp] lemma normalized_factors_zero : normalized_factors (0 : α) = 0 := dif_pos rfl

@[simp] lemma normalized_factors_one : normalized_factors (1 : α) = 0 :=
begin
  rw ← multiset.rel_zero_right,
  apply factors_unique irreducible_of_normalized_factor,
  { intros x hx,
    exfalso,
    apply multiset.not_mem_zero x hx },
  { simp [normalized_factors_prod (@one_ne_zero α _ _)] },
  apply_instance
end

@[simp] lemma normalized_factors_mul {x y : α} (hx : x ≠ 0) (hy : y ≠ 0) :
  normalized_factors (x * y) = normalized_factors x + normalized_factors y :=
begin
  have h : (normalize : α → α) = associates.out ∘ associates.mk,
  { ext, rw [function.comp_apply, associates.out_mk], },
  rw [← multiset.map_id' (normalized_factors (x * y)), ← multiset.map_id' (normalized_factors x),
    ← multiset.map_id' (normalized_factors y), ← multiset.map_congr normalize_normalized_factor,
    ← multiset.map_congr normalize_normalized_factor,
    ← multiset.map_congr normalize_normalized_factor,
    ← multiset.map_add, h, ← multiset.map_map associates.out, eq_comm,
    ← multiset.map_map associates.out],
  refine congr rfl _,
  apply multiset.map_mk_eq_map_mk_of_rel,
  apply factors_unique,
  { intros x hx,
    rcases multiset.mem_add.1 hx with hx | hx;
    exact irreducible_of_normalized_factor x hx },
  { exact irreducible_of_normalized_factor },
  { rw multiset.prod_add,
    exact ((normalized_factors_prod hx).mul_mul (normalized_factors_prod hy)).trans
      (normalized_factors_prod (mul_ne_zero hx hy)).symm }
end

@[simp] lemma normalized_factors_pow {x : α} (n : ℕ) :
  normalized_factors (x ^ n) = n • normalized_factors x :=
begin
  induction n with n ih,
  { simp },
  by_cases h0 : x = 0,
  { simp [h0, zero_pow n.succ_pos, smul_zero] },
  rw [pow_succ, succ_nsmul, normalized_factors_mul h0 (pow_ne_zero _ h0), ih],
end

<<<<<<< HEAD
theorem factors_irreducible_pow {p : α} (hp : irreducible p) (k : ℕ) :
  factors (p ^ k) = multiset.repeat (normalize p) k :=
by rw [factors_pow, factors_irreducible hp, multiset.nsmul_singleton]

lemma dvd_iff_factors_le_factors {x y : α} (hx : x ≠ 0) (hy : y ≠ 0) :
  x ∣ y ↔ factors x ≤ factors y :=
=======
lemma dvd_iff_normalized_factors_le_normalized_factors {x y : α} (hx : x ≠ 0) (hy : y ≠ 0) :
  x ∣ y ↔ normalized_factors x ≤ normalized_factors y :=
>>>>>>> 7a5d15a9
begin
  split,
  { rintro ⟨c, rfl⟩,
    simp [hx, right_ne_zero_of_mul hy] },
  { rw [← (normalized_factors_prod hx).dvd_iff_dvd_left,
      ← (normalized_factors_prod hy).dvd_iff_dvd_right],
    apply multiset.prod_dvd_prod }
end

lemma zero_not_mem_normalized_factors (x : α) : (0 : α) ∉ normalized_factors x :=
λ h, prime.ne_zero (prime_of_normalized_factor _ h) rfl

lemma dvd_of_mem_normalized_factors {a p : α} (H : p ∈ normalized_factors a) : p ∣ a :=
begin
  by_cases hcases : a = 0,
  { rw hcases,
    exact dvd_zero p },
  { exact dvd_trans (multiset.dvd_prod H) (associated.dvd (normalized_factors_prod hcases)) },
end

end unique_factorization_monoid

namespace unique_factorization_monoid

open_locale classical
open multiset associates
noncomputable theory

variables [comm_cancel_monoid_with_zero α] [nontrivial α] [unique_factorization_monoid α]

/-- Noncomputably defines a `normalization_monoid` structure on a `unique_factorization_monoid`. -/
protected def normalization_monoid : normalization_monoid α :=
normalization_monoid_of_monoid_hom_right_inverse {
  to_fun := λ a : associates α, if a = 0 then 0 else ((normalized_factors a).map
    (classical.some mk_surjective.has_right_inverse : associates α → α)).prod,
  map_one' := by simp,
  map_mul' := λ x y, by {
    by_cases hx : x = 0, { simp [hx] },
    by_cases hy : y = 0, { simp [hy] },
    simp [hx, hy] } } begin
  intro x,
  dsimp,
  by_cases hx : x = 0, { simp [hx] },
  have h : associates.mk_monoid_hom ∘ (classical.some mk_surjective.has_right_inverse) =
           (id : associates α → associates α),
  { ext x,
    rw [function.comp_apply, mk_monoid_hom_apply,
      classical.some_spec mk_surjective.has_right_inverse x],
    refl },
  rw [if_neg hx, ← mk_monoid_hom_apply, monoid_hom.map_multiset_prod, map_map, h, map_id,
      ← associated_iff_eq],
  apply normalized_factors_prod hx
end

instance : inhabited (normalization_monoid α) := ⟨unique_factorization_monoid.normalization_monoid⟩

end unique_factorization_monoid

namespace unique_factorization_monoid

variables {R : Type*} [comm_cancel_monoid_with_zero R] [unique_factorization_monoid R]

lemma no_factors_of_no_prime_factors {a b : R} (ha : a ≠ 0)
  (h : (∀ {d}, d ∣ a → d ∣ b → ¬ prime d)) : ∀ {d}, d ∣ a → d ∣ b → is_unit d :=
λ d, induction_on_prime d
  (by { simp only [zero_dvd_iff], intros, contradiction })
  (λ x hx _ _, hx)
  (λ d q hp hq ih dvd_a dvd_b,
    absurd hq (h (dvd_of_mul_right_dvd dvd_a) (dvd_of_mul_right_dvd dvd_b)))

/-- Euclid's lemma: if `a ∣ b * c` and `a` and `c` have no common prime factors, `a ∣ b`.
Compare `is_coprime.dvd_of_dvd_mul_left`. -/
lemma dvd_of_dvd_mul_left_of_no_prime_factors {a b c : R} (ha : a ≠ 0) :
  (∀ {d}, d ∣ a → d ∣ c → ¬ prime d) → a ∣ b * c → a ∣ b :=
begin
  refine induction_on_prime c _ _ _,
  { intro no_factors,
    simp only [dvd_zero, mul_zero, forall_prop_of_true],
    haveI := classical.prop_decidable,
    exact is_unit_iff_forall_dvd.mp
      (no_factors_of_no_prime_factors ha @no_factors (dvd_refl a) (dvd_zero a)) _ },
  { rintros _ ⟨x, rfl⟩ _ a_dvd_bx,
    apply units.dvd_mul_right.mp a_dvd_bx },
  { intros c p hc hp ih no_factors a_dvd_bpc,
    apply ih (λ q dvd_a dvd_c hq, no_factors dvd_a (dvd_c.mul_left _) hq),
    rw mul_left_comm at a_dvd_bpc,
    refine or.resolve_left (hp.left_dvd_or_dvd_right_of_dvd_mul a_dvd_bpc) (λ h, _),
    exact no_factors h (dvd_mul_right p c) hp }
end

/-- Euclid's lemma: if `a ∣ b * c` and `a` and `b` have no common prime factors, `a ∣ c`.
Compare `is_coprime.dvd_of_dvd_mul_right`. -/
lemma dvd_of_dvd_mul_right_of_no_prime_factors {a b c : R} (ha : a ≠ 0)
  (no_factors : ∀ {d}, d ∣ a → d ∣ b → ¬ prime d) : a ∣ b * c → a ∣ c :=
by simpa [mul_comm b c] using dvd_of_dvd_mul_left_of_no_prime_factors ha @no_factors

/-- If `a ≠ 0, b` are elements of a unique factorization domain, then dividing
out their common factor `c'` gives `a'` and `b'` with no factors in common. -/
lemma exists_reduced_factors : ∀ (a ≠ (0 : R)) b,
  ∃ a' b' c', (∀ {d}, d ∣ a' → d ∣ b' → is_unit d) ∧ c' * a' = a ∧ c' * b' = b :=
begin
  haveI := classical.prop_decidable,
  intros a,
  refine induction_on_prime a _ _ _,
  { intros, contradiction },
  { intros a a_unit a_ne_zero b,
    use [a, b, 1],
    split,
    { intros p p_dvd_a _,
      exact is_unit_of_dvd_unit p_dvd_a a_unit },
    { simp } },
  { intros a p a_ne_zero p_prime ih_a pa_ne_zero b,
    by_cases p ∣ b,
    { rcases h with ⟨b, rfl⟩,
      obtain ⟨a', b', c', no_factor, ha', hb'⟩ := ih_a a_ne_zero b,
      refine ⟨a', b', p * c', @no_factor, _, _⟩,
      { rw [mul_assoc, ha'] },
      { rw [mul_assoc, hb'] } },
    { obtain ⟨a', b', c', coprime, rfl, rfl⟩ := ih_a a_ne_zero b,
      refine ⟨p * a', b', c', _, mul_left_comm _ _ _, rfl⟩,
      intros q q_dvd_pa' q_dvd_b',
      cases p_prime.left_dvd_or_dvd_right_of_dvd_mul q_dvd_pa' with p_dvd_q q_dvd_a',
      { have : p ∣ c' * b' := dvd_mul_of_dvd_right (p_dvd_q.trans q_dvd_b') _,
        contradiction },
      exact coprime q_dvd_a' q_dvd_b' } }
end

lemma exists_reduced_factors' (a b : R) (hb : b ≠ 0) :
  ∃ a' b' c', (∀ {d}, d ∣ a' → d ∣ b' → is_unit d) ∧ c' * a' = a ∧ c' * b' = b :=
let ⟨b', a', c', no_factor, hb, ha⟩ := exists_reduced_factors b hb a
in ⟨a', b', c', λ _ hpb hpa, no_factor hpa hpb, ha, hb⟩

section multiplicity
variables [nontrivial R] [normalization_monoid R] [decidable_eq R]
variables [decidable_rel (has_dvd.dvd : R → R → Prop)]
open multiplicity multiset

lemma le_multiplicity_iff_repeat_le_normalized_factors {a b : R} {n : ℕ}
  (ha : irreducible a) (hb : b ≠ 0) :
  ↑n ≤ multiplicity a b ↔ repeat (normalize a) n ≤ normalized_factors b :=
begin
  rw ← pow_dvd_iff_le_multiplicity,
  revert b,
  induction n with n ih, { simp },
  intros b hb,
  split,
  { rintro ⟨c, rfl⟩,
    rw [ne.def, pow_succ, mul_assoc, mul_eq_zero, decidable.not_or_iff_and_not] at hb,
    rw [pow_succ, mul_assoc, normalized_factors_mul hb.1 hb.2, repeat_succ,
      normalized_factors_irreducible ha, singleton_add, cons_le_cons_iff, ← ih hb.2],
    apply dvd.intro _ rfl },
  { rw [multiset.le_iff_exists_add],
    rintro ⟨u, hu⟩,
    rw [← (normalized_factors_prod hb).dvd_iff_dvd_right, hu, prod_add, prod_repeat],
    exact (associated.pow_pow $ associated_normalize a).dvd.trans (dvd.intro u.prod rfl) }
end

lemma multiplicity_eq_count_normalized_factors {a b : R} (ha : irreducible a) (hb : b ≠ 0) :
  multiplicity a b = (normalized_factors b).count (normalize a) :=
begin
  apply le_antisymm,
  { apply enat.le_of_lt_add_one,
    rw [← nat.cast_one, ← nat.cast_add, lt_iff_not_ge, ge_iff_le,
      le_multiplicity_iff_repeat_le_normalized_factors ha hb, ← le_count_iff_repeat_le],
    simp },
  rw [le_multiplicity_iff_repeat_le_normalized_factors ha hb, ← le_count_iff_repeat_le],
end

end multiplicity

end unique_factorization_monoid


namespace associates
open unique_factorization_monoid associated multiset
variables [comm_cancel_monoid_with_zero α]

/-- `factor_set α` representation elements of unique factorization domain as multisets.
`multiset α` produced by `normalized_factors` are only unique up to associated elements, while the
multisets in `factor_set α` are unique by equality and restricted to irreducible elements. This
gives us a representation of each element as a unique multisets (or the added ⊤ for 0), which has a
complete lattice struture. Infimum is the greatest common divisor and supremum is the least common
multiple.
-/
@[reducible] def {u} factor_set (α : Type u) [comm_cancel_monoid_with_zero α] :
  Type u :=
with_top (multiset { a : associates α // irreducible a })

local attribute [instance] associated.setoid

theorem factor_set.coe_add {a b : multiset { a : associates α // irreducible a }} :
  (↑(a + b) : factor_set α) = a + b :=
by norm_cast

lemma factor_set.sup_add_inf_eq_add [decidable_eq (associates α)] :
  ∀(a b : factor_set α), a ⊔ b + a ⊓ b = a + b
| none     b        := show ⊤ ⊔ b + ⊤ ⊓ b = ⊤ + b, by simp
| a        none     := show a ⊔ ⊤ + a ⊓ ⊤ = a + ⊤, by simp
| (some a) (some b) := show (a : factor_set α) ⊔ b + a ⊓ b = a + b, from
  begin
    rw [← with_top.coe_sup, ← with_top.coe_inf, ← with_top.coe_add, ← with_top.coe_add,
      with_top.coe_eq_coe],
    exact multiset.union_add_inter _ _
  end

/-- Evaluates the product of a `factor_set` to be the product of the corresponding multiset,
  or `0` if there is none. -/
def factor_set.prod : factor_set α → associates α
| none     := 0
| (some s) := (s.map coe).prod

@[simp] theorem prod_top : (⊤ : factor_set α).prod = 0 := rfl

@[simp] theorem prod_coe {s : multiset { a : associates α // irreducible a }} :
  (s : factor_set α).prod = (s.map coe).prod :=
rfl

@[simp] theorem prod_add : ∀(a b : factor_set α), (a + b).prod = a.prod * b.prod
| none b    := show (⊤ + b).prod = (⊤:factor_set α).prod * b.prod, by simp
| a    none := show (a + ⊤).prod = a.prod * (⊤:factor_set α).prod, by simp
| (some a) (some b) :=
  show (↑a + ↑b:factor_set α).prod = (↑a:factor_set α).prod * (↑b:factor_set α).prod,
    by rw [← factor_set.coe_add, prod_coe, prod_coe, prod_coe, multiset.map_add, multiset.prod_add]

theorem prod_mono : ∀{a b : factor_set α}, a ≤ b → a.prod ≤ b.prod
| none b h := have b = ⊤, from top_unique h, by rw [this, prod_top]; exact le_refl _
| a none h := show a.prod ≤ (⊤ : factor_set α).prod, by simp; exact le_top
| (some a) (some b) h := prod_le_prod $ multiset.map_le_map $ with_top.coe_le_coe.1 $ h

/-- `bcount p s` is the multiplicity of `p` in the factor_set `s` (with bundled `p`)-/
def bcount [decidable_eq (associates α)] (p : {a : associates α // irreducible a}) :
  factor_set α → ℕ
| none := 0
| (some s) := s.count p

variables [dec_irr : Π (p : associates α), decidable (irreducible p)]
include dec_irr

/-- `count p s` is the multiplicity of the irreducible `p` in the factor_set `s`.

If `p` is not irreducible, `count p s` is defined to be `0`. -/
def count [decidable_eq (associates α)] (p : associates α) :
  factor_set α → ℕ :=
if hp : irreducible p then bcount ⟨p, hp⟩  else 0

@[simp] lemma count_some [decidable_eq (associates α)] {p : associates α} (hp : irreducible p)
  (s : multiset _) : count p (some s) = s.count ⟨p, hp⟩:=
by { dunfold count, split_ifs, refl }

@[simp] lemma count_zero [decidable_eq (associates α)] {p : associates α} (hp : irreducible p) :
  count p (0 : factor_set α) = 0 :=
by { dunfold count, split_ifs, refl }

lemma count_reducible [decidable_eq (associates α)] {p : associates α} (hp : ¬ irreducible p) :
  count p = 0 := dif_neg hp

omit dec_irr

/-- membership in a factor_set (bundled version) -/
def bfactor_set_mem : {a : associates α // irreducible a} → (factor_set α) → Prop
| _ ⊤ := true
| p (some l) := p ∈ l

include dec_irr

/-- `factor_set_mem p s` is the predicate that the irreducible `p` is a member of
`s : factor_set α`.

If `p` is not irreducible, `p` is not a member of any `factor_set`. -/
def factor_set_mem (p : associates α) (s : factor_set α) : Prop :=
if hp : irreducible p then bfactor_set_mem ⟨p, hp⟩ s else false

instance : has_mem (associates α) (factor_set α) := ⟨factor_set_mem⟩

@[simp] lemma factor_set_mem_eq_mem (p : associates α) (s : factor_set α) :
  factor_set_mem p s = (p ∈ s) := rfl

lemma mem_factor_set_top {p : associates α} {hp : irreducible p} :
  p ∈ (⊤ : factor_set α) :=
begin
  dunfold has_mem.mem, dunfold factor_set_mem, split_ifs, exact trivial
end

lemma mem_factor_set_some {p : associates α} {hp : irreducible p}
   {l : multiset {a : associates α // irreducible a }} :
  p ∈ (l : factor_set α) ↔ subtype.mk p hp ∈ l :=
begin
  dunfold has_mem.mem, dunfold factor_set_mem, split_ifs, refl
end

lemma reducible_not_mem_factor_set {p : associates α} (hp : ¬ irreducible p)
  (s : factor_set α) : ¬ p ∈ s :=
λ (h : if hp : irreducible p then bfactor_set_mem ⟨p, hp⟩ s else false),
  by rwa [dif_neg hp] at h

omit dec_irr

variable [unique_factorization_monoid α]

theorem unique' {p q : multiset (associates α)} :
  (∀a∈p, irreducible a) → (∀a∈q, irreducible a) → p.prod = q.prod → p = q :=
begin
  apply multiset.induction_on_multiset_quot p,
  apply multiset.induction_on_multiset_quot q,
  assume s t hs ht eq,
  refine multiset.map_mk_eq_map_mk_of_rel (unique_factorization_monoid.factors_unique _ _ _),
  { exact assume a ha, ((irreducible_mk _).1 $ hs _ $ multiset.mem_map_of_mem _ ha) },
  { exact assume a ha, ((irreducible_mk _).1 $ ht _ $ multiset.mem_map_of_mem _ ha) },
  simpa [quot_mk_eq_mk, prod_mk, mk_eq_mk_iff_associated] using eq
end

variables [nontrivial α] [normalization_monoid α]

private theorem forall_map_mk_normalized_factors_irreducible [decidable_eq α] (x : α) (hx : x ≠ 0) :
  ∀(a : associates α), a ∈ multiset.map associates.mk (normalized_factors x) → irreducible a :=
begin
  assume a ha,
  rcases multiset.mem_map.1 ha with ⟨c, hc, rfl⟩,
  exact (irreducible_mk c).2 (irreducible_of_normalized_factor _ hc)
end

theorem prod_le_prod_iff_le {p q : multiset (associates α)}
  (hp : ∀a∈p, irreducible a) (hq : ∀a∈q, irreducible a) :
  p.prod ≤ q.prod ↔ p ≤ q :=
iff.intro
  begin
    classical,
    rintros ⟨⟨c⟩, eqc⟩,
    have : c ≠ 0, from (mt mk_eq_zero.2 $
      assume (hc : quot.mk setoid.r c = 0),
      have (0 : associates α) ∈ q, from prod_eq_zero_iff.1 $ eqc.symm ▸ hc.symm ▸ mul_zero _,
      not_irreducible_zero ((irreducible_mk 0).1 $ hq _ this)),
    have : associates.mk (normalized_factors c).prod = quot.mk setoid.r c,
      from mk_eq_mk_iff_associated.2 (normalized_factors_prod this),

    refine multiset.le_iff_exists_add.2 ⟨(normalized_factors c).map associates.mk, unique' hq _ _⟩,
    { assume x hx,
      rcases multiset.mem_add.1 hx with h | h,
      exact hp x h,
      exact forall_map_mk_normalized_factors_irreducible c ‹c ≠ 0› _ h },
    { simp [multiset.prod_add, prod_mk, *] at * }
  end
  prod_le_prod

variables [dec : decidable_eq α] [dec' : decidable_eq (associates α)]
include dec

/-- This returns the multiset of irreducible factors as a `factor_set`,
  a multiset of irreducible associates `with_top`. -/
noncomputable def factors' (a : α) :
  multiset { a : associates α // irreducible a } :=
(normalized_factors a).pmap (λa ha, ⟨associates.mk a, (irreducible_mk _).2 ha⟩)
  (irreducible_of_normalized_factor)

@[simp] theorem map_subtype_coe_factors' {a : α} :
  (factors' a).map coe = (normalized_factors a).map associates.mk :=
by simp [factors', multiset.map_pmap, multiset.pmap_eq_map]

theorem factors'_cong {a b : α} (ha : a ≠ 0) (hb : b ≠ 0) (h : a ~ᵤ b) :
  factors' a = factors' b :=
have multiset.rel associated (normalized_factors a) (normalized_factors b), from
  factors_unique irreducible_of_normalized_factor irreducible_of_normalized_factor
    ((normalized_factors_prod ha).trans $ h.trans $ (normalized_factors_prod hb).symm),
by simpa [(multiset.map_eq_map subtype.coe_injective).symm, rel_associated_iff_map_eq_map.symm]

include dec'

/-- This returns the multiset of irreducible factors of an associate as a `factor_set`,
  a multiset of irreducible associates `with_top`. -/
noncomputable def factors (a : associates α) :
  factor_set α :=
begin
  refine (if h : a = 0 then ⊤ else
    quotient.hrec_on a (λx h, some $ factors' x) _ h),
  assume a b hab,
  apply function.hfunext,
  { have : a ~ᵤ 0 ↔ b ~ᵤ 0, from
      iff.intro (assume ha0, hab.symm.trans ha0) (assume hb0, hab.trans hb0),
    simp only [associated_zero_iff_eq_zero] at this,
    simp only [quotient_mk_eq_mk, this, mk_eq_zero] },
  exact (assume ha hb eq, heq_of_eq $ congr_arg some $ factors'_cong
    (λ c, ha (mk_eq_zero.2 c)) (λ c, hb (mk_eq_zero.2 c)) hab)
end

@[simp] theorem factors_0 : (0 : associates α).factors = ⊤ :=
dif_pos rfl

@[simp] theorem factors_mk (a : α) (h : a ≠ 0) :
  (associates.mk a).factors = factors' a :=
by { classical, apply dif_neg, apply (mt mk_eq_zero.1 h) }

theorem prod_factors : ∀(s : factor_set α), s.prod.factors = s
| none     := by simp [factor_set.prod]; refl
| (some s) :=
  begin
    unfold factor_set.prod,
    generalize eq_a : (s.map coe).prod = a,
    rcases a with ⟨a⟩,
    rw quot_mk_eq_mk at *,

    have : (s.map (coe : _ → associates α)).prod ≠ 0, from assume ha,
      let ⟨⟨a, ha⟩, h, eq⟩ := multiset.mem_map.1 (prod_eq_zero_iff.1 ha) in
      have irreducible (0 : associates α), from eq ▸ ha,
      not_irreducible_zero ((irreducible_mk _).1 this),
    have ha : a ≠ 0, by simp [*] at *,
    suffices : (normalized_factors a).map associates.mk = s.map coe,
    { rw [factors_mk a ha],
      apply congr_arg some _,
      simpa [(multiset.map_eq_map subtype.coe_injective).symm] },

    refine unique'
      (forall_map_mk_normalized_factors_irreducible _ ha)
      (assume a ha, let ⟨⟨x, hx⟩, ha, eq⟩ := multiset.mem_map.1 ha in eq ▸ hx)
      _,
    rw [prod_mk, eq_a, mk_eq_mk_iff_associated],
    exact normalized_factors_prod ha
  end

@[simp]
theorem factors_prod (a : associates α) : a.factors.prod = a :=
quotient.induction_on a $ assume a, decidable.by_cases
  (assume : associates.mk a = 0, by simp [quotient_mk_eq_mk, this])
  (assume : associates.mk a ≠ 0,
    have a ≠ 0, by simp * at *,
    by simp [this, quotient_mk_eq_mk, prod_mk,
      mk_eq_mk_iff_associated.2 (normalized_factors_prod this)])

theorem eq_of_factors_eq_factors {a b : associates α} (h : a.factors = b.factors) : a = b :=
have a.factors.prod = b.factors.prod, by rw h,
by rwa [factors_prod, factors_prod] at this

omit dec dec'

theorem eq_of_prod_eq_prod {a b : factor_set α} (h : a.prod = b.prod) : a = b :=
begin
  classical,
  have : a.prod.factors = b.prod.factors, by rw h,
  rwa [prod_factors, prod_factors] at this
end

include dec dec'

@[simp] theorem factors_mul (a b : associates α) : (a * b).factors = a.factors + b.factors :=
eq_of_prod_eq_prod $ eq_of_factors_eq_factors $
  by rw [prod_add, factors_prod, factors_prod, factors_prod]

theorem factors_mono : ∀{a b : associates α}, a ≤ b → a.factors ≤ b.factors
| s t ⟨d, rfl⟩ := by rw [factors_mul] ; exact le_add_of_nonneg_right bot_le

theorem factors_le {a b : associates α} : a.factors ≤ b.factors ↔ a ≤ b :=
iff.intro
  (assume h, have a.factors.prod ≤ b.factors.prod, from prod_mono h,
    by rwa [factors_prod, factors_prod] at this)
  factors_mono

omit dec dec'

theorem prod_le {a b : factor_set α} : a.prod ≤ b.prod ↔ a ≤ b :=
begin
  classical,
  exact iff.intro
  (assume h, have a.prod.factors ≤ b.prod.factors, from factors_mono h,
    by rwa [prod_factors, prod_factors] at this)
  prod_mono
end

include dec dec'

noncomputable instance : has_sup (associates α) := ⟨λa b, (a.factors ⊔ b.factors).prod⟩
noncomputable instance : has_inf (associates α) := ⟨λa b, (a.factors ⊓ b.factors).prod⟩

noncomputable instance : bounded_lattice (associates α) :=
{ sup          := (⊔),
  inf          := (⊓),
  sup_le       :=
    assume a b c hac hbc, factors_prod c ▸ prod_mono (sup_le (factors_mono hac) (factors_mono hbc)),
  le_sup_left  := assume a b,
    le_trans (le_of_eq (factors_prod a).symm) $ prod_mono $ le_sup_left,
  le_sup_right := assume a b,
    le_trans (le_of_eq (factors_prod b).symm) $ prod_mono $ le_sup_right,
  le_inf :=
    assume a b c hac hbc, factors_prod a ▸ prod_mono (le_inf (factors_mono hac) (factors_mono hbc)),
  inf_le_left  := assume a b,
    le_trans (prod_mono inf_le_left) (le_of_eq (factors_prod a)),
  inf_le_right := assume a b,
    le_trans (prod_mono inf_le_right) (le_of_eq (factors_prod b)),
  .. associates.partial_order,
  .. associates.order_top,
  .. associates.order_bot }

lemma sup_mul_inf (a b : associates α) : (a ⊔ b) * (a ⊓ b) = a * b :=
show (a.factors ⊔ b.factors).prod * (a.factors ⊓ b.factors).prod = a * b,
begin
  refine eq_of_factors_eq_factors _,
  rw [← prod_add, prod_factors, factors_mul, factor_set.sup_add_inf_eq_add]
end

include dec_irr

lemma dvd_of_mem_factors {a p : associates α} {hp : irreducible p}
  (hm : p ∈ factors a) : p ∣ a :=
begin
  by_cases ha0 : a = 0, { rw ha0, exact dvd_zero p },
  obtain ⟨a0, nza, ha'⟩ := exists_non_zero_rep ha0,
  rw [← associates.factors_prod a],
  rw [← ha', factors_mk a0 nza] at hm ⊢,
  erw prod_coe,
  apply multiset.dvd_prod, apply multiset.mem_map.mpr,
  exact ⟨⟨p, hp⟩, mem_factor_set_some.mp hm, rfl⟩
end

omit dec'

lemma dvd_of_mem_factors' {a : α} {p : associates α} {hp : irreducible p} {hz : a ≠ 0}
  (h_mem : subtype.mk p hp ∈ factors' a) : p ∣ associates.mk a :=
by { haveI := classical.dec_eq (associates α),
  apply @dvd_of_mem_factors _ _ _ _ _ _ _ _ _ _ hp,
  rw factors_mk _ hz,
  apply mem_factor_set_some.2 h_mem }

omit dec_irr

lemma mem_factors'_of_dvd {a p : α} (ha0 : a ≠ 0) (hp : irreducible p) (hd : p ∣ a) :
  subtype.mk (associates.mk p) ((irreducible_mk _).2 hp) ∈ factors' a :=
begin
  obtain ⟨q, hq, hpq⟩ := exists_mem_normalized_factors_of_dvd ha0 hp hd,
  apply multiset.mem_pmap.mpr, use q, use hq,
  exact subtype.eq (eq.symm (mk_eq_mk_iff_associated.mpr hpq))
end

include dec_irr

lemma mem_factors'_iff_dvd {a p : α} (ha0 : a ≠ 0) (hp : irreducible p) :
  subtype.mk (associates.mk p) ((irreducible_mk _).2 hp) ∈ factors' a ↔ p ∣ a :=
begin
  split,
  { rw ← mk_dvd_mk, apply dvd_of_mem_factors', apply ha0 },
  { apply mem_factors'_of_dvd ha0 }
end

include dec'

lemma mem_factors_of_dvd {a p : α} (ha0 : a ≠ 0) (hp : irreducible p) (hd : p ∣ a) :
  (associates.mk p) ∈ factors (associates.mk a) :=
begin
  rw factors_mk _ ha0, exact mem_factor_set_some.mpr (mem_factors'_of_dvd ha0 hp hd)
end

lemma mem_factors_iff_dvd {a p : α} (ha0 : a ≠ 0) (hp : irreducible p) :
  (associates.mk p) ∈ factors (associates.mk a) ↔ p ∣ a :=
begin
  split,
  { rw ← mk_dvd_mk, apply dvd_of_mem_factors, exact (irreducible_mk p).mpr hp },
  { apply mem_factors_of_dvd ha0 hp }
end

lemma exists_prime_dvd_of_not_inf_one {a b : α}
  (ha : a ≠ 0) (hb : b ≠ 0) (h : (associates.mk a) ⊓ (associates.mk b) ≠ 1)  :
  ∃ (p : α), prime p ∧ p ∣ a ∧ p ∣ b :=
begin
  have hz : (factors (associates.mk a)) ⊓ (factors (associates.mk b)) ≠ 0,
  { contrapose! h with hf,
    change ((factors (associates.mk a)) ⊓ (factors (associates.mk b))).prod = 1,
    rw hf,
    exact multiset.prod_zero },
  rw [factors_mk a ha, factors_mk b hb, ← with_top.coe_inf] at hz,
  obtain ⟨⟨p0, p0_irr⟩, p0_mem⟩ := multiset.exists_mem_of_ne_zero ((mt with_top.coe_eq_coe.mpr) hz),
  rw multiset.inf_eq_inter at p0_mem,
  obtain ⟨p, rfl⟩ : ∃ p, associates.mk p = p0 := quot.exists_rep p0,
  refine ⟨p, _, _, _⟩,
  { rw [← irreducible_iff_prime, ← irreducible_mk],
    exact p0_irr },
  { apply dvd_of_mk_le_mk,
    apply dvd_of_mem_factors' (multiset.mem_inter.mp p0_mem).left,
    apply ha, },
  { apply dvd_of_mk_le_mk,
    apply dvd_of_mem_factors' (multiset.mem_inter.mp p0_mem).right,
    apply hb }
end

theorem coprime_iff_inf_one {a b : α} (ha0 : a ≠ 0) (hb0 : b ≠ 0) :
  (associates.mk a) ⊓ (associates.mk b) = 1 ↔ ∀ {d : α}, d ∣ a → d ∣ b → ¬ prime d :=
begin
  split,
  { intros hg p ha hb hp,
    refine ((associates.prime_mk _).mpr hp).not_unit (is_unit_of_dvd_one _ _),
    rw ← hg,
    exact le_inf (mk_le_mk_of_dvd ha) (mk_le_mk_of_dvd hb) },
  { contrapose,
    intros hg hc,
    obtain ⟨p, hp, hpa, hpb⟩ := exists_prime_dvd_of_not_inf_one ha0 hb0 hg,
    exact hc hpa hpb hp }
end

omit dec_irr

theorem factors_prime_pow {p : associates α} (hp : irreducible p)
  (k : ℕ) : factors (p ^ k) = some (multiset.repeat ⟨p, hp⟩ k) :=
eq_of_prod_eq_prod (by rw [associates.factors_prod, factor_set.prod, multiset.map_repeat,
                           multiset.prod_repeat, subtype.coe_mk])

include dec_irr

theorem prime_pow_dvd_iff_le {m p : associates α} (h₁ : m ≠ 0)
  (h₂ : irreducible p) {k : ℕ} : p ^ k ≤ m ↔ k ≤ count p m.factors :=
begin
  obtain ⟨a, nz, rfl⟩ := associates.exists_non_zero_rep h₁,
  rw [factors_mk _ nz, ← with_top.some_eq_coe, count_some, multiset.le_count_iff_repeat_le,
      ← factors_le, factors_prime_pow h₂, factors_mk _ nz],
  exact with_top.coe_le_coe
end

theorem le_of_count_ne_zero {m p : associates α} (h0 : m ≠ 0)
  (hp : irreducible p) : count p m.factors ≠ 0 → p ≤ m :=
begin
  rw [← pos_iff_ne_zero],
  intro h,
  rw [← pow_one p],
  apply (prime_pow_dvd_iff_le h0 hp).2,
  simpa only
end

theorem count_mul {a : associates α} (ha : a ≠ 0) {b : associates α} (hb : b ≠ 0)
  {p : associates α} (hp : irreducible p) :
  count p (factors (a * b)) = count p a.factors + count p b.factors :=
begin
  obtain ⟨a0, nza, ha'⟩ := exists_non_zero_rep ha,
  obtain ⟨b0, nzb, hb'⟩ := exists_non_zero_rep hb,
  rw [factors_mul, ← ha', ← hb', factors_mk a0 nza, factors_mk b0 nzb, ← factor_set.coe_add,
      ← with_top.some_eq_coe, ← with_top.some_eq_coe, ← with_top.some_eq_coe, count_some hp,
      multiset.count_add, count_some hp, count_some hp]
end

theorem count_of_coprime {a : associates α} (ha : a ≠ 0) {b : associates α} (hb : b ≠ 0)
  (hab : ∀ d, d ∣ a → d ∣ b → ¬ prime d) {p : associates α} (hp : irreducible p) :
  count p a.factors = 0 ∨ count p b.factors = 0 :=
begin
  rw [or_iff_not_imp_left, ← ne.def],
  intro hca,
  contrapose! hab with hcb,
  exact ⟨p, le_of_count_ne_zero ha hp hca, le_of_count_ne_zero hb hp hcb,
    (irreducible_iff_prime.mp hp)⟩,
end

theorem count_mul_of_coprime {a : associates α} (ha : a ≠ 0) {b : associates α} (hb : b ≠ 0)
  {p : associates α} (hp : irreducible p) (hab : ∀ d, d ∣ a → d ∣ b → ¬ prime d) :
  count p a.factors = 0 ∨ count p a.factors = count p (a * b).factors :=
begin
  cases count_of_coprime ha hb hab hp with hz hb0, { tauto },
  apply or.intro_right,
  rw [count_mul ha hb hp, hb0, add_zero]
end

theorem count_mul_of_coprime' {a : associates α} (ha : a ≠ 0) {b : associates α} (hb : b ≠ 0)
  {p : associates α} (hp : irreducible p) (hab : ∀ d, d ∣ a → d ∣ b → ¬ prime d) :
  count p (a * b).factors = count p a.factors
  ∨ count p (a * b).factors = count p b.factors :=
begin
  rw [count_mul ha hb hp],
  cases count_of_coprime ha hb hab hp with ha0 hb0,
  { apply or.intro_right, rw [ha0, zero_add] },
  { apply or.intro_left, rw [hb0, add_zero] }
end

theorem dvd_count_of_dvd_count_mul {a b : associates α} (ha : a ≠ 0) (hb : b ≠ 0)
  {p : associates α} (hp : irreducible p) (hab : ∀ d, d ∣ a → d ∣ b → ¬ prime d)
  {k : ℕ} (habk : k ∣ count p (a * b).factors) : k ∣ count p a.factors :=
begin
  cases count_of_coprime ha hb hab hp with hz h,
  { rw hz, exact dvd_zero k },
  { rw [count_mul ha hb hp, h] at habk, exact habk }
end

omit dec_irr

@[simp] lemma factors_one : factors (1 : associates α) = 0 :=
begin
  apply eq_of_prod_eq_prod,
  rw associates.factors_prod,
  exact multiset.prod_zero,
end

@[simp] theorem pow_factors {a : associates α} {k : ℕ} : (a ^ k).factors = k • a.factors :=
begin
  induction k with n h,
  { rw [zero_nsmul, pow_zero], exact factors_one },
  { rw [pow_succ, succ_nsmul, factors_mul, h] }
end

include dec_irr

lemma count_pow {a : associates α} (ha : a ≠ 0) {p : associates α} (hp : irreducible p)
  (k : ℕ) : count p (a ^ k).factors = k * count p a.factors :=
begin
  induction k with n h,
  { rw [pow_zero, factors_one, zero_mul, count_zero hp] },
  { rw [pow_succ, count_mul ha (pow_ne_zero _ ha) hp, h, nat.succ_eq_add_one], ring }
end

theorem dvd_count_pow {a : associates α} (ha : a ≠ 0) {p : associates α} (hp : irreducible p)
  (k : ℕ) : k ∣ count p (a ^ k).factors := by { rw count_pow ha hp, apply dvd_mul_right }

theorem is_pow_of_dvd_count {a : associates α} (ha : a ≠ 0) {k : ℕ}
  (hk : ∀ (p : associates α) (hp : irreducible p), k ∣ count p a.factors) :
  ∃ (b : associates α), a = b ^ k :=
begin
  obtain ⟨a0, hz, rfl⟩ := exists_non_zero_rep ha,
  rw [factors_mk a0 hz] at hk,
  have hk' : ∀ p, p ∈ (factors' a0) → k ∣ (factors' a0).count p,
  { rintros p -,
    have pp : p = ⟨p.val, p.2⟩, { simp only [subtype.coe_eta, subtype.val_eq_coe] },
    rw [pp, ← count_some p.2], exact hk p.val p.2 },
  obtain ⟨u, hu⟩ := multiset.exists_smul_of_dvd_count _ hk',
  use (u : factor_set α).prod,
  apply eq_of_factors_eq_factors,
  rw [pow_factors, prod_factors, factors_mk a0 hz, ← with_top.some_eq_coe, hu],
  exact with_bot.coe_nsmul u k
end

omit dec
omit dec_irr
omit dec'

theorem eq_pow_of_mul_eq_pow {a b c : associates α} (ha : a ≠ 0) (hb : b ≠ 0)
  (hab : ∀ d, d ∣ a → d ∣ b → ¬ prime d) {k : ℕ} (h : a * b = c ^ k) :
  ∃ (d : associates α), a = d ^ k :=
begin
  classical,
  by_cases hk0 : k = 0,
  { use 1,
    rw [hk0, pow_zero] at h ⊢,
    apply (mul_eq_one_iff.1 h).1 },
  { refine is_pow_of_dvd_count ha _,
    intros p hp,
    apply dvd_count_of_dvd_count_mul ha hb hp hab,
    rw h,
    apply dvd_count_pow _ hp,
    rintros rfl,
    rw zero_pow' _ hk0 at h,
    cases mul_eq_zero.mp h; contradiction }
end

end associates

section
open associates unique_factorization_monoid

/-- `to_gcd_monoid` constructs a GCD monoid out of a normalization on a
  unique factorization domain. -/
noncomputable def unique_factorization_monoid.to_gcd_monoid
  (α : Type*) [comm_cancel_monoid_with_zero α] [nontrivial α] [unique_factorization_monoid α]
  [normalization_monoid α] [decidable_eq (associates α)] [decidable_eq α] : gcd_monoid α :=
{ gcd := λa b, (associates.mk a ⊓ associates.mk b).out,
  lcm := λa b, (associates.mk a ⊔ associates.mk b).out,
  gcd_dvd_left := assume a b, (out_dvd_iff a (associates.mk a ⊓ associates.mk b)).2 $ inf_le_left,
  gcd_dvd_right := assume a b, (out_dvd_iff b (associates.mk a ⊓ associates.mk b)).2 $ inf_le_right,
  dvd_gcd := assume a b c hac hab, show a ∣ (associates.mk c ⊓ associates.mk b).out,
    by rw [dvd_out_iff, le_inf_iff, mk_le_mk_iff_dvd_iff, mk_le_mk_iff_dvd_iff]; exact ⟨hac, hab⟩,
  lcm_zero_left := assume a, show (⊤ ⊔ associates.mk a).out = 0, by simp,
  lcm_zero_right := assume a, show (associates.mk a ⊔ ⊤).out = 0, by simp,
  gcd_mul_lcm := assume a b,
    show (associates.mk a ⊓ associates.mk b).out * (associates.mk a ⊔ associates.mk b).out =
      normalize (a * b),
    by rw [← out_mk, ← out_mul, mul_comm, sup_mul_inf]; refl,
  normalize_gcd := assume a b, by convert normalize_out _,
  .. ‹normalization_monoid α› }

end

namespace unique_factorization_monoid

/-- If `y` is a nonzero element of a unique factorization monoid with finitely
many units (e.g. `ℤ`, `ideal (ring_of_integers K)`), it has finitely many divisors. -/
noncomputable def fintype_subtype_dvd {M : Type*} [comm_cancel_monoid_with_zero M]
  [unique_factorization_monoid M] [fintype (units M)]
  (y : M) (hy : y ≠ 0) :
  fintype {x // x ∣ y} :=
begin
  haveI : nontrivial M := ⟨⟨y, 0, hy⟩⟩,
  haveI : normalization_monoid M := unique_factorization_monoid.normalization_monoid,
  haveI := classical.dec_eq M,
  haveI := classical.dec_eq (associates M),
  -- We'll show `λ (u : units M) (f ⊆ factors y) → u * Π f` is injective
  -- and has image exactly the divisors of `y`.
  refine fintype.of_finset
    (((normalized_factors y).powerset.to_finset.product (finset.univ : finset (units M))).image
      (λ s, (s.snd : M) * s.fst.prod))
    (λ x, _),
  simp only [exists_prop, finset.mem_image, finset.mem_product, finset.mem_univ, and_true,
    multiset.mem_to_finset, multiset.mem_powerset, exists_eq_right, multiset.mem_map],
  split,
  { rintros ⟨s, hs, rfl⟩,
    have prod_s_ne : s.fst.prod ≠ 0,
    { intro hz,
      apply hy (eq_zero_of_zero_dvd _),
      have hz := (@multiset.prod_eq_zero_iff M _ _ _ s.fst).mp hz,
      rw ← (normalized_factors_prod hy).dvd_iff_dvd_right,
      exact multiset.dvd_prod (multiset.mem_of_le hs hz) },
    show (s.snd : M) * s.fst.prod ∣ y,
    rw [(unit_associated_one.mul_right s.fst.prod).dvd_iff_dvd_left, one_mul,
        ← (normalized_factors_prod hy).dvd_iff_dvd_right],
    exact multiset.prod_dvd_prod hs },
  { rintro (h : x ∣ y),
    have hx : x ≠ 0, { refine mt (λ hx, _) hy, rwa [hx, zero_dvd_iff] at h },
    obtain ⟨u, hu⟩ := normalized_factors_prod hx,
    refine ⟨⟨normalized_factors x, u⟩, _, (mul_comm _ _).trans hu⟩,
    exact (dvd_iff_normalized_factors_le_normalized_factors hx hy).mp h }
end

end unique_factorization_monoid<|MERGE_RESOLUTION|>--- conflicted
+++ resolved
@@ -475,17 +475,8 @@
   rw [pow_succ, succ_nsmul, normalized_factors_mul h0 (pow_ne_zero _ h0), ih],
 end
 
-<<<<<<< HEAD
-theorem factors_irreducible_pow {p : α} (hp : irreducible p) (k : ℕ) :
-  factors (p ^ k) = multiset.repeat (normalize p) k :=
-by rw [factors_pow, factors_irreducible hp, multiset.nsmul_singleton]
-
-lemma dvd_iff_factors_le_factors {x y : α} (hx : x ≠ 0) (hy : y ≠ 0) :
-  x ∣ y ↔ factors x ≤ factors y :=
-=======
 lemma dvd_iff_normalized_factors_le_normalized_factors {x y : α} (hx : x ≠ 0) (hy : y ≠ 0) :
   x ∣ y ↔ normalized_factors x ≤ normalized_factors y :=
->>>>>>> 7a5d15a9
 begin
   split,
   { rintro ⟨c, rfl⟩,
@@ -951,6 +942,10 @@
     by rwa [prod_factors, prod_factors] at this)
   prod_mono
 end
+
+theorem factors_irreducible_pow {p : α} (hp : irreducible p) (k : ℕ) :
+  factors (p ^ k) = multiset.repeat (normalize p) k :=
+by rw [factors_pow, factors_irreducible hp, multiset.nsmul_singleton]
 
 include dec dec'
 
