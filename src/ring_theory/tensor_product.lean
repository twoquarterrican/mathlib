--- conflicted
+++ resolved
@@ -4,14 +4,8 @@
 Authors: Scott Morrison, Johan Commelin
 -/
 
-<<<<<<< HEAD
 import linear_algebra.tensor_product.left_action
-import algebra.algebra.tower
-=======
-import linear_algebra.tensor_product
 import ring_theory.adjoin.basic
->>>>>>> ade581e9
-
 /-!
 # The tensor product of R-algebras
 
@@ -183,12 +177,9 @@
   (lift $ tensor_product.uncurry A _ _ _ $ comp (lcurry R A _ _ _) $
     tensor_product.mk A M (P ⊗[R] N))
   (tensor_product.uncurry A _ _ _ $ comp (uncurry R A _ _ _) $
-    by { apply tensor_product.curry, exact (mk R A _ _) })
+    by apply tensor_product.curry; exact (mk R A _ _))
   (by { ext, refl, })
-  (by { ext, simp only [curry_apply, tensor_product.curry_apply, mk_apply, tensor_product.mk_apply,
-              uncurry_apply, tensor_product.uncurry_apply, id_apply, lift_tmul, compr₂_apply,
-              restrict_scalars_apply, function.comp_app, to_fun_eq_coe, lcurry_apply,
-              linear_map.comp_apply] })
+  (by { ext, refl, })
 
 end comm_semiring
 
@@ -242,14 +233,14 @@
 variables [is_scalar_tower Rᵐᵒᵖ R A]
 
 @[simp] lemma base_change_smul : (r • f).base_change A = r • (f.base_change A) :=
-by { ext, simp [base_change_tmul],  }
+by { ext, simp [base_change_tmul], }
 
 variables (R A M N)
 /-- `base_change` as a linear map. -/
 @[simps] def base_change_hom : (M →ₗ[R] N) →ₗ[R] A ⊗[R] M →ₗ[A] A ⊗[R] N :=
 { to_fun := base_change A,
   map_add' := base_change_add,
-  map_smul' := λ r f, base_change_smul r f }
+  map_smul' := base_change_smul }
 
 end semiring
 
@@ -279,8 +270,8 @@
 section semiring
 
 variables {R : Type u} [comm_semiring R]
-variables {A : Type v₁} [semiring A] [algebra R A] [algebra Rᵐᵒᵖ A] [is_symmetric_smul R A]
-variables {B : Type v₂} [semiring B] [algebra R B] [algebra Rᵐᵒᵖ B] [is_symmetric_smul R B]
+variables {A : Type v₁} [semiring A] [algebra R A]
+variables {B : Type v₂} [semiring B] [algebra R B]
 
 /-!
 ### The `R`-algebra structure on `A ⊗[R] B`
@@ -368,7 +359,6 @@
   left_distrib := by simp,
   right_distrib := by simp,
   .. (by apply_instance : add_comm_monoid (A ⊗[R] B)) }.
-
 
 lemma one_def : (1 : A ⊗[R] B) = (1 : A) ⊗ₜ (1 : B) := rfl
 
@@ -498,8 +488,8 @@
 section ring
 
 variables {R : Type u} [comm_ring R]
-variables {A : Type v₁} [ring A] [algebra R A] [algebra Rᵐᵒᵖ A] [is_symmetric_smul R A]
-variables {B : Type v₂} [ring B] [algebra R B] [algebra Rᵐᵒᵖ B] [is_symmetric_smul R B]
+variables {A : Type v₁} [ring A] [algebra R A]
+variables {B : Type v₂} [ring B] [algebra R B]
 
 instance : ring (A ⊗[R] B) :=
 { .. (by apply_instance : add_comm_group (A ⊗[R] B)),
@@ -510,8 +500,8 @@
 section comm_ring
 
 variables {R : Type u} [comm_ring R]
-variables {A : Type v₁} [comm_ring A] [algebra R A] [algebra Rᵐᵒᵖ A] [is_symmetric_smul R A]
-variables {B : Type v₂} [comm_ring B] [algebra R B] [algebra Rᵐᵒᵖ B] [is_symmetric_smul R B]
+variables {A : Type v₁} [comm_ring A] [algebra R A]
+variables {B : Type v₂} [comm_ring B] [algebra R B]
 
 instance : comm_ring (A ⊗[R] B) :=
 { mul_comm := λ x y,
@@ -536,18 +526,14 @@
 Verify that typeclass search finds the ring structure on `A ⊗[ℤ] B`
 when `A` and `B` are merely rings, by treating both as `ℤ`-algebras.
 -/
-example {A : Type v₁} [ring A] [algebra ℤᵐᵒᵖ A] [is_symmetric_smul ℤ A]
-  {B : Type v₂} [ring B] [algebra ℤᵐᵒᵖ B] [is_symmetric_smul ℤ B] :
-  ring (A ⊗[ℤ] B) :=
+example {A : Type v₁} [ring A] {B : Type v₂} [ring B] : ring (A ⊗[ℤ] B) :=
 by apply_instance
 
 /--
 Verify that typeclass search finds the comm_ring structure on `A ⊗[ℤ] B`
 when `A` and `B` are merely comm_rings, by treating both as `ℤ`-algebras.
 -/
-example {A : Type v₁} [comm_ring A] [algebra ℤᵐᵒᵖ A] [is_symmetric_smul ℤ A]
-  {B : Type v₂} [comm_ring B] [algebra ℤᵐᵒᵖ B] [is_symmetric_smul ℤ B] :
-  comm_ring (A ⊗[ℤ] B) :=
+example {A : Type v₁} [comm_ring A] {B : Type v₂} [comm_ring B] : comm_ring (A ⊗[ℤ] B) :=
 by apply_instance
 
 /-!
@@ -557,9 +543,9 @@
 
 section
 variables {R : Type u} [comm_semiring R]
-variables {A : Type v₁} [semiring A] [algebra R A] [algebra Rᵐᵒᵖ A] [is_symmetric_smul R A]
-variables {B : Type v₂} [semiring B] [algebra R B] [algebra Rᵐᵒᵖ B] [is_symmetric_smul R B]
-variables {C : Type v₃} [semiring C] [algebra R C] [algebra Rᵐᵒᵖ C] [is_symmetric_smul R C]
+variables {A : Type v₁} [semiring A] [algebra R A]
+variables {B : Type v₂} [semiring B] [algebra R B]
+variables {C : Type v₃} [semiring C] [algebra R C]
 variables {D : Type v₄} [semiring D] [algebra R D]
 
 /--
@@ -635,19 +621,6 @@
           { simp only [zero_tmul, map_zero, mul_zero] },
           { intros, simp only [tmul_mul_tmul, w₁] },
           { intros x₁ x₂ h₁ h₂,
-<<<<<<< HEAD
-            simp at h₁ h₂,
-            rw [add_tmul, mul_add, f.map_add, f.map_add, mul_add,
-                tmul_mul_tmul, tmul_mul_tmul, h₁, h₂], }, },
-        { intros x₁ x₂ h₁ h₂,
-          rw [tmul_mul_tmul] at h₁ h₂,
-          rw [add_tmul, add_mul, f.map_add, f.map_add, add_mul,
-              tmul_mul_tmul, tmul_mul_tmul, h₁, h₂], }, },
-      { intros x₁ x₂ h₁ h₂,
-        rw [mul_add, f.map_add, h₁, h₂, f.map_add, mul_add], }, },
-    { intros x₁ x₂ h₁ h₂,
-      rw [add_mul, f.map_add, h₁, h₂, f.map_add, add_mul], }
-=======
             simp only [tmul_mul_tmul] at h₁ h₂,
             simp only [tmul_mul_tmul, mul_add, add_tmul, map_add, h₁, h₂] } },
         { intros x₁ x₂ h₁ h₂,
@@ -657,7 +630,6 @@
         simp only [tmul_mul_tmul, map_add, mul_add, add_mul, h₁, h₂], }, },
     { intros x₁ x₂ h₁ h₂,
       simp only [tmul_mul_tmul, map_add, mul_add, add_mul, h₁, h₂], }
->>>>>>> ade581e9
   end,
   commutes' := λ r, by simp [w₂],
   .. f }
@@ -670,10 +642,10 @@
 end
 
 variables {R : Type u} [comm_semiring R]
-variables {A : Type v₁} [semiring A] [algebra R A] [algebra Rᵐᵒᵖ A] [is_symmetric_smul R A]
-variables {B : Type v₂} [semiring B] [algebra R B] [algebra Rᵐᵒᵖ B] [is_symmetric_smul R B]
-variables {C : Type v₃} [semiring C] [algebra R C] [algebra Rᵐᵒᵖ C] [is_symmetric_smul R C]
-variables {D : Type v₄} [semiring D] [algebra R D] [algebra Rᵐᵒᵖ D] [is_symmetric_smul R D]
+variables {A : Type v₁} [semiring A] [algebra R A]
+variables {B : Type v₂} [semiring B] [algebra R B]
+variables {C : Type v₃} [semiring C] [algebra R C]
+variables {D : Type v₄} [semiring D] [algebra R D]
 
 section
 variables (R A)
@@ -802,9 +774,7 @@
 section
 
 variables {R A B S : Type*} [comm_semiring R] [semiring A] [semiring B] [comm_semiring S]
-variables [algebra R A] [algebra Rᵐᵒᵖ A] [is_symmetric_smul R A]
-variables [algebra R B] [algebra Rᵐᵒᵖ B] [is_symmetric_smul R B]
-variables [algebra R S] [algebra Rᵐᵒᵖ S] [is_symmetric_smul R S]
+variables [algebra R A] [algebra R B] [algebra R S]
 variables (f : A →ₐ[R] S) (g : B →ₐ[R] S)
 
 variables (R)
