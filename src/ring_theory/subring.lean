/-
Copyright (c) 2020 Ashvni Narayanan. All rights reserved.
Released under Apache 2.0 license as described in the file LICENSE.
Authors: Ashvni Narayanan
-/

import group_theory.subgroup
import ring_theory.subsemiring

/-!
# Subrings

Let `R` be a ring. This file defines the "bundled" subring type `subring R`, a type
whose terms correspond to subrings of `R`. This is the preferred way to talk
about subrings in mathlib. Unbundled subrings (`s : set R` and `is_subring s`)
are not in this file, and they will ultimately be deprecated.

We prove that subrings are a complete lattice, and that you can `map` (pushforward) and
`comap` (pull back) them along ring homomorphisms.

We define the `closure` construction from `set R` to `subring R`, sending a subset of `R`
to the subring it generates, and prove that it is a Galois insertion.

## Main definitions

Notation used here:

`(R : Type u) [ring R] (S : Type u) [ring S] (f g : R →+* S)`
`(A : subring R) (B : subring S) (s : set R)`

* `subring R` : the type of subrings of a ring `R`.

* `instance : complete_lattice (subring R)` : the complete lattice structure on the subrings.

* `subring.center` : the center of a ring `R`.

* `subring.closure` : subring closure of a set, i.e., the smallest subring that includes the set.

* `subring.gi` : `closure : set M → subring M` and coercion `coe : subring M → set M`
  form a `galois_insertion`.

* `comap f B : subring A` : the preimage of a subring `B` along the ring homomorphism `f`

* `map f A : subring B` : the image of a subring `A` along the ring homomorphism `f`.

* `prod A B : subring (R × S)` : the product of subrings

* `f.range : subring B` : the range of the ring homomorphism `f`.

* `eq_locus f g : subring R` : given ring homomorphisms `f g : R →+* S`,
     the subring of `R` where `f x = g x`

## Implementation notes

A subring is implemented as a subsemiring which is also an additive subgroup.
The initial PR was as a submonoid which is also an additive subgroup.

Lattice inclusion (e.g. `≤` and `⊓`) is used rather than set notation (`⊆` and `∩`), although
`∈` is defined as membership of a subring's underlying set.

## Tags
subring, subrings
-/

open_locale big_operators
universes u v w

variables {R : Type u} {S : Type v} {T : Type w} [ring R] [ring S] [ring T]

set_option old_structure_cmd true

/-- `subring R` is the type of subrings of `R`. A subring of `R` is a subset `s` that is a
  multiplicative submonoid and an additive subgroup. Note in particular that it shares the
  same 0 and 1 as R. -/
structure subring (R : Type u) [ring R] extends subsemiring R, add_subgroup R

/-- Reinterpret a `subring` as a `subsemiring`. -/
add_decl_doc subring.to_subsemiring

/-- Reinterpret a `subring` as an `add_subgroup`. -/
add_decl_doc subring.to_add_subgroup

namespace subring

/-- The underlying submonoid of a subring. -/
def to_submonoid (s : subring R) : submonoid R :=
{ carrier := s.carrier,
  ..s.to_subsemiring.to_submonoid }

instance : set_like (subring R) R :=
⟨subring.carrier, λ p q h, by cases p; cases q; congr'⟩

@[simp]
lemma mem_carrier {s : subring R} {x : R} : x ∈ s.carrier ↔ x ∈ s := iff.rfl

/-- Two subrings are equal if they have the same elements. -/
@[ext] theorem ext {S T : subring R} (h : ∀ x, x ∈ S ↔ x ∈ T) : S = T := set_like.ext h

/-- Copy of a subring with a new `carrier` equal to the old one. Useful to fix definitional
equalities. -/
protected def copy (S : subring R) (s : set R) (hs : s = ↑S) : subring R :=
{ carrier := s,
  neg_mem' := hs.symm ▸ S.neg_mem',
  ..S.to_subsemiring.copy s hs }

lemma to_subsemiring_injective : function.injective (to_subsemiring : subring R → subsemiring R)
| r s h := ext (set_like.ext_iff.mp h : _)

@[mono]
lemma to_subsemiring_strict_mono : strict_mono (to_subsemiring : subring R → subsemiring R) :=
λ _ _, id

@[mono]
lemma to_subsemiring_mono : monotone (to_subsemiring : subring R → subsemiring R) :=
to_subsemiring_strict_mono.monotone

lemma to_add_subgroup_injective : function.injective (to_add_subgroup : subring R → add_subgroup R)
| r s h := ext (set_like.ext_iff.mp h : _)

@[mono]
lemma to_add_subgroup_strict_mono : strict_mono (to_add_subgroup : subring R → add_subgroup R) :=
λ _ _, id

@[mono]
lemma to_add_subgroup_mono : monotone (to_add_subgroup : subring R → add_subgroup R) :=
to_add_subgroup_strict_mono.monotone

lemma to_submonoid_injective : function.injective (to_submonoid : subring R → submonoid R)
| r s h := ext (set_like.ext_iff.mp h : _)

@[mono]
lemma to_submonoid_strict_mono : strict_mono (to_submonoid : subring R → submonoid R) :=
λ _ _, id

@[mono]
lemma to_submonoid_mono : monotone (to_submonoid : subring R → submonoid R) :=
to_submonoid_strict_mono.monotone

/-- Construct a `subring R` from a set `s`, a submonoid `sm`, and an additive
subgroup `sa` such that `x ∈ s ↔ x ∈ sm ↔ x ∈ sa`. -/
protected def mk' (s : set R) (sm : submonoid R) (sa : add_subgroup R)
  (hm : ↑sm = s) (ha : ↑sa = s) :
  subring R :=
{ carrier := s,
  zero_mem' := ha ▸ sa.zero_mem,
  one_mem' := hm ▸ sm.one_mem,
  add_mem' := λ x y, by simpa only [← ha] using sa.add_mem,
  mul_mem' := λ x y, by simpa only [← hm] using sm.mul_mem,
  neg_mem' := λ x, by simpa only [← ha] using sa.neg_mem, }

@[simp] lemma coe_mk' {s : set R} {sm : submonoid R} (hm : ↑sm = s)
  {sa : add_subgroup R} (ha : ↑sa = s) :
  (subring.mk' s sm sa hm ha : set R) = s := rfl

@[simp] lemma mem_mk' {s : set R} {sm : submonoid R} (hm : ↑sm = s)
  {sa : add_subgroup R} (ha : ↑sa = s) {x : R} :
  x ∈ subring.mk' s sm sa hm ha ↔ x ∈ s :=
iff.rfl

@[simp] lemma mk'_to_submonoid {s : set R} {sm : submonoid R} (hm : ↑sm = s)
  {sa : add_subgroup R} (ha : ↑sa = s) :
  (subring.mk' s sm sa hm ha).to_submonoid = sm :=
set_like.coe_injective hm.symm

@[simp] lemma mk'_to_add_subgroup {s : set R} {sm : submonoid R} (hm : ↑sm = s)
  {sa : add_subgroup R} (ha : ↑sa  =s) :
  (subring.mk' s sm sa hm ha).to_add_subgroup = sa :=
set_like.coe_injective ha.symm

end subring

/-- A `subsemiring` containing -1 is a `subring`. -/
def subsemiring.to_subring (s : subsemiring R) (hneg : (-1 : R) ∈ s) : subring R :=
{ neg_mem' := by { rintros x, rw <-neg_one_mul, apply subsemiring.mul_mem, exact hneg, }
..s.to_submonoid, ..s.to_add_submonoid }

namespace subring

variables (s : subring R)

/-- A subring contains the ring's 1. -/
theorem one_mem : (1 : R) ∈ s := s.one_mem'

/-- A subring contains the ring's 0. -/
theorem zero_mem : (0 : R) ∈ s := s.zero_mem'

/-- A subring is closed under multiplication. -/
theorem mul_mem : ∀ {x y : R}, x ∈ s → y ∈ s → x * y ∈ s := s.mul_mem'

/-- A subring is closed under addition. -/
theorem add_mem : ∀ {x y : R}, x ∈ s → y ∈ s → x + y ∈ s := s.add_mem'

/-- A subring is closed under negation. -/
theorem neg_mem : ∀ {x : R}, x ∈ s → -x ∈ s := s.neg_mem'

/-- A subring is closed under subtraction -/
theorem sub_mem {x y : R} (hx : x ∈ s) (hy : y ∈ s) : x - y ∈ s :=
by { rw sub_eq_add_neg, exact s.add_mem hx (s.neg_mem hy) }

/-- Product of a list of elements in a subring is in the subring. -/
lemma list_prod_mem {l : list R} : (∀x ∈ l, x ∈ s) → l.prod ∈ s :=
s.to_submonoid.list_prod_mem

/-- Sum of a list of elements in a subring is in the subring. -/
lemma list_sum_mem {l : list R} : (∀x ∈ l, x ∈ s) → l.sum ∈ s :=
s.to_add_subgroup.list_sum_mem

/-- Product of a multiset of elements in a subring of a `comm_ring` is in the subring. -/
lemma multiset_prod_mem {R} [comm_ring R] (s : subring R) (m : multiset R) :
  (∀a ∈ m, a ∈ s) → m.prod ∈ s :=
s.to_submonoid.multiset_prod_mem m

/-- Sum of a multiset of elements in an `subring` of a `ring` is
in the `subring`. -/
lemma multiset_sum_mem {R} [ring R] (s : subring R) (m : multiset R) :
  (∀a ∈ m, a ∈ s) → m.sum ∈ s :=
s.to_add_subgroup.multiset_sum_mem m

/-- Product of elements of a subring of a `comm_ring` indexed by a `finset` is in the
    subring. -/
lemma prod_mem {R : Type*} [comm_ring R] (s : subring R)
  {ι : Type*} {t : finset ι} {f : ι → R} (h : ∀c ∈ t, f c ∈ s) :
  ∏ i in t, f i ∈ s :=
s.to_submonoid.prod_mem h

/-- Sum of elements in a `subring` of a `ring` indexed by a `finset`
is in the `subring`. -/
lemma sum_mem {R : Type*} [ring R] (s : subring R)
  {ι : Type*} {t : finset ι} {f : ι → R} (h : ∀c ∈ t, f c ∈ s) :
  ∑ i in t, f i ∈ s :=
s.to_add_subgroup.sum_mem h

lemma pow_mem {x : R} (hx : x ∈ s) (n : ℕ) : x^n ∈ s := s.to_submonoid.pow_mem hx n

lemma gsmul_mem {x : R} (hx : x ∈ s) (n : ℤ) :
  n • x ∈ s := s.to_add_subgroup.gsmul_mem hx n

lemma coe_int_mem (n : ℤ) : (n : R) ∈ s :=
by simp only [← gsmul_one, gsmul_mem, one_mem]

/-- A subring of a ring inherits a ring structure -/
instance to_ring : ring s :=
{ right_distrib := λ x y z, subtype.eq $ right_distrib x y z,
  left_distrib := λ x y z, subtype.eq $ left_distrib x y z,
  .. s.to_submonoid.to_monoid, .. s.to_add_subgroup.to_add_comm_group }

@[simp, norm_cast] lemma coe_add (x y : s) : (↑(x + y) : R) = ↑x + ↑y := rfl
@[simp, norm_cast] lemma coe_neg (x : s) : (↑(-x) : R) = -↑x := rfl
@[simp, norm_cast] lemma coe_mul (x y : s) : (↑(x * y) : R) = ↑x * ↑y := rfl
@[simp, norm_cast] lemma coe_zero : ((0 : s) : R) = 0 := rfl
@[simp, norm_cast] lemma coe_one : ((1 : s) : R) = 1 := rfl
@[simp, norm_cast] lemma coe_pow (x : s) (n : ℕ) : (↑(x ^ n) : R) = x ^ n :=
s.to_submonoid.coe_pow x n

@[simp] lemma coe_eq_zero_iff {x : s} : (x : R) = 0 ↔ x = 0 :=
⟨λ h, subtype.ext (trans h s.coe_zero.symm),
 λ h, h.symm ▸ s.coe_zero⟩

/-- A subring of a `comm_ring` is a `comm_ring`. -/
instance to_comm_ring {R} [comm_ring R] (s : subring R) : comm_ring s :=
{ mul_comm := λ _ _, subtype.eq $ mul_comm _ _, ..subring.to_ring s}

/-- A subring of a non-trivial ring is non-trivial. -/
instance {R} [ring R] [nontrivial R] (s : subring R) : nontrivial s :=
s.to_subsemiring.nontrivial

/-- A subring of a ring with no zero divisors has no zero divisors. -/
instance {R} [ring R] [no_zero_divisors R] (s : subring R) : no_zero_divisors s :=
s.to_subsemiring.no_zero_divisors

/-- A subring of an integral domain is an integral domain. -/
instance {R} [integral_domain R] (s : subring R) : integral_domain s :=
{ .. s.nontrivial, .. s.no_zero_divisors, .. s.to_comm_ring }

/-- A subring of an `ordered_ring` is an `ordered_ring`. -/
instance to_ordered_ring {R} [ordered_ring R] (s : subring R) : ordered_ring s :=
subtype.coe_injective.ordered_ring coe rfl rfl (λ _ _, rfl) (λ _ _, rfl) (λ _, rfl) (λ _ _, rfl)

/-- A subring of an `ordered_comm_ring` is an `ordered_comm_ring`. -/
instance to_ordered_comm_ring {R} [ordered_comm_ring R] (s : subring R) : ordered_comm_ring s :=
subtype.coe_injective.ordered_comm_ring coe rfl rfl
  (λ _ _, rfl) (λ _ _, rfl) (λ _, rfl) (λ _ _, rfl)

/-- A subring of a `linear_ordered_ring` is a `linear_ordered_ring`. -/
instance to_linear_ordered_ring {R} [linear_ordered_ring R] (s : subring R) :
  linear_ordered_ring s :=
subtype.coe_injective.linear_ordered_ring coe rfl rfl
  (λ _ _, rfl) (λ _ _, rfl) (λ _, rfl) (λ _ _, rfl)

/-- A subring of a `linear_ordered_comm_ring` is a `linear_ordered_comm_ring`. -/
instance to_linear_ordered_comm_ring {R} [linear_ordered_comm_ring R] (s : subring R) :
  linear_ordered_comm_ring s :=
subtype.coe_injective.linear_ordered_comm_ring coe rfl rfl
  (λ _ _, rfl) (λ _ _, rfl) (λ _, rfl) (λ _ _, rfl)

/-- The natural ring hom from a subring of ring `R` to `R`. -/
def subtype (s : subring R) : s →+* R :=
{ to_fun := coe,
 .. s.to_submonoid.subtype, .. s.to_add_subgroup.subtype }

@[simp] theorem coe_subtype : ⇑s.subtype = coe := rfl
@[simp, norm_cast] lemma coe_nat_cast (n : ℕ) : ((n : s) : R) = n :=
s.subtype.map_nat_cast n
@[simp, norm_cast] lemma coe_int_cast (n : ℤ) : ((n : s) : R) = n :=
s.subtype.map_int_cast n

<<<<<<< HEAD
/-! # Center of a ring -/

/-- The center of a ring `R` is the subring of elements that commute with all of `R`. -/
def center (R : Type*) [ring R] : subring R :=
{ carrier := {x : R | ∀ y : R, x * y = y * x},
  one_mem' := λ y, by rw [one_mul, mul_one],
  zero_mem' := λ y, by rw [zero_mul, mul_zero],
  neg_mem' := λ x h y, by rw [neg_mul_comm, h (-y), neg_mul_comm],
  add_mem' := λ x₁ x₂ h₁ h₂ y, by rw [add_mul, mul_add, h₁ y, h₂ y],
  mul_mem' := λ x₁ x₂ h₁ h₂ y, by rw [mul_assoc, h₂ y, ← mul_assoc, h₁ y, mul_assoc] }

lemma mem_center {x : R} : x ∈ center R ↔ ∀ y, x * y = y * x := iff.rfl

instance : comm_ring (center R) :=
{ mul_comm := λ x y, subtype.ext $ x.2 y,
  .. (infer_instance : ring (center R)) }

/-! # Partial order -/
=======
/-! ## Partial order -/
>>>>>>> 1bc59c99

@[simp] lemma mem_to_submonoid {s : subring R} {x : R} : x ∈ s.to_submonoid ↔ x ∈ s := iff.rfl
@[simp] lemma coe_to_submonoid (s : subring R) : (s.to_submonoid : set R) = s := rfl
@[simp] lemma mem_to_add_subgroup {s : subring R} {x : R} :
  x ∈ s.to_add_subgroup ↔ x ∈ s := iff.rfl
@[simp] lemma coe_to_add_subgroup (s : subring R) : (s.to_add_subgroup : set R) = s := rfl

/-! ## top -/

/-- The subring `R` of the ring `R`. -/
instance : has_top (subring R) :=
⟨{ .. (⊤ : submonoid R), .. (⊤ : add_subgroup R) }⟩

@[simp] lemma mem_top (x : R) : x ∈ (⊤ : subring R) := set.mem_univ x

@[simp] lemma coe_top : ((⊤ : subring R) : set R) = set.univ := rfl

/-! ## comap -/

/-- The preimage of a subring along a ring homomorphism is a subring. -/
def comap {R : Type u} {S : Type v} [ring R] [ring S]
  (f : R →+* S) (s : subring S) : subring R :=
{ carrier := f ⁻¹' s.carrier,
 .. s.to_submonoid.comap (f : R →* S),
  .. s.to_add_subgroup.comap (f : R →+ S) }

@[simp] lemma coe_comap (s : subring S) (f : R →+* S) : (s.comap f : set R) = f ⁻¹' s := rfl

@[simp]
lemma mem_comap {s : subring S} {f : R →+* S} {x : R} : x ∈ s.comap f ↔ f x ∈ s := iff.rfl

lemma comap_comap (s : subring T) (g : S →+* T) (f : R →+* S) :
  (s.comap g).comap f = s.comap (g.comp f) :=
rfl

/-! ## map -/

/-- The image of a subring along a ring homomorphism is a subring. -/
def map {R : Type u} {S : Type v} [ring R] [ring S]
  (f : R →+* S) (s : subring R) : subring S :=
  { carrier := f '' s.carrier,
.. s.to_submonoid.map (f : R →* S),
.. s.to_add_subgroup.map (f : R →+ S) }

@[simp] lemma coe_map (f : R →+* S) (s : subring R) : (s.map f : set S) = f '' s := rfl

@[simp] lemma mem_map {f : R →+* S} {s : subring R} {y : S} :
  y ∈ s.map f ↔ ∃ x ∈ s, f x = y :=
set.mem_image_iff_bex

@[simp] lemma map_id : s.map (ring_hom.id R) = s :=
set_like.coe_injective $ set.image_id _

lemma map_map (g : S →+* T) (f : R →+* S) : (s.map f).map g = s.map (g.comp f) :=
set_like.coe_injective $ set.image_image _ _ _

lemma map_le_iff_le_comap {f : R →+* S} {s : subring R} {t : subring S} :
  s.map f ≤ t ↔ s ≤ t.comap f :=
set.image_subset_iff

lemma gc_map_comap (f : R →+* S) : galois_connection (map f) (comap f) :=
λ S T, map_le_iff_le_comap

/-- A subring is isomorphic to its image under an injective function -/
noncomputable def equiv_map_of_injective
  (f : R →+* S) (hf : function.injective f) : s ≃+* s.map f :=
{ map_mul' := λ _ _, subtype.ext (f.map_mul _ _),
  map_add' := λ _ _, subtype.ext (f.map_add _ _),
  ..equiv.set.image f s hf }

@[simp] lemma coe_equiv_map_of_injective_apply
  (f : R →+* S) (hf : function.injective f) (x : s) :
  (equiv_map_of_injective s f hf x : S) = f x := rfl

end subring

namespace ring_hom

variables (g : S →+* T) (f : R →+* S)

/-! ## range -/

/-- The range of a ring homomorphism, as a subring of the target. See Note [range copy pattern]. -/
def range {R : Type u} {S : Type v} [ring R] [ring S] (f : R →+* S) : subring S :=
((⊤ : subring R).map f).copy (set.range f) set.image_univ.symm

@[simp] lemma coe_range : (f.range : set S) = set.range f := rfl

@[simp] lemma mem_range {f : R →+* S} {y : S} : y ∈ f.range ↔ ∃ x, f x = y := iff.rfl

lemma range_eq_map (f : R →+* S) : f.range = subring.map f ⊤ :=
by { ext, simp }

lemma mem_range_self (f : R →+* S) (x : R) : f x ∈ f.range :=
mem_range.mpr ⟨x, rfl⟩

lemma map_range : f.range.map g = (g.comp f).range :=
by simpa only [range_eq_map] using (⊤ : subring R).map_map g f

-- TODO -- rename to `cod_restrict` when is_ring_hom is deprecated
/-- Restrict the codomain of a ring homomorphism to a subring that includes the range. -/
def cod_restrict' {R : Type u} {S : Type v} [ring R] [ring S] (f : R →+* S)
  (s : subring S) (h : ∀ x, f x ∈ s) : R →+* s :=
{ to_fun := λ x, ⟨f x, h x⟩,
  map_add' := λ x y, subtype.eq $ f.map_add x y,
  map_zero' := subtype.eq f.map_zero,
  map_mul' := λ x y, subtype.eq $ f.map_mul x y,
  map_one' := subtype.eq f.map_one }

/-- The range of a ring homomorphism is a fintype, if the domain is a fintype.
Note: this instance can form a diamond with `subtype.fintype` in the
  presence of `fintype S`. -/
instance fintype_range [fintype R] [decidable_eq S] (f : R →+* S) : fintype (range f) :=
set.fintype_range f

end ring_hom

namespace subring

/-! ## bot -/

instance : has_bot (subring R) := ⟨(int.cast_ring_hom R).range⟩

instance : inhabited (subring R) := ⟨⊥⟩

lemma coe_bot : ((⊥ : subring R) : set R) = set.range (coe : ℤ → R) :=
ring_hom.coe_range (int.cast_ring_hom R)

lemma mem_bot {x : R} : x ∈ (⊥ : subring R) ↔ ∃ (n : ℤ), ↑n = x :=
ring_hom.mem_range

/-! ## inf -/

/-- The inf of two subrings is their intersection. -/
instance : has_inf (subring R) :=
⟨λ s t,
  { carrier := s ∩ t,
    .. s.to_submonoid ⊓ t.to_submonoid,
    .. s.to_add_subgroup ⊓ t.to_add_subgroup }⟩

@[simp] lemma coe_inf (p p' : subring R) : ((p ⊓ p' : subring R) : set R) = p ∩ p' := rfl

@[simp] lemma mem_inf {p p' : subring R} {x : R} : x ∈ p ⊓ p' ↔ x ∈ p ∧ x ∈ p' := iff.rfl

instance : has_Inf (subring R) :=
⟨λ s, subring.mk' (⋂ t ∈ s, ↑t) (⨅ t ∈ s, subring.to_submonoid t )
  (⨅ t ∈ s, subring.to_add_subgroup t) (by simp) (by simp)⟩

@[simp, norm_cast] lemma coe_Inf (S : set (subring R)) :
  ((Inf S : subring R) : set R) = ⋂ s ∈ S, ↑s := rfl

lemma mem_Inf {S : set (subring R)} {x : R} : x ∈ Inf S ↔ ∀ p ∈ S, x ∈ p := set.mem_bInter_iff

@[simp] lemma Inf_to_submonoid (s : set (subring R)) :
  (Inf s).to_submonoid = ⨅ t ∈ s, subring.to_submonoid t := mk'_to_submonoid _ _

@[simp] lemma Inf_to_add_subgroup (s : set (subring R)) :
  (Inf s).to_add_subgroup = ⨅ t ∈ s, subring.to_add_subgroup t := mk'_to_add_subgroup _ _

/-- Subrings of a ring form a complete lattice. -/
instance : complete_lattice (subring R) :=
{ bot := (⊥),
  bot_le := λ s x hx, let ⟨n, hn⟩ := mem_bot.1 hx in hn ▸ s.coe_int_mem n,
  top := (⊤),
  le_top := λ s x hx, trivial,
  inf := (⊓),
  inf_le_left := λ s t x, and.left,
  inf_le_right := λ s t x, and.right,
  le_inf := λ s t₁ t₂ h₁ h₂ x hx, ⟨h₁ hx, h₂ hx⟩,
  .. complete_lattice_of_Inf (subring R)
    (λ s, is_glb.of_image (λ s t,
      show (s : set R) ≤ t ↔ s ≤ t, from set_like.coe_subset_coe) is_glb_binfi)}

lemma eq_top_iff' (A : subring R) : A = ⊤ ↔ ∀ x : R, x ∈ A :=
eq_top_iff.trans ⟨λ h m, h $ mem_top m, λ h m _, h m⟩

/-! ## Center of a ring -/

section

variables (R)

/-- The center of a semiring `R` is the set of elements that commute with everything in `R` -/
def center : subring R :=
{ carrier := set.center R,
  neg_mem' := λ a, set.neg_mem_center,
  .. subsemiring.center R }

lemma coe_center : ↑(center R) = set.center R := rfl

@[simp] lemma center_to_subsemiring : (center R).to_subsemiring = subsemiring.center R := rfl

variables {R}

lemma mem_center_iff {z : R} : z ∈ center R ↔ ∀ g, g * z = z * g :=
iff.rfl

@[simp] lemma center_eq_top (R) [comm_ring R] : center R = ⊤ :=
set_like.coe_injective (set.center_eq_univ R)

/-- The center is commutative. -/
instance : comm_ring (center R) :=
{ ..subsemiring.center.comm_semiring,
  ..(center R).to_ring}

end

section division_ring

variables {K : Type u} [division_ring K]

instance : field (center K) :=
{ inv := λ a, ⟨a⁻¹, set.inv_mem_center' a.prop⟩,
  mul_inv_cancel := λ ⟨a, ha⟩ h, subtype.ext $ mul_inv_cancel $ subtype.coe_injective.ne h,
  div := λ a b, ⟨a / b, set.div_mem_center' a.prop b.prop⟩,
  div_eq_mul_inv := λ a b, subtype.ext $ div_eq_mul_inv _ _,
  inv_zero := subtype.ext inv_zero,
  ..(center K).nontrivial,
  ..center.comm_ring }

@[simp]
lemma center.coe_inv (a : center K) : ((a⁻¹ : center K) : K) = (a : K)⁻¹ := rfl

@[simp]
lemma center.coe_div (a b : center K) : ((a / b : center K) : K) = (a : K) / (b : K) := rfl

end division_ring

/-! ## subring closure of a subset -/

/-- The `subring` generated by a set. -/
def closure (s : set R) : subring R := Inf {S | s ⊆ S}

lemma mem_closure {x : R} {s : set R} : x ∈ closure s ↔ ∀ S : subring R, s ⊆ S → x ∈ S :=
mem_Inf

/-- The subring generated by a set includes the set. -/
@[simp] lemma subset_closure {s : set R} : s ⊆ closure s := λ x hx, mem_closure.2 $ λ S hS, hS hx

/-- A subring `t` includes `closure s` if and only if it includes `s`. -/
@[simp]
lemma closure_le {s : set R} {t : subring R} : closure s ≤ t ↔ s ⊆ t :=
⟨set.subset.trans subset_closure, λ h, Inf_le h⟩

/-- Subring closure of a set is monotone in its argument: if `s ⊆ t`,
then `closure s ≤ closure t`. -/
lemma closure_mono ⦃s t : set R⦄ (h : s ⊆ t) : closure s ≤ closure t :=
closure_le.2 $ set.subset.trans h subset_closure

lemma closure_eq_of_le {s : set R} {t : subring R} (h₁ : s ⊆ t) (h₂ : t ≤ closure s) :
  closure s = t :=
le_antisymm (closure_le.2 h₁) h₂

/-- An induction principle for closure membership. If `p` holds for `0`, `1`, and all elements
of `s`, and is preserved under addition, negation, and multiplication, then `p` holds for all
elements of the closure of `s`. -/
@[elab_as_eliminator]
lemma closure_induction {s : set R} {p : R → Prop} {x} (h : x ∈ closure s)
  (Hs : ∀ x ∈ s, p x) (H0 : p 0) (H1 : p 1)
  (Hadd : ∀ x y, p x → p y → p (x + y))
  (Hneg : ∀ (x : R), p x → p (-x))
  (Hmul : ∀ x y, p x → p y → p (x * y)) : p x :=
(@closure_le _ _ _ ⟨p, H1, Hmul, H0, Hadd, Hneg⟩).2 Hs h

lemma mem_closure_iff {s : set R} {x} :
  x ∈ closure s ↔ x ∈ add_subgroup.closure (submonoid.closure s : set R) :=
⟨ λ h, closure_induction h (λ x hx, add_subgroup.subset_closure $ submonoid.subset_closure hx )
 (add_subgroup.zero_mem _)
 (add_subgroup.subset_closure ( submonoid.one_mem (submonoid.closure s)) )
 (λ x y hx hy, add_subgroup.add_mem _ hx hy )
 (λ x hx, add_subgroup.neg_mem _ hx )
 ( λ x y hx hy, add_subgroup.closure_induction hy
  (λ q hq, add_subgroup.closure_induction hx
    ( λ p hp, add_subgroup.subset_closure ((submonoid.closure s).mul_mem hp hq) )
    ( begin rw zero_mul q, apply add_subgroup.zero_mem _, end )
    ( λ p₁ p₂ ihp₁ ihp₂, begin rw add_mul p₁ p₂ q, apply add_subgroup.add_mem _ ihp₁ ihp₂, end )
    ( λ x hx, begin have f : -x * q = -(x*q) :=
      by simp, rw f, apply add_subgroup.neg_mem _ hx, end ) )
  ( begin rw mul_zero x, apply add_subgroup.zero_mem _, end )
  ( λ q₁ q₂ ihq₁ ihq₂, begin rw mul_add x q₁ q₂, apply add_subgroup.add_mem _ ihq₁ ihq₂ end )
  ( λ z hz, begin have f : x * -z = -(x*z) := by simp,
            rw f, apply add_subgroup.neg_mem _ hz, end ) ),
 λ h, add_subgroup.closure_induction h
 ( λ x hx, submonoid.closure_induction hx
  ( λ x hx, subset_closure hx )
  ( one_mem _ )
  ( λ x y hx hy, mul_mem _ hx hy ) )
 ( zero_mem _ )
 (λ x y hx hy, add_mem _ hx hy)
 ( λ x hx, neg_mem _ hx ) ⟩

theorem exists_list_of_mem_closure {s : set R} {x : R} (h : x ∈ closure s) :
  (∃ L : list (list R), (∀ t ∈ L, ∀ y ∈ t, y ∈ s ∨ y = (-1:R)) ∧ (L.map list.prod).sum = x) :=
add_subgroup.closure_induction (mem_closure_iff.1 h)
  (λ x hx, let ⟨l, hl, h⟩ :=submonoid.exists_list_of_mem_closure hx in ⟨[l], by simp [h];
    clear_aux_decl; tauto!⟩)
  ⟨[], by simp⟩
  (λ x y ⟨l, hl1, hl2⟩ ⟨m, hm1, hm2⟩, ⟨l ++ m, λ t ht, (list.mem_append.1 ht).elim (hl1 t) (hm1 t),
    by simp [hl2, hm2]⟩)
  (λ x ⟨L, hL⟩, ⟨L.map (list.cons (-1)), list.forall_mem_map_iff.2 $ λ j hj, list.forall_mem_cons.2
    ⟨or.inr rfl, hL.1 j hj⟩, hL.2 ▸ list.rec_on L (by simp)
      (by simp [list.map_cons, add_comm] {contextual := tt})⟩)

variable (R)
/-- `closure` forms a Galois insertion with the coercion to set. -/
protected def gi : galois_insertion (@closure R _) coe :=
{ choice := λ s _, closure s,
  gc := λ s t, closure_le,
  le_l_u := λ s, subset_closure,
  choice_eq := λ s h, rfl }

variable {R}

/-- Closure of a subring `S` equals `S`. -/
lemma closure_eq (s : subring R) : closure (s : set R) = s := (subring.gi R).l_u_eq s

@[simp] lemma closure_empty : closure (∅ : set R) = ⊥ := (subring.gi R).gc.l_bot

@[simp] lemma closure_univ : closure (set.univ : set R) = ⊤ := @coe_top R _ ▸ closure_eq ⊤

lemma closure_union (s t : set R) : closure (s ∪ t) = closure s ⊔ closure t :=
(subring.gi R).gc.l_sup

lemma closure_Union {ι} (s : ι → set R) : closure (⋃ i, s i) = ⨆ i, closure (s i) :=
(subring.gi R).gc.l_supr

lemma closure_sUnion (s : set (set R)) : closure (⋃₀ s) = ⨆ t ∈ s, closure t :=
(subring.gi R).gc.l_Sup

lemma map_sup (s t : subring R) (f : R →+* S) : (s ⊔ t).map f = s.map f ⊔ t.map f :=
(gc_map_comap f).l_sup

lemma map_supr {ι : Sort*} (f : R →+* S) (s : ι → subring R) :
  (supr s).map f = ⨆ i, (s i).map f :=
(gc_map_comap f).l_supr

lemma comap_inf (s t : subring S) (f : R →+* S) : (s ⊓ t).comap f = s.comap f ⊓ t.comap f :=
(gc_map_comap f).u_inf

lemma comap_infi {ι : Sort*} (f : R →+* S) (s : ι → subring S) :
  (infi s).comap f = ⨅ i, (s i).comap f :=
(gc_map_comap f).u_infi

@[simp] lemma map_bot (f : R →+* S) : (⊥ : subring R).map f = ⊥ :=
(gc_map_comap f).l_bot

@[simp] lemma comap_top (f : R →+* S) : (⊤ : subring S).comap f = ⊤ :=
(gc_map_comap f).u_top

/-- Given `subring`s `s`, `t` of rings `R`, `S` respectively, `s.prod t` is `s × t`
as a subring of `R × S`. -/
def prod (s : subring R) (t : subring S) : subring (R × S) :=
{ carrier := (s : set R).prod t,
  .. s.to_submonoid.prod t.to_submonoid, .. s.to_add_subgroup.prod t.to_add_subgroup}

@[norm_cast]
lemma coe_prod (s : subring R) (t : subring S) :
  (s.prod t : set (R × S)) = (s : set R).prod (t : set S) :=
rfl

lemma mem_prod {s : subring R} {t : subring S} {p : R × S} :
  p ∈ s.prod t ↔ p.1 ∈ s ∧ p.2 ∈ t := iff.rfl

@[mono] lemma prod_mono ⦃s₁ s₂ : subring R⦄ (hs : s₁ ≤ s₂) ⦃t₁ t₂ : subring S⦄
  (ht : t₁ ≤ t₂) : s₁.prod t₁ ≤ s₂.prod t₂ :=
set.prod_mono hs ht

lemma prod_mono_right (s : subring R) : monotone (λ t : subring S, s.prod t) :=
prod_mono (le_refl s)

lemma prod_mono_left (t : subring S) : monotone (λ s : subring R, s.prod t) :=
λ s₁ s₂ hs, prod_mono hs (le_refl t)

lemma prod_top (s : subring R) :
  s.prod (⊤ : subring S) = s.comap (ring_hom.fst R S) :=
ext $ λ x, by simp [mem_prod, monoid_hom.coe_fst]

lemma top_prod (s : subring S) :
  (⊤ : subring R).prod s = s.comap (ring_hom.snd R S) :=
ext $ λ x, by simp [mem_prod, monoid_hom.coe_snd]

@[simp]
lemma top_prod_top : (⊤ : subring R).prod (⊤ : subring S) = ⊤ :=
(top_prod _).trans $ comap_top _

/-- Product of subrings is isomorphic to their product as rings. -/
def prod_equiv (s : subring R) (t : subring S) : s.prod t ≃+* s × t :=
{ map_mul' := λ x y, rfl, map_add' := λ x y, rfl, .. equiv.set.prod ↑s ↑t }

/-- The underlying set of a non-empty directed Sup of subrings is just a union of the subrings.
  Note that this fails without the directedness assumption (the union of two subrings is
  typically not a subring) -/
lemma mem_supr_of_directed {ι} [hι : nonempty ι] {S : ι → subring R} (hS : directed (≤) S)
  {x : R} :
  x ∈ (⨆ i, S i) ↔ ∃ i, x ∈ S i :=
begin
  refine ⟨_, λ ⟨i, hi⟩, (set_like.le_def.1 $ le_supr S i) hi⟩,
  let U : subring R := subring.mk' (⋃ i, (S i : set R))
    (⨆ i, (S i).to_submonoid) (⨆ i, (S i).to_add_subgroup)
    (submonoid.coe_supr_of_directed $ hS.mono_comp _ (λ _ _, id))
    (add_subgroup.coe_supr_of_directed $ hS.mono_comp _ (λ _ _, id)),
  suffices : (⨆ i, S i) ≤ U, by simpa using @this x,
  exact supr_le (λ i x hx, set.mem_Union.2 ⟨i, hx⟩),
end

lemma coe_supr_of_directed {ι} [hι : nonempty ι] {S : ι → subring R} (hS : directed (≤) S) :
  ((⨆ i, S i : subring R) : set R) = ⋃ i, ↑(S i) :=
set.ext $ λ x, by simp [mem_supr_of_directed hS]

lemma mem_Sup_of_directed_on {S : set (subring R)} (Sne : S.nonempty)
  (hS : directed_on (≤) S) {x : R} :
  x ∈ Sup S ↔ ∃ s ∈ S, x ∈ s :=
begin
  haveI : nonempty S := Sne.to_subtype,
  simp only [Sup_eq_supr', mem_supr_of_directed hS.directed_coe, set_coe.exists, subtype.coe_mk]
end

lemma coe_Sup_of_directed_on {S : set (subring R)} (Sne : S.nonempty) (hS : directed_on (≤) S) :
  (↑(Sup S) : set R) = ⋃ s ∈ S, ↑s :=
set.ext $ λ x, by simp [mem_Sup_of_directed_on Sne hS]

lemma mem_map_equiv {f : R ≃+* S} {K : subring R} {x : S} :
  x ∈ K.map (f : R →+* S) ↔ f.symm x ∈ K :=
@set.mem_image_equiv _ _ ↑K f.to_equiv x

lemma map_equiv_eq_comap_symm (f : R ≃+* S) (K : subring R) :
  K.map (f : R →+* S) = K.comap f.symm :=
set_like.coe_injective (f.to_equiv.image_eq_preimage K)

lemma comap_equiv_eq_map_symm (f : R ≃+* S) (K : subring S) :
  K.comap (f : R →+* S) = K.map f.symm :=
(map_equiv_eq_comap_symm f.symm K).symm

end subring

namespace ring_hom

variables [ring T] {s : subring R}

open subring

/-- Restriction of a ring homomorphism to a subring of the domain. -/
def restrict (f : R →+* S) (s : subring R) : s →+* S := f.comp s.subtype

@[simp] lemma restrict_apply (f : R →+* S) (x : s) : f.restrict s x = f x := rfl

/-- Restriction of a ring homomorphism to its range interpreted as a subsemiring.

This is the bundled version of `set.range_factorization`. -/
def range_restrict (f : R →+* S) : R →+* f.range :=
f.cod_restrict' f.range $ λ x, ⟨x, rfl⟩

@[simp] lemma coe_range_restrict (f : R →+* S) (x : R) : (f.range_restrict x : S) = f x := rfl

lemma range_restrict_surjective (f : R →+* S) : function.surjective f.range_restrict :=
λ ⟨y, hy⟩, let ⟨x, hx⟩ := mem_range.mp hy in ⟨x, subtype.ext hx⟩

lemma range_top_iff_surjective {f : R →+* S} :
  f.range = (⊤ : subring S) ↔ function.surjective f :=
set_like.ext'_iff.trans $ iff.trans (by rw [coe_range, coe_top]) set.range_iff_surjective

/-- The range of a surjective ring homomorphism is the whole of the codomain. -/
lemma range_top_of_surjective (f : R →+* S) (hf : function.surjective f) :
  f.range = (⊤ : subring S) :=
range_top_iff_surjective.2 hf

/-- The subring of elements `x : R` such that `f x = g x`, i.e.,
  the equalizer of f and g as a subring of R -/
def eq_locus (f g : R →+* S) : subring R :=
{ carrier := {x | f x = g x}, .. (f : R →* S).eq_mlocus g, .. (f : R →+ S).eq_locus g }

/-- If two ring homomorphisms are equal on a set, then they are equal on its subring closure. -/
lemma eq_on_set_closure {f g : R →+* S} {s : set R} (h : set.eq_on f g s) :
  set.eq_on f g (closure s) :=
show closure s ≤ f.eq_locus g, from closure_le.2 h

lemma eq_of_eq_on_set_top {f g : R →+* S} (h : set.eq_on f g (⊤ : subring R)) :
  f = g :=
ext $ λ x, h trivial

lemma eq_of_eq_on_set_dense {s : set R} (hs : closure s = ⊤) {f g : R →+* S} (h : s.eq_on f g) :
  f = g :=
eq_of_eq_on_set_top $ hs ▸ eq_on_set_closure h

lemma closure_preimage_le (f : R →+* S) (s : set S) :
  closure (f ⁻¹' s) ≤ (closure s).comap f :=
closure_le.2 $ λ x hx, set_like.mem_coe.2 $ mem_comap.2 $ subset_closure hx

/-- The image under a ring homomorphism of the subring generated by a set equals
the subring generated by the image of the set. -/
lemma map_closure (f : R →+* S) (s : set R) :
  (closure s).map f = closure (f '' s) :=
le_antisymm
  (map_le_iff_le_comap.2 $ le_trans (closure_mono $ set.subset_preimage_image _ _)
    (closure_preimage_le _ _))
  (closure_le.2 $ set.image_subset _ subset_closure)

end ring_hom

namespace subring

open ring_hom

/-- The ring homomorphism associated to an inclusion of subrings. -/
def inclusion {S T : subring R} (h : S ≤ T) : S →* T :=
S.subtype.cod_restrict' _ (λ x, h x.2)

@[simp] lemma range_subtype (s : subring R) : s.subtype.range = s :=
set_like.coe_injective $ (coe_srange _).trans subtype.range_coe

@[simp]
lemma range_fst : (fst R S).srange = ⊤ :=
(fst R S).srange_top_of_surjective $ prod.fst_surjective

@[simp]
lemma range_snd : (snd R S).srange = ⊤ :=
(snd R S).srange_top_of_surjective $ prod.snd_surjective

@[simp]
lemma prod_bot_sup_bot_prod (s : subring R) (t : subring S) :
  (s.prod ⊥) ⊔ (prod ⊥ t) = s.prod t :=
le_antisymm (sup_le (prod_mono_right s bot_le) (prod_mono_left t bot_le)) $
assume p hp, prod.fst_mul_snd p ▸ mul_mem _
  ((le_sup_left : s.prod ⊥ ≤ s.prod ⊥ ⊔ prod ⊥ t) ⟨hp.1, set_like.mem_coe.2 $ one_mem ⊥⟩)
  ((le_sup_right : prod ⊥ t ≤ s.prod ⊥ ⊔ prod ⊥ t) ⟨set_like.mem_coe.2 $ one_mem ⊥, hp.2⟩)

end subring

namespace ring_equiv

variables {s t : subring R}

/-- Makes the identity isomorphism from a proof two subrings of a multiplicative
    monoid are equal. -/
def subring_congr (h : s = t) : s ≃+* t :=
{ map_mul' :=  λ _ _, rfl, map_add' := λ _ _, rfl, ..equiv.set_congr $ congr_arg _ h }

/-- Restrict a ring homomorphism with a left inverse to a ring isomorphism to its
`ring_hom.range`. -/
def of_left_inverse {g : S → R} {f : R →+* S} (h : function.left_inverse g f) :
  R ≃+* f.range :=
{ to_fun := λ x, f.range_restrict x,
  inv_fun := λ x, (g ∘ f.range.subtype) x,
  left_inv := h,
  right_inv := λ x, subtype.ext $
    let ⟨x', hx'⟩ := ring_hom.mem_range.mp x.prop in
    show f (g x) = x, by rw [←hx', h x'],
  ..f.range_restrict }

@[simp] lemma of_left_inverse_apply
  {g : S → R} {f : R →+* S} (h : function.left_inverse g f) (x : R) :
  ↑(of_left_inverse h x) = f x := rfl

@[simp] lemma of_left_inverse_symm_apply
  {g : S → R} {f : R →+* S} (h : function.left_inverse g f) (x : f.range) :
  (of_left_inverse h).symm x = g x := rfl

end ring_equiv

namespace subring

variables {s : set R}
local attribute [reducible] closure

@[elab_as_eliminator]
protected theorem in_closure.rec_on {C : R → Prop} {x : R} (hx : x ∈ closure s)
  (h1 : C 1) (hneg1 : C (-1)) (hs : ∀ z ∈ s, ∀ n, C n → C (z * n))
  (ha : ∀ {x y}, C x → C y → C (x + y)) : C x :=
begin
  have h0 : C 0 := add_neg_self (1:R) ▸ ha h1 hneg1,
  rcases exists_list_of_mem_closure hx with ⟨L, HL, rfl⟩, clear hx,
  induction L with hd tl ih, { exact h0 },
  rw list.forall_mem_cons at HL,
  suffices : C (list.prod hd),
  { rw [list.map_cons, list.sum_cons],
    exact ha this (ih HL.2) },
  replace HL := HL.1, clear ih tl,
  suffices : ∃ L : list R, (∀ x ∈ L, x ∈ s) ∧
    (list.prod hd = list.prod L ∨ list.prod hd = -list.prod L),
  { rcases this with ⟨L, HL', HP | HP⟩,
    { rw HP, clear HP HL hd, induction L with hd tl ih, { exact h1 },
      rw list.forall_mem_cons at HL',
      rw list.prod_cons,
      exact hs _ HL'.1 _ (ih HL'.2) },
    rw HP, clear HP HL hd, induction L with hd tl ih, { exact hneg1 },
    rw [list.prod_cons, neg_mul_eq_mul_neg],
    rw list.forall_mem_cons at HL',
    exact hs _ HL'.1 _ (ih HL'.2) },
  induction hd with hd tl ih,
  { exact ⟨[], list.forall_mem_nil _, or.inl rfl⟩ },
  rw list.forall_mem_cons at HL,
  rcases ih HL.2 with ⟨L, HL', HP | HP⟩; cases HL.1 with hhd hhd,
  { exact ⟨hd :: L, list.forall_mem_cons.2 ⟨hhd, HL'⟩, or.inl $
      by rw [list.prod_cons, list.prod_cons, HP]⟩ },
  { exact ⟨L, HL', or.inr $ by rw [list.prod_cons, hhd, neg_one_mul, HP]⟩ },
  { exact ⟨hd :: L, list.forall_mem_cons.2 ⟨hhd, HL'⟩, or.inr $
      by rw [list.prod_cons, list.prod_cons, HP, neg_mul_eq_mul_neg]⟩ },
  { exact ⟨L, HL', or.inl $ by rw [list.prod_cons, hhd, HP, neg_one_mul, neg_neg]⟩ }
end

lemma closure_preimage_le (f : R →+* S) (s : set S) :
  closure (f ⁻¹' s) ≤ (closure s).comap f :=
closure_le.2 $ λ x hx, set_like.mem_coe.2 $ mem_comap.2 $ subset_closure hx

end subring

lemma add_subgroup.int_mul_mem {G : add_subgroup R} (k : ℤ) {g : R} (h : g ∈ G) :
  (k : R) * g ∈ G :=
by { convert add_subgroup.gsmul_mem G h k, simp }


/-! ## Actions by `subring`s

These are just copies of the definitions about `subsemiring` starting from
`subsemiring.mul_action`.

When `R` is commutative, `algebra.of_subring` provides a stronger result than those found in
this file, which uses the same scalar action.
-/
section actions

namespace subring

variables {α β : Type*}

/-- The action by a subring is the action by the underlying ring. -/
instance [mul_action R α] (S : subring R) : mul_action S α :=
S.to_subsemiring.mul_action

lemma smul_def [mul_action R α] {S : subring R} (g : S) (m : α) : g • m = (g : R) • m := rfl

instance smul_comm_class_left
  [mul_action R β] [has_scalar α β] [smul_comm_class R α β] (S : subring R) :
  smul_comm_class S α β :=
S.to_subsemiring.smul_comm_class_left

instance smul_comm_class_right
  [has_scalar α β] [mul_action R β] [smul_comm_class α R β] (S : subring R) :
  smul_comm_class α S β :=
S.to_subsemiring.smul_comm_class_right

/-- Note that this provides `is_scalar_tower S R R` which is needed by `smul_mul_assoc`. -/
instance
  [has_scalar α β] [mul_action R α] [mul_action R β] [is_scalar_tower R α β] (S : subring R) :
  is_scalar_tower S α β :=
S.to_subsemiring.is_scalar_tower

instance [mul_action R α] [has_faithful_scalar R α] (S : subring R) :
  has_faithful_scalar S α :=
S.to_subsemiring.has_faithful_scalar

/-- The action by a subring is the action by the underlying ring. -/
instance [add_monoid α] [distrib_mul_action R α] (S : subring R) : distrib_mul_action S α :=
S.to_subsemiring.distrib_mul_action

/-- The action by a subring is the action by the underlying ring. -/
instance [add_comm_monoid α] [module R α] (S : subring R) : module S α :=
S.to_subsemiring.module

end subring

end actions<|MERGE_RESOLUTION|>--- conflicted
+++ resolved
@@ -304,28 +304,7 @@
 @[simp, norm_cast] lemma coe_int_cast (n : ℤ) : ((n : s) : R) = n :=
 s.subtype.map_int_cast n
 
-<<<<<<< HEAD
-/-! # Center of a ring -/
-
-/-- The center of a ring `R` is the subring of elements that commute with all of `R`. -/
-def center (R : Type*) [ring R] : subring R :=
-{ carrier := {x : R | ∀ y : R, x * y = y * x},
-  one_mem' := λ y, by rw [one_mul, mul_one],
-  zero_mem' := λ y, by rw [zero_mul, mul_zero],
-  neg_mem' := λ x h y, by rw [neg_mul_comm, h (-y), neg_mul_comm],
-  add_mem' := λ x₁ x₂ h₁ h₂ y, by rw [add_mul, mul_add, h₁ y, h₂ y],
-  mul_mem' := λ x₁ x₂ h₁ h₂ y, by rw [mul_assoc, h₂ y, ← mul_assoc, h₁ y, mul_assoc] }
-
-lemma mem_center {x : R} : x ∈ center R ↔ ∀ y, x * y = y * x := iff.rfl
-
-instance : comm_ring (center R) :=
-{ mul_comm := λ x y, subtype.ext $ x.2 y,
-  .. (infer_instance : ring (center R)) }
-
-/-! # Partial order -/
-=======
 /-! ## Partial order -/
->>>>>>> 1bc59c99
 
 @[simp] lemma mem_to_submonoid {s : subring R} {x : R} : x ∈ s.to_submonoid ↔ x ∈ s := iff.rfl
 @[simp] lemma coe_to_submonoid (s : subring R) : (s.to_submonoid : set R) = s := rfl
