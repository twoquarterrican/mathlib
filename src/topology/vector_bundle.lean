/-
Copyright © 2020 Nicolò Cavalleri. All rights reserved.
Released under Apache 2.0 license as described in the file LICENSE.
Authors: Nicolò Cavalleri, Sebastien Gouezel
-/

import topology.topological_fiber_bundle
import topology.algebra.module

/-!
# Topological vector bundles

In this file we define topological vector bundles.

Let `B` be the base space. In our formalism, a topological vector bundle is by definition the type
`bundle.total_space E` where `E : B → Type*` is a function associating to
`x : B` the fiber over `x`. This type `bundle.total_space E` is just a type synonym for
`Σ (x : B), E x`, with the interest that one can put another topology than on `Σ (x : B), E x`
which has the disjoint union topology.

To have a topological vector bundle structure on `bundle.total_space E`,
one should addtionally have the following data:

* `F` should be a topological space and a module over a semiring `R`;
* There should be a topology on `bundle.total_space E`, for which the projection to `B` is
a topological fiber bundle with fiber `F` (in particular, each fiber `E x` is homeomorphic to `F`);
* For each `x`, the fiber `E x` should be a topological vector space over `R`, and the injection
from `E x` to `bundle.total_space F E` should be an embedding;
* The most important condition: around each point, there should be a bundle trivialization which
is a continuous linear equiv in the fibers.

If all these conditions are satisfied, we register the typeclass
`topological_vector_bundle R F E`. We emphasize that the data is provided by other classes, and
that the `topological_vector_bundle` class is `Prop`-valued.

The point of this formalism is that it is unbundled in the sense that the total space of the bundle
is a type with a topology, with which one can work or put further structure, and still one can
perform operations on topological vector bundles (which are yet to be formalized). For instance,
assume that `E₁ : B → Type*` and `E₂ : B → Type*` define two topological vector bundles over `R`
with fiber models `F₁` and `F₂` which are normed spaces. Then one can construct the vector bundle of
continuous linear maps from `E₁ x` to `E₂ x` with fiber `E x := (E₁ x →L[R] E₂ x)` (and with the
topology inherited from the norm-topology on `F₁ →L[R] F₂`, without the need to define the strong
topology on continuous linear maps between general topological vector spaces). Let
`vector_bundle_continuous_linear_map R F₁ E₁ F₂ E₂ (x : B)` be a type synonym for `E₁ x →L[R] E₂ x`.
Then one can endow
`bundle.total_space (vector_bundle_continuous_linear_map R F₁ E₁ F₂ E₂)`
with a topology and a topological vector bundle structure.

Similar constructions can be done for tensor products of topological vector bundles, exterior
algebras, and so on, where the topology can be defined using a norm on the fiber model if this
helps.
-/

noncomputable theory

open bundle set

variables (R : Type*) {B : Type*} (F : Type*) (E : B → Type*)
[semiring R] [∀ x, add_comm_monoid (E x)] [∀ x, module R (E x)]
[topological_space F] [add_comm_monoid F] [module R F] [topological_space B]

section

/-- Local pretrivialization for vector prebundles. -/
@[nolint has_inhabited_instance]
structure topological_vector_prebundle.trivialization extends prebundle_trivialization F (proj E) :=
(linear : ∀ x ∈ base_set, is_linear_map R (λ y : (E x), (to_fun y).2))

instance : has_coe_to_fun (topological_vector_prebundle.trivialization R F E) := ⟨_, λ e, e.to_fun⟩

instance : has_coe (topological_vector_prebundle.trivialization R F E)
  (prebundle_trivialization F (proj E)) :=
⟨topological_vector_prebundle.trivialization.to_prebundle_trivialization⟩

variable [topological_space (total_space E)]

/-- Local trivialization for vector bundles. -/
@[nolint has_inhabited_instance]
structure topological_vector_bundle.trivialization extends bundle_trivialization F (proj E) :=
(linear : ∀ x ∈ base_set, is_linear_map R (λ y : (E x), (to_fun y).2))

instance : has_coe_to_fun (topological_vector_bundle.trivialization R F E) :=
⟨λ _, (total_space E → B × F), λ e, e.to_bundle_trivialization⟩

instance : has_coe (topological_vector_bundle.trivialization R F E)
  (bundle_trivialization F (proj E)) :=
⟨topological_vector_bundle.trivialization.to_bundle_trivialization⟩

namespace topological_vector_bundle

variables {R F E}

/-- Natural identification as `topological_vector_prebundle.trivialization`. -/
def trivialization.to_pretrivialization (e : trivialization R F E) :
  topological_vector_prebundle.trivialization R F E := { ..e }

instance : has_coe (trivialization R F E) (topological_vector_prebundle.trivialization R F E) :=
⟨trivialization.to_pretrivialization⟩

lemma trivialization.mem_source (e : trivialization R F E)
  {x : total_space E} : x ∈ e.source ↔ proj E x ∈ e.base_set := bundle_trivialization.mem_source e

@[simp, mfld_simps] lemma trivialization.coe_coe (e : trivialization R F E) :
  ⇑e.to_local_homeomorph = e := rfl
<<<<<<< HEAD
=======

@[simp, mfld_simps] lemma trivialization.coe_fst
  (e : trivialization R F E) {x : total_space E} (ex : x ∈ e.source) :
  (e x).1 = (proj E) x :=
e.proj_to_fun x ex

end topological_vector_bundle
>>>>>>> 0faf0864

@[simp, mfld_simps] lemma trivialization.coe_fst
  (e : trivialization R F E) {x : total_space E} (ex : x ∈ e.source) :
  (e x).1 = (proj E) x :=
e.proj_to_fun x ex

end topological_vector_bundle

variables [∀ x, topological_space (E x)]

/-- The space `total_space E` (for `E : B → Type*` such that each `E x` is a topological vector
space) has a topological vector space structure with fiber `F` (denoted with
`topological_vector_bundle R F E`) if around every point there is a fiber bundle trivialization
which is linear in the fibers. -/
class topological_vector_bundle : Prop :=
(inducing [] : ∀ (b : B), inducing (λ x : (E b), (id ⟨b, x⟩ : total_space E)))
(locally_trivial [] : ∀ b : B, ∃ e : topological_vector_bundle.trivialization R F E, b ∈ e.base_set)

variable [topological_vector_bundle R F E]

namespace topological_vector_bundle

/-- `trivialization_at R F E b` is some choice of trivialization of a vector bundle whose base set
contains a given point `b`. -/
def trivialization_at : Π b : B, trivialization R F E :=
λ b, classical.some (topological_vector_bundle.locally_trivial R F E b)

@[simp, mfld_simps] lemma mem_base_set_trivialization_at (b : B) :
  b ∈ (trivialization_at R F E b).base_set :=
classical.some_spec (topological_vector_bundle.locally_trivial R F E b)

@[simp, mfld_simps] lemma mem_source_trivialization_at (z : total_space E) :
  z ∈ (trivialization_at R F E z.1).source :=
by { rw bundle_trivialization.mem_source, apply mem_base_set_trivialization_at }

variables {R F E}

/-- In a topological vector bundle, a trivialization in the fiber (which is a priori only linear)
is in fact a continuous linear equiv between the fibers and the model fiber. -/
def trivialization.continuous_linear_equiv_at (e : trivialization R F E) (b : B)
  (hb : b ∈ e.base_set) : E b ≃L[R] F :=
{ to_fun := λ y, (e ⟨b, y⟩).2,
  inv_fun := λ z, begin
    have : ((e.to_local_homeomorph.symm) (b, z)).fst = b :=
      bundle_trivialization.proj_symm_apply' _ hb,
    have C : E ((e.to_local_homeomorph.symm) (b, z)).fst = E b, by rw this,
    exact cast C (e.to_local_homeomorph.symm (b, z)).2
  end,
  left_inv := begin
    assume v,
    rw [← heq_iff_eq],
    apply (cast_heq _ _).trans,
    have A : (b, (e ⟨b, v⟩).snd) = e ⟨b, v⟩,
    { refine prod.ext _ rfl,
      symmetry,
      exact bundle_trivialization.coe_fst' _ hb },
    have B : e.to_local_homeomorph.symm (e ⟨b, v⟩) = ⟨b, v⟩,
    { apply local_homeomorph.left_inv_on,
      rw bundle_trivialization.mem_source,
      exact hb },
    rw [A, B],
  end,
  right_inv := begin
    assume v,
    have B : e (e.to_local_homeomorph.symm (b, v)) = (b, v),
    { apply local_homeomorph.right_inv_on,
      rw bundle_trivialization.mem_target,
      exact hb },
    have C : (e (e.to_local_homeomorph.symm (b, v))).2 = v, by rw [B],
    conv_rhs { rw ← C },
    dsimp,
    congr,
    ext,
    { exact (bundle_trivialization.proj_symm_apply' _ hb).symm },
    { exact (cast_heq _ _).trans (by refl) },
  end,
  map_add' := λ v w, (e.linear _ hb).map_add v w,
  map_smul' := λ c v, (e.linear _ hb).map_smul c v,
  continuous_to_fun := begin
    refine continuous_snd.comp _,
    apply continuous_on.comp_continuous e.to_local_homeomorph.continuous_on
      (topological_vector_bundle.inducing R F E b).continuous (λ x, _),
    rw bundle_trivialization.mem_source,
    exact hb,
  end,
  continuous_inv_fun := begin
    rw (topological_vector_bundle.inducing R F E b).continuous_iff,
    dsimp,
    have : continuous (λ (z : F), (e.to_bundle_trivialization.to_local_homeomorph.symm) (b, z)),
    { apply e.to_local_homeomorph.symm.continuous_on.comp_continuous
        (continuous_const.prod_mk continuous_id') (λ z, _),
      simp only [bundle_trivialization.mem_target, hb, local_equiv.symm_source,
        local_homeomorph.symm_to_local_equiv] },
    convert this,
    ext z,
    { exact (bundle_trivialization.proj_symm_apply' _ hb).symm },
    { exact cast_heq _ _ },
  end }

@[simp] lemma trivialization.continuous_linear_equiv_at_apply (e : trivialization R F E) (b : B)
  (hb : b ∈ e.base_set) (y : E b) : e.continuous_linear_equiv_at b hb y = (e ⟨b, y⟩).2 := rfl

@[simp] lemma trivialization.continuous_linear_equiv_at_apply' (e : trivialization R F E)
  (x : total_space E) (hx : x ∈ e.source) :
  e.continuous_linear_equiv_at (proj E x) (e.mem_source.1 hx) x.2 = (e x).2 :=
by { cases x, refl }

section
local attribute [reducible] bundle.trivial

instance {B : Type*} {F : Type*} [add_comm_monoid F] (b : B) :
  add_comm_monoid (bundle.trivial B F b) := ‹add_comm_monoid F›

instance {B : Type*} {F : Type*} [add_comm_group F] (b : B) :
  add_comm_group (bundle.trivial B F b) := ‹add_comm_group F›

instance {B : Type*} {F : Type*} [add_comm_monoid F] [module R F] (b : B) :
  module R (bundle.trivial B F b) := ‹module R F›

end

variables (R B F)
/-- Local trivialization for trivial bundle. -/
def trivial_bundle_trivialization : trivialization R F (bundle.trivial B F) :=
{ to_fun := λ x, (x.fst, x.snd),
  inv_fun := λ y, ⟨y.fst, y.snd⟩,
  source := univ,
  target := univ,
  map_source' := λ x h, mem_univ (x.fst, x.snd),
  map_target' :=λ y h,  mem_univ ⟨y.fst, y.snd⟩,
  left_inv' := λ x h, sigma.eq rfl rfl,
  right_inv' := λ x h, prod.ext rfl rfl,
  open_source := is_open_univ,
  open_target := is_open_univ,
  continuous_to_fun := by { rw [←continuous_iff_continuous_on_univ, continuous_iff_le_induced],
    simp only [prod.topological_space, induced_inf, induced_compose], exact le_refl _, },
  continuous_inv_fun := by { rw [←continuous_iff_continuous_on_univ, continuous_iff_le_induced],
    simp only [bundle.total_space.topological_space, induced_inf, induced_compose],
    exact le_refl _, },
  base_set := univ,
  open_base_set := is_open_univ,
  source_eq := rfl,
  target_eq := by simp only [univ_prod_univ],
  proj_to_fun := λ y hy, rfl,
  linear := λ x hx, ⟨λ y z, rfl, λ c y, rfl⟩ }

instance trivial_bundle.topological_vector_bundle :
  topological_vector_bundle R F (bundle.trivial B F) :=
{ locally_trivial := λ x, ⟨trivial_bundle_trivialization R B F, mem_univ x⟩,
  inducing := λ b, ⟨begin
    have : (λ (x : trivial B F b), x) = @id F, by { ext x, refl },
    simp only [total_space.topological_space, induced_inf, induced_compose, function.comp, proj,
      induced_const, top_inf_eq, trivial.proj_snd, id.def, trivial.topological_space, this,
      induced_id],
  end⟩ }

variables {R B F}

/- Not registered as an instance because of a metavariable. -/
lemma is_topological_vector_bundle_is_topological_fiber_bundle :
  is_topological_fiber_bundle F (proj E) :=
λ x, ⟨(trivialization_at R F E x).to_bundle_trivialization, mem_base_set_trivialization_at R F E x⟩

end topological_vector_bundle

/-! ### Constructing topological vector bundles -/

variables (B)

<<<<<<< HEAD
/-- Analogous construction of `topological_fiber_bundle_core` for vector bundles. -/
@[nolint has_inhabited_instance]
structure topological_vector_bundle_core (ι : Type*) :=
(base_set          : ι → set B)
(is_open_base_set  : ∀i, is_open (base_set i))
(index_at          : B → ι)
(mem_base_set_at   : ∀x, x ∈ base_set (index_at x))
(coord_change  : ι → ι → B → (F →ₗ[R] F))
(coord_change_self : ∀i, ∀ x ∈ base_set i, ∀v, coord_change i i x v = v)
(coord_change_continuous : ∀i j, continuous_on (λp : B × F, coord_change i j p.1 p.2)
                                               (set.prod ((base_set i) ∩ (base_set j)) univ))
(coord_change_comp : ∀i j k, ∀x ∈ (base_set i) ∩ (base_set j) ∩ (base_set k), ∀v,
=======
/-- Analogous construction of `topological_fiber_bundle_core` for vector bundles. This
construction gives a way to construct vector bundles from a structure registering how
trivialization changes act on fibers.-/
@[nolint has_inhabited_instance]
structure topological_vector_bundle_core (ι : Type*) :=
(base_set          : ι → set B)
(is_open_base_set  : ∀ i, is_open (base_set i))
(index_at          : B → ι)
(mem_base_set_at   : ∀ x, x ∈ base_set (index_at x))
(coord_change      : ι → ι → B → (F →ₗ[R] F))
(coord_change_self : ∀ i, ∀ x ∈ base_set i, ∀ v, coord_change i i x v = v)
(coord_change_continuous : ∀ i j, continuous_on (λp : B × F, coord_change i j p.1 p.2)
                                               (set.prod ((base_set i) ∩ (base_set j)) univ))
(coord_change_comp : ∀ i j k, ∀ x ∈ (base_set i) ∩ (base_set j) ∩ (base_set k), ∀ v,
>>>>>>> 0faf0864
  (coord_change j k x) (coord_change i j x v) = coord_change i k x v)

attribute [simp, mfld_simps] topological_vector_bundle_core.mem_base_set_at

namespace topological_vector_bundle_core

variables {R B F} {ι : Type*} (Z : topological_vector_bundle_core R B F ι)

/-- Natural identification to a `topological_fiber_bundle_core`. -/
def to_topological_vector_bundle_core : topological_fiber_bundle_core ι B F :=
{ coord_change := λ i j b, Z.coord_change i j b, ..Z }

instance to_topological_vector_bundle_core_coe : has_coe (topological_vector_bundle_core R B F ι)
  (topological_fiber_bundle_core ι B F) := ⟨to_topological_vector_bundle_core⟩

include Z

<<<<<<< HEAD
lemma coord_changeear_comp (i j k : ι): ∀ x ∈ (Z.base_set i) ∩ (Z.base_set j) ∩ (Z.base_set k),
=======
lemma coord_change_linear_comp (i j k : ι): ∀ x ∈ (Z.base_set i) ∩ (Z.base_set j) ∩ (Z.base_set k),
>>>>>>> 0faf0864
  (Z.coord_change j k x).comp (Z.coord_change i j x) = Z.coord_change i k x :=
λ x hx, by { ext v, exact Z.coord_change_comp i j k x hx v }

/-- The index set of a topological vector bundle core, as a convenience function for dot notation -/
@[nolint unused_arguments has_inhabited_instance]
def index := ι

/-- The base space of a topological vector bundle core, as a convenience function for dot notation-/
@[nolint unused_arguments, reducible]
def base := B

/-- The fiber of a topological vector bundle core, as a convenience function for dot notation and
typeclass inference -/
@[nolint unused_arguments has_inhabited_instance]
def fiber (x : B) := F

<<<<<<< HEAD
instance topological_space_fiber (x : B) : topological_space (Z.fiber x) :=
by { dsimp [fiber], apply_instance }

instance add_comm_monoid_fiber : ∀ (x : B), add_comm_monoid (Z.fiber x) :=
λ x, by { dsimp [fiber], apply_instance }

instance module_fiber : ∀ (x : B), module R (Z.fiber x) :=
λ x, by { dsimp [fiber], apply_instance }
=======
section fiber_instances

local attribute [reducible] fiber --just to record instances

instance topological_space_fiber (x : B) : topological_space (Z.fiber x) := by apply_instance
instance add_comm_monoid_fiber : ∀ (x : B), add_comm_monoid (Z.fiber x) := λ x, by apply_instance
instance module_fiber : ∀ (x : B), module R (Z.fiber x) := λ x, by apply_instance

end fiber_instances
>>>>>>> 0faf0864

/-- The projection from the total space of a topological fiber bundle core, on its base. -/
@[reducible, simp, mfld_simps] def proj : total_space Z.fiber → B := bundle.proj Z.fiber

/-- Local homeomorphism version of the trivialization change. -/
def triv_change (i j : ι) : local_homeomorph (B × F) (B × F) :=
topological_fiber_bundle_core.triv_change ↑Z i j

@[simp, mfld_simps] lemma mem_triv_change_source (i j : ι) (p : B × F) :
  p ∈ (Z.triv_change i j).source ↔ p.1 ∈ Z.base_set i ∩ Z.base_set j :=
topological_fiber_bundle_core.mem_triv_change_source ↑Z i j p

variable (ι)

/-- Topological structure on the total space of a topological bundle created from core, designed so
that all the local trivialization are continuous. -/
instance to_topological_space : topological_space (total_space Z.fiber) :=
topological_fiber_bundle_core.to_topological_space ι ↑Z

variables {ι} (b : B) (a : F)

@[simp, mfld_simps] lemma coe_cord_change (i j : ι) :
  topological_fiber_bundle_core.coord_change ↑Z i j b = Z.coord_change i j b := rfl

/-- Extended version of the local trivialization of a fiber bundle constructed from core,
registering additionally in its type that it is a local bundle trivialization. -/
def local_triv (i : ι) : topological_vector_bundle.trivialization R F Z.fiber :=
{ linear := λ x hx, { map_add := λ v w, by simp only [topological_fiber_bundle_core.local_triv_ext,
      local_homeomorph.to_fun_eq_coe, coe_fst, coe_snd_map_apply,
      topological_fiber_bundle_core.local_triv_apply, linear_map.map_add, coe_cord_change],
  map_smul := λ r v, by simp only [topological_fiber_bundle_core.local_triv_ext, coe_fst,
    local_homeomorph.to_fun_eq_coe, topological_fiber_bundle_core.local_triv_apply, coe_cord_change,
    coe_snd_map_smul, linear_map.map_smul] },
  ..topological_fiber_bundle_core.local_triv_ext ↑Z i }

@[simp, mfld_simps] lemma mem_local_triv_source (i : ι) (p : total_space Z.fiber) :
  p ∈ (Z.local_triv i).source ↔ p.1 ∈ Z.base_set i :=
iff.rfl

/-- Preferred local trivialization of a vector bundle constructed from core, at a given point, as
a bundle trivialization -/
def local_triv_at (b : B) : topological_vector_bundle.trivialization R F Z.fiber :=
Z.local_triv (Z.index_at b)

lemma mem_source_at : (⟨b, a⟩ : total_space Z.fiber) ∈ (Z.local_triv_at b).source :=
by { rw [local_triv_at, mem_local_triv_source], exact Z.mem_base_set_at b }

@[simp, mfld_simps] lemma local_triv_at_apply : ((Z.local_triv_at b) ⟨b, a⟩) = ⟨b, a⟩ :=
topological_fiber_bundle_core.local_triv_at_apply Z b a

instance : topological_vector_bundle R F Z.fiber :=
{ inducing := λ b, ⟨ begin refine le_antisymm _ (λ s h, _),
<<<<<<< HEAD
  { rw ←continuous_iff_le_induced,
    exact topological_fiber_bundle_core.continuous_sigma_mk ↑Z b, },
  { refine is_open_induced_iff.mpr ⟨(Z.local_triv_at b).source ∩ (Z.local_triv_at b) ⁻¹'
      (Z.local_triv_at b).base_set.prod s, (continuous_on_open_iff
      (Z.local_triv_at b).open_source).mp (Z.local_triv_at b).continuous_to_fun _
      (is_open.prod (Z.local_triv_at b).open_base_set h), _⟩,
    rw [preimage_inter, ←preimage_comp, function.comp],
    simp only [id.def],
    refine ext_iff.mpr (λ a, ⟨λ ha, _, λ ha, ⟨Z.mem_base_set_at b, _⟩⟩),
    { simp only [mem_prod, mem_preimage, mem_inter_eq, local_triv_at_apply] at ha,
      exact ha.2.2, },
    { simp only [mem_prod, mem_preimage, mem_inter_eq, local_triv_at_apply],
      exact ⟨Z.mem_base_set_at b, ha⟩, }} end⟩,
  locally_trivial := λ b, ⟨Z.local_triv_at b, Z.mem_base_set_at b⟩, }

/-- The projection on the base of a topological vector bundle created from core is continuous -/
lemma continuous_proj : continuous Z.proj :=
=======
    { rw ←continuous_iff_le_induced,
      exact topological_fiber_bundle_core.continuous_total_space_mk ↑Z b, },
    { refine is_open_induced_iff.mpr ⟨(Z.local_triv_at b).source ∩ (Z.local_triv_at b) ⁻¹'
        (Z.local_triv_at b).base_set.prod s, (continuous_on_open_iff
        (Z.local_triv_at b).open_source).mp (Z.local_triv_at b).continuous_to_fun _
        (is_open.prod (Z.local_triv_at b).open_base_set h), _⟩,
      rw [preimage_inter, ←preimage_comp, function.comp],
      simp only [id.def],
      refine ext_iff.mpr (λ a, ⟨λ ha, _, λ ha, ⟨Z.mem_base_set_at b, _⟩⟩),
      { simp only [mem_prod, mem_preimage, mem_inter_eq, local_triv_at_apply] at ha,
        exact ha.2.2, },
      { simp only [mem_prod, mem_preimage, mem_inter_eq, local_triv_at_apply],
        exact ⟨Z.mem_base_set_at b, ha⟩, } } end⟩,
  locally_trivial := λ b, ⟨Z.local_triv_at b, Z.mem_base_set_at b⟩, }

/-- The projection on the base of a topological vector bundle created from core is continuous -/
@[continuity] lemma continuous_proj : continuous Z.proj :=
>>>>>>> 0faf0864
topological_fiber_bundle_core.continuous_proj Z

/-- The projection on the base of a topological vector bundle created from core is an open map -/
lemma is_open_map_proj : is_open_map Z.proj :=
topological_fiber_bundle_core.is_open_map_proj Z

<<<<<<< HEAD
end topological_vector_bundle_core

end

variable [∀ x, topological_space (E x)]

open topological_space

/-- This structure permits to define a vector bundle when trivializations are given as local
equivalences but there is not yet a topology on the total space. The total space is hence given a
topology in such a way that there is a fiber bundle structure for which the local equivalences
are also local homeomorphism and hence vector bundle trivializations. -/
@[nolint has_inhabited_instance]
structure topological_vector_prebundle :=
(trivialization_at : B → topological_vector_prebundle.trivialization R F E)
(mem_base_trivialization_at : ∀ x : B, x ∈ (trivialization_at x).base_set)
(continuous_triv_change : ∀ x y : B, continuous_on ((trivialization_at x) ∘
  (trivialization_at y).to_local_equiv.symm) ((trivialization_at y).target ∩
  ((trivialization_at y).to_local_equiv.symm ⁻¹' (trivialization_at x).source)))
(inducing : ∀ (b : B), @inducing _ _ _ (⨆ x : B,
  coinduced (trivialization_at x).to_prebundle_trivialization.set_symm (subtype.topological_space))
  (λ x : (E b), (id ⟨b, x⟩ : total_space E)))

namespace topological_vector_prebundle

variables {R E F}

/-- Natural identification as a `topological_fiber_prebundle`. -/
def to_topological_fiber_prebundle (a : topological_vector_prebundle R F E) :
  topological_fiber_prebundle F (proj E) :=
{ trivialization_at := λ x, a.trivialization_at x, ..a }

variables (a : topological_vector_prebundle R F E) (x : B)

/-- Topology on the total space that will make the prebundle into a bundle. -/
def total_space_topology (a : topological_vector_prebundle R F E) :
  topological_space (total_space E) :=
a.to_topological_fiber_prebundle.total_space_topology

/-- Promotion from a `topologial_vector_prebundle.trivialization` to a
  `topologial_vector_bundle.trivialization`. -/
def vector_bundle_trivialization_at (a : topological_vector_prebundle R F E) (x : B) :
  @topological_vector_bundle.trivialization R _ F E _ _ _ _ _ _ _ a.total_space_topology  :=
begin
  letI := a.total_space_topology,
  exact { linear := (a.trivialization_at x).linear,
  ..a.to_topological_fiber_prebundle.bundle_trivialization_at x }
end

lemma to_topological_vector_bundle (a : topological_vector_prebundle R F E) :
  @topological_vector_bundle R _ F E _ _ _ _ _ _ _ a.total_space_topology _ :=
{ inducing := a.inducing,
  locally_trivial := λ b, ⟨a.vector_bundle_trivialization_at b, a.mem_base_trivialization_at b⟩ }

end topological_vector_prebundle
=======
end topological_vector_bundle_core
>>>>>>> 0faf0864
<|MERGE_RESOLUTION|>--- conflicted
+++ resolved
@@ -102,8 +102,6 @@
 
 @[simp, mfld_simps] lemma trivialization.coe_coe (e : trivialization R F E) :
   ⇑e.to_local_homeomorph = e := rfl
-<<<<<<< HEAD
-=======
 
 @[simp, mfld_simps] lemma trivialization.coe_fst
   (e : trivialization R F E) {x : total_space E} (ex : x ∈ e.source) :
@@ -111,7 +109,6 @@
 e.proj_to_fun x ex
 
 end topological_vector_bundle
->>>>>>> 0faf0864
 
 @[simp, mfld_simps] lemma trivialization.coe_fst
   (e : trivialization R F E) {x : total_space E} (ex : x ∈ e.source) :
@@ -281,20 +278,6 @@
 
 variables (B)
 
-<<<<<<< HEAD
-/-- Analogous construction of `topological_fiber_bundle_core` for vector bundles. -/
-@[nolint has_inhabited_instance]
-structure topological_vector_bundle_core (ι : Type*) :=
-(base_set          : ι → set B)
-(is_open_base_set  : ∀i, is_open (base_set i))
-(index_at          : B → ι)
-(mem_base_set_at   : ∀x, x ∈ base_set (index_at x))
-(coord_change  : ι → ι → B → (F →ₗ[R] F))
-(coord_change_self : ∀i, ∀ x ∈ base_set i, ∀v, coord_change i i x v = v)
-(coord_change_continuous : ∀i j, continuous_on (λp : B × F, coord_change i j p.1 p.2)
-                                               (set.prod ((base_set i) ∩ (base_set j)) univ))
-(coord_change_comp : ∀i j k, ∀x ∈ (base_set i) ∩ (base_set j) ∩ (base_set k), ∀v,
-=======
 /-- Analogous construction of `topological_fiber_bundle_core` for vector bundles. This
 construction gives a way to construct vector bundles from a structure registering how
 trivialization changes act on fibers.-/
@@ -309,7 +292,6 @@
 (coord_change_continuous : ∀ i j, continuous_on (λp : B × F, coord_change i j p.1 p.2)
                                                (set.prod ((base_set i) ∩ (base_set j)) univ))
 (coord_change_comp : ∀ i j k, ∀ x ∈ (base_set i) ∩ (base_set j) ∩ (base_set k), ∀ v,
->>>>>>> 0faf0864
   (coord_change j k x) (coord_change i j x v) = coord_change i k x v)
 
 attribute [simp, mfld_simps] topological_vector_bundle_core.mem_base_set_at
@@ -327,11 +309,7 @@
 
 include Z
 
-<<<<<<< HEAD
-lemma coord_changeear_comp (i j k : ι): ∀ x ∈ (Z.base_set i) ∩ (Z.base_set j) ∩ (Z.base_set k),
-=======
 lemma coord_change_linear_comp (i j k : ι): ∀ x ∈ (Z.base_set i) ∩ (Z.base_set j) ∩ (Z.base_set k),
->>>>>>> 0faf0864
   (Z.coord_change j k x).comp (Z.coord_change i j x) = Z.coord_change i k x :=
 λ x hx, by { ext v, exact Z.coord_change_comp i j k x hx v }
 
@@ -348,16 +326,6 @@
 @[nolint unused_arguments has_inhabited_instance]
 def fiber (x : B) := F
 
-<<<<<<< HEAD
-instance topological_space_fiber (x : B) : topological_space (Z.fiber x) :=
-by { dsimp [fiber], apply_instance }
-
-instance add_comm_monoid_fiber : ∀ (x : B), add_comm_monoid (Z.fiber x) :=
-λ x, by { dsimp [fiber], apply_instance }
-
-instance module_fiber : ∀ (x : B), module R (Z.fiber x) :=
-λ x, by { dsimp [fiber], apply_instance }
-=======
 section fiber_instances
 
 local attribute [reducible] fiber --just to record instances
@@ -367,7 +335,6 @@
 instance module_fiber : ∀ (x : B), module R (Z.fiber x) := λ x, by apply_instance
 
 end fiber_instances
->>>>>>> 0faf0864
 
 /-- The projection from the total space of a topological fiber bundle core, on its base. -/
 @[reducible, simp, mfld_simps] def proj : total_space Z.fiber → B := bundle.proj Z.fiber
@@ -420,25 +387,6 @@
 
 instance : topological_vector_bundle R F Z.fiber :=
 { inducing := λ b, ⟨ begin refine le_antisymm _ (λ s h, _),
-<<<<<<< HEAD
-  { rw ←continuous_iff_le_induced,
-    exact topological_fiber_bundle_core.continuous_sigma_mk ↑Z b, },
-  { refine is_open_induced_iff.mpr ⟨(Z.local_triv_at b).source ∩ (Z.local_triv_at b) ⁻¹'
-      (Z.local_triv_at b).base_set.prod s, (continuous_on_open_iff
-      (Z.local_triv_at b).open_source).mp (Z.local_triv_at b).continuous_to_fun _
-      (is_open.prod (Z.local_triv_at b).open_base_set h), _⟩,
-    rw [preimage_inter, ←preimage_comp, function.comp],
-    simp only [id.def],
-    refine ext_iff.mpr (λ a, ⟨λ ha, _, λ ha, ⟨Z.mem_base_set_at b, _⟩⟩),
-    { simp only [mem_prod, mem_preimage, mem_inter_eq, local_triv_at_apply] at ha,
-      exact ha.2.2, },
-    { simp only [mem_prod, mem_preimage, mem_inter_eq, local_triv_at_apply],
-      exact ⟨Z.mem_base_set_at b, ha⟩, }} end⟩,
-  locally_trivial := λ b, ⟨Z.local_triv_at b, Z.mem_base_set_at b⟩, }
-
-/-- The projection on the base of a topological vector bundle created from core is continuous -/
-lemma continuous_proj : continuous Z.proj :=
-=======
     { rw ←continuous_iff_le_induced,
       exact topological_fiber_bundle_core.continuous_total_space_mk ↑Z b, },
     { refine is_open_induced_iff.mpr ⟨(Z.local_triv_at b).source ∩ (Z.local_triv_at b) ⁻¹'
@@ -456,14 +404,12 @@
 
 /-- The projection on the base of a topological vector bundle created from core is continuous -/
 @[continuity] lemma continuous_proj : continuous Z.proj :=
->>>>>>> 0faf0864
 topological_fiber_bundle_core.continuous_proj Z
 
 /-- The projection on the base of a topological vector bundle created from core is an open map -/
 lemma is_open_map_proj : is_open_map Z.proj :=
 topological_fiber_bundle_core.is_open_map_proj Z
 
-<<<<<<< HEAD
 end topological_vector_bundle_core
 
 end
@@ -518,7 +464,4 @@
 { inducing := a.inducing,
   locally_trivial := λ b, ⟨a.vector_bundle_trivialization_at b, a.mem_base_trivialization_at b⟩ }
 
-end topological_vector_prebundle
-=======
-end topological_vector_bundle_core
->>>>>>> 0faf0864
+end topological_vector_prebundle