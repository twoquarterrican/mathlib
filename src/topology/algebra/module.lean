--- conflicted
+++ resolved
@@ -432,14 +432,8 @@
   map_mul := λ _ _, ext $ λ _, mul_smul _ _ _ }
 
 instance : algebra R (M₂ →L[R] M₂) :=
-<<<<<<< HEAD
-{ to_fun    := ring_hom.of $ λ c, c • 1,
-  smul_def' := λ _ _, rfl,
-  commutes' := λ _ _, ext $ λ _, map_smul _ _ _ }
-=======
 (ring_hom.of $ λ c, c • (1 : M₂ →L[R] M₂)).to_algebra $
   λ _ _, ext $ λ _, (map_smul _ _ _).symm
->>>>>>> 3cc7a32b
 
 end comm_ring
 
