/-
Copyright (c) 2018 Kenny Lau. All rights reserved.
Released under Apache 2.0 license as described in the file LICENSE.
Authors: Johannes Hölzl, Kenny Lau
-/
import algebra.module.pi
import algebra.big_operators.basic
import data.set.finite
import group_theory.submonoid.basic

/-!
# Dependent functions with finite support

For a non-dependent version see `data/finsupp.lean`.
-/

universes u u₁ u₂ v v₁ v₂ v₃ w x y l

open_locale big_operators

variables (ι : Type u) (β : ι → Type v)

namespace dfinsupp

variable [Π i, has_zero (β i)]

structure pre : Type (max u v) :=
(to_fun : Π i, β i)
(pre_support : multiset ι)
(zero : ∀ i, i ∈ pre_support ∨ to_fun i = 0)

instance inhabited_pre : inhabited (pre ι β) :=
⟨⟨λ i, 0, ∅, λ i, or.inr rfl⟩⟩

instance : setoid (pre ι β) :=
{ r := λ x y, ∀ i, x.to_fun i = y.to_fun i,
  iseqv := ⟨λ f i, rfl, λ f g H i, (H i).symm,
    λ f g h H1 H2 i, (H1 i).trans (H2 i)⟩ }

end dfinsupp

variable {ι}
/-- A dependent function `Π i, β i` with finite support. -/
@[reducible]
def dfinsupp [Π i, has_zero (β i)] : Type* :=
quotient (dfinsupp.pre.setoid ι β)
variable {β}

notation `Π₀` binders `, ` r:(scoped f, dfinsupp f) := r
infix ` →ₚ `:25 := dfinsupp

namespace dfinsupp

section basic
variables [Π i, has_zero (β i)]
variables {β₁ : ι → Type v₁} {β₂ : ι → Type v₂}
variables [Π i, has_zero (β₁ i)] [Π i, has_zero (β₂ i)]

instance : has_coe_to_fun (Π₀ i, β i) :=
⟨λ _, Π i, β i, λ f, quotient.lift_on f pre.to_fun $ λ _ _, funext⟩

instance : has_zero (Π₀ i, β i) := ⟨⟦⟨λ i, 0, ∅, λ i, or.inr rfl⟩⟧⟩
instance : inhabited (Π₀ i, β i) := ⟨0⟩

@[simp] lemma zero_apply (i : ι) : (0 : Π₀ i, β i) i = 0 := rfl

@[ext] lemma ext {f g : Π₀ i, β i} (H : ∀ i, f i = g i) : f = g :=
quotient.induction_on₂ f g (λ _ _ H, quotient.sound H) H

/-- The composition of `f : β₁ → β₂` and `g : Π₀ i, β₁ i` is
  `map_range f hf g : Π₀ i, β₂ i`, well defined when `f 0 = 0`. -/
def map_range (f : Π i, β₁ i → β₂ i) (hf : ∀ i, f i 0 = 0) (g : Π₀ i, β₁ i) : Π₀ i, β₂ i :=
quotient.lift_on g (λ x, ⟦(⟨λ i, f i (x.1 i), x.2,
  λ i, or.cases_on (x.3 i) or.inl $ λ H, or.inr $ by rw [H, hf]⟩ : pre ι β₂)⟧) $ λ x y H,
quotient.sound $ λ i, by simp only [H i]

@[simp] lemma map_range_apply
  (f : Π i, β₁ i → β₂ i) (hf : ∀ i, f i 0 = 0) (g : Π₀ i, β₁ i) (i : ι) :
  map_range f hf g i = f i (g i) :=
quotient.induction_on g $ λ x, rfl

/-- Let `f i` be a binary operation `β₁ i → β₂ i → β i` such that `f i 0 0 = 0`.
Then `zip_with f hf` is a binary operation `Π₀ i, β₁ i → Π₀ i, β₂ i → Π₀ i, β i`. -/
def zip_with (f : Π i, β₁ i → β₂ i → β i) (hf : ∀ i, f i 0 0 = 0)
  (g₁ : Π₀ i, β₁ i) (g₂ : Π₀ i, β₂ i) : (Π₀ i, β i) :=
begin
  refine quotient.lift_on₂ g₁ g₂ (λ x y, ⟦(⟨λ i, f i (x.1 i) (y.1 i), x.2 + y.2,
    λ i, _⟩ : pre ι β)⟧) _,
  { cases x.3 i with h1 h1,
    { left, rw multiset.mem_add, left, exact h1 },
    cases y.3 i with h2 h2,
    { left, rw multiset.mem_add, right, exact h2 },
    right, rw [h1, h2, hf] },
  exact λ x₁ x₂ y₁ y₂ H1 H2, quotient.sound $ λ i, by simp only [H1 i, H2 i]
end

@[simp] lemma zip_with_apply
  (f : Π i, β₁ i → β₂ i → β i) (hf : ∀ i, f i 0 0 = 0) (g₁ : Π₀ i, β₁ i) (g₂ : Π₀ i, β₂ i) (i : ι) :
  zip_with f hf g₁ g₂ i = f i (g₁ i) (g₂ i) :=
quotient.induction_on₂ g₁ g₂ $ λ _ _, rfl

end basic

section algebra

instance [Π i, add_monoid (β i)] : has_add (Π₀ i, β i) :=
⟨zip_with (λ _, (+)) (λ _, add_zero 0)⟩

@[simp] lemma add_apply [Π i, add_monoid (β i)] (g₁ g₂ : Π₀ i, β i) (i : ι) :
  (g₁ + g₂) i = g₁ i + g₂ i :=
zip_with_apply _ _ g₁ g₂ i

instance [Π i, add_monoid (β i)] : add_monoid (Π₀ i, β i) :=
{ add_monoid .
  zero      := 0,
  add       := (+),
  add_assoc := λ f g h, ext $ λ i, by simp only [add_apply, add_assoc],
  zero_add  := λ f, ext $ λ i, by simp only [add_apply, zero_apply, zero_add],
  add_zero  := λ f, ext $ λ i, by simp only [add_apply, zero_apply, add_zero] }

instance is_add_monoid_hom [Π i, add_monoid (β i)] {i : ι} :
  is_add_monoid_hom (λ g : Π₀ i : ι, β i, g i) :=
{ map_add := λ f g, add_apply f g i, map_zero := zero_apply i }

instance [Π i, add_group (β i)] : has_neg (Π₀ i, β i) :=
⟨λ f, f.map_range (λ _, has_neg.neg) (λ _, neg_zero)⟩

instance [Π i, add_comm_monoid (β i)] : add_comm_monoid (Π₀ i, β i) :=
{ add_comm := λ f g, ext $ λ i, by simp only [add_apply, add_comm],
  .. dfinsupp.add_monoid }

@[simp] lemma neg_apply [Π i, add_group (β i)] (g : Π₀ i, β i) (i : ι) : (- g) i = - g i :=
map_range_apply _ _ g i

instance [Π i, add_group (β i)] : add_group (Π₀ i, β i) :=
{ add_left_neg := λ f, ext $ λ i, by simp only [add_apply, neg_apply, zero_apply, add_left_neg],
  .. dfinsupp.add_monoid,
  .. (infer_instance : has_neg (Π₀ i, β i)) }

@[simp] lemma sub_apply [Π i, add_group (β i)] (g₁ g₂ : Π₀ i, β i) (i : ι) :
  (g₁ - g₂) i = g₁ i - g₂ i :=
by rw [sub_eq_add_neg]; simp [sub_eq_add_neg]

instance [Π i, add_comm_group (β i)] : add_comm_group (Π₀ i, β i) :=
{ add_comm := λ f g, ext $ λ i, by simp only [add_apply, add_comm],
  ..dfinsupp.add_group }

/-- Dependent functions with finite support inherit a semiring action from an action on each
coordinate. -/
instance {γ : Type w} [semiring γ] [Π i, add_comm_monoid (β i)] [Π i, semimodule γ (β i)] :
  has_scalar γ (Π₀ i, β i) :=
⟨λc v, v.map_range (λ _, (•) c) (λ _, smul_zero _)⟩

@[simp] lemma smul_apply {γ : Type w} [semiring γ] [Π i, add_comm_monoid (β i)]
  [Π i, semimodule γ (β i)] (b : γ) (v : Π₀ i, β i) (i : ι) :
  (b • v) i = b • (v i) :=
map_range_apply _ _ v i

/-- Dependent functions with finite support inherit a semimodule structure from such a structure on
each coordinate. -/
instance {γ : Type w} [semiring γ] [Π i, add_comm_monoid (β i)] [Π i, semimodule γ (β i)] :
  semimodule γ (Π₀ i, β i) :=
{ smul_zero := λ c, ext $ λ i, by simp only [smul_apply, smul_zero, zero_apply],
  zero_smul := λ c, ext $ λ i, by simp only [smul_apply, zero_smul, zero_apply],
  smul_add := λ c x y, ext $ λ i, by simp only [add_apply, smul_apply, smul_add],
  add_smul := λ c x y, ext $ λ i, by simp only [add_apply, smul_apply, add_smul],
  one_smul := λ x, ext $ λ i, by simp only [smul_apply, one_smul],
  mul_smul := λ r s x, ext $ λ i, by simp only [smul_apply, smul_smul],
  .. (infer_instance : has_scalar γ (Π₀ i, β i)) }

end algebra

section filter_and_subtype_domain

/-- `filter p f` is the function which is `f i` if `p i` is true and 0 otherwise. -/
def filter [Π i, has_zero (β i)] (p : ι → Prop) [decidable_pred p] (f : Π₀ i, β i) : Π₀ i, β i :=
quotient.lift_on f (λ x, ⟦(⟨λ i, if p i then x.1 i else 0, x.2,
  λ i, or.cases_on (x.3 i) or.inl $ λ H, or.inr $ by rw [H, if_t_t]⟩ : pre ι β)⟧) $ λ x y H,
quotient.sound $ λ i, by simp only [H i]

@[simp] lemma filter_apply [Π i, has_zero (β i)]
  (p : ι → Prop) [decidable_pred p] (i : ι) (f : Π₀ i, β i) :
  f.filter p i = if p i then f i else 0 :=
quotient.induction_on f $ λ x, rfl

lemma filter_apply_pos [Π i, has_zero (β i)]
  {p : ι → Prop} [decidable_pred p] (f : Π₀ i, β i) {i : ι} (h : p i) :
  f.filter p i = f i :=
by simp only [filter_apply, if_pos h]

lemma filter_apply_neg [Π i, has_zero (β i)]
  {p : ι → Prop} [decidable_pred p] (f : Π₀ i, β i) {i : ι} (h : ¬ p i) :
  f.filter p i = 0 :=
by simp only [filter_apply, if_neg h]

lemma filter_pos_add_filter_neg [Π i, add_monoid (β i)] (f : Π₀ i, β i)
  (p : ι → Prop) [decidable_pred p] :
  f.filter p + f.filter (λi, ¬ p i) = f :=
ext $ λ i, by simp only [add_apply, filter_apply]; split_ifs; simp only [add_zero, zero_add]

/-- `subtype_domain p f` is the restriction of the finitely supported function
  `f` to the subtype `p`. -/
def subtype_domain [Π i, has_zero (β i)] (p : ι → Prop) [decidable_pred p]
  (f : Π₀ i, β i) : Π₀ i : subtype p, β i :=
begin
  fapply quotient.lift_on f,
  { intro x,
    refine ⟦⟨λ i, x.1 (i : ι),
      (x.2.filter p).attach.map $ λ j, ⟨j, (multiset.mem_filter.1 j.2).2⟩, _⟩⟧,
    refine λ i, or.cases_on (x.3 i) (λ H, _) or.inr,
    left, rw multiset.mem_map, refine ⟨⟨i, multiset.mem_filter.2 ⟨H, i.2⟩⟩, _, subtype.eta _ _⟩,
    apply multiset.mem_attach },
  intros x y H,
  exact quotient.sound (λ i, H i)
end

@[simp] lemma subtype_domain_zero [Π i, has_zero (β i)] {p : ι → Prop} [decidable_pred p] :
  subtype_domain p (0 : Π₀ i, β i) = 0 :=
rfl

@[simp] lemma subtype_domain_apply [Π i, has_zero (β i)] {p : ι → Prop} [decidable_pred p]
  {i : subtype p} {v : Π₀ i, β i} :
  (subtype_domain p v) i = v i :=
quotient.induction_on v $ λ x, rfl

@[simp] lemma subtype_domain_add [Π i, add_monoid (β i)] {p : ι → Prop} [decidable_pred p]
  {v v' : Π₀ i, β i} :
  (v + v').subtype_domain p = v.subtype_domain p + v'.subtype_domain p :=
ext $ λ i, by simp only [add_apply, subtype_domain_apply]

instance subtype_domain.is_add_monoid_hom [Π i, add_monoid (β i)]
  {p : ι → Prop} [decidable_pred p] :
  is_add_monoid_hom (subtype_domain p : (Π₀ i : ι, β i) → Π₀ i : subtype p, β i) :=
{ map_add := λ _ _, subtype_domain_add, map_zero := subtype_domain_zero }

@[simp]
lemma subtype_domain_neg [Π i, add_group (β i)] {p : ι → Prop} [decidable_pred p] {v : Π₀ i, β i} :
  (- v).subtype_domain p = - v.subtype_domain p :=
ext $ λ i, by simp only [neg_apply, subtype_domain_apply]

@[simp] lemma subtype_domain_sub [Π i, add_group (β i)] {p : ι → Prop} [decidable_pred p]
  {v v' : Π₀ i, β i} :
  (v - v').subtype_domain p = v.subtype_domain p - v'.subtype_domain p :=
ext $ λ i, by simp only [sub_apply, subtype_domain_apply]

end filter_and_subtype_domain


variable [dec : decidable_eq ι]
include dec

section basic
variable [Π i, has_zero (β i)]

omit dec
lemma finite_supp (f : Π₀ i, β i) : set.finite {i | f i ≠ 0} :=
begin
  classical,
  exact quotient.induction_on f (λ x, x.2.to_finset.finite_to_set.subset (λ i H,
    multiset.mem_to_finset.2 ((x.3 i).resolve_right H)))
end
include dec

/-- Create an element of `Π₀ i, β i` from a finset `s` and a function `x`
defined on this `finset`. -/
def mk (s : finset ι) (x : Π i : (↑s : set ι), β (i : ι)) : Π₀ i, β i :=
⟦⟨λ i, if H : i ∈ s then x ⟨i, H⟩ else 0, s.1,
λ i, if H : i ∈ s then or.inl H else or.inr $ dif_neg H⟩⟧

@[simp] lemma mk_apply {s : finset ι} {x : Π i : (↑s : set ι), β i} {i : ι} :
  (mk s x : Π i, β i) i = if H : i ∈ s then x ⟨i, H⟩ else 0 :=
rfl

theorem mk_injective (s : finset ι) : function.injective (@mk ι β _ _ s) :=
begin
  intros x y H,
  ext i,
  have h1 : (mk s x : Π i, β i) i = (mk s y : Π i, β i) i, {rw H},
  cases i with i hi,
  change i ∈ s at hi,
  dsimp only [mk_apply, subtype.coe_mk] at h1,
  simpa only [dif_pos hi] using h1
end

/-- The function `single i b : Π₀ i, β i` sends `i` to `b`
and all other points to `0`. -/
def single (i : ι) (b : β i) : Π₀ i, β i :=
mk {i} $ λ j, eq.rec_on (finset.mem_singleton.1 j.prop).symm b

@[simp] lemma single_apply {i i' b} :
  (single i b : Π₀ i, β i) i' = (if h : i = i' then eq.rec_on h b else 0) :=
begin
  dsimp only [single],
  by_cases h : i = i',
  { have h1 : i' ∈ ({i} : finset ι) := finset.mem_singleton.2 h.symm,
    simp only [mk_apply, dif_pos h, dif_pos h1], refl },
  { have h1 : i' ∉ ({i} : finset ι) := finset.not_mem_singleton.2 (ne.symm h),
    simp only [mk_apply, dif_neg h, dif_neg h1] }
end

@[simp] lemma single_zero {i} : (single i 0 : Π₀ i, β i) = 0 :=
quotient.sound $ λ j, if H : j ∈ ({i} : finset _)
then by dsimp only; rw [dif_pos H]; cases finset.mem_singleton.1 H; refl
else dif_neg H

@[simp] lemma single_eq_same {i b} : (single i b : Π₀ i, β i) i = b :=
by simp only [single_apply, dif_pos rfl]

lemma single_eq_of_ne {i i' b} (h : i ≠ i') : (single i b : Π₀ i, β i) i' = 0 :=
by simp only [single_apply, dif_neg h]

lemma single_injective {i} : function.injective (single i : β i → Π₀ i, β i) :=
λ x y H, congr_fun (mk_injective _ H) ⟨i, by simp⟩

/-- Like `finsupp.single_eq_single_iff`, but with a `heq` due to dependent types -/
lemma single_eq_single_iff (i j : ι) (xi : β i) (xj : β j) :
  dfinsupp.single i xi = dfinsupp.single j xj ↔ i = j ∧ xi == xj ∨ xi = 0 ∧ xj = 0 :=
begin
  split,
  { intro h,
    by_cases hij : i = j,
    { subst hij,
      exact or.inl ⟨rfl, heq_of_eq (dfinsupp.single_injective h)⟩, },
    { have h_coe : ⇑(dfinsupp.single i xi) = dfinsupp.single j xj := congr_arg coe_fn h,
      have hci := congr_fun h_coe i,
      have hcj := congr_fun h_coe j,
      rw dfinsupp.single_eq_same at hci hcj,
      rw dfinsupp.single_eq_of_ne (ne.symm hij) at hci,
      rw dfinsupp.single_eq_of_ne (hij) at hcj,
      exact or.inr ⟨hci, hcj.symm⟩, }, },
  { rintros (⟨hi, hxi⟩ | ⟨hi, hj⟩),
    { subst hi,
      rw eq_of_heq hxi, },
    { rw [hi, hj, dfinsupp.single_zero, dfinsupp.single_zero], }, },
end

/-- Equality of sigma types is sufficient (but not necessary) to show equality of `dfinsupp`s. -/
lemma single_eq_of_sigma_eq
<<<<<<< HEAD
  [Π (i : ι), has_zero (β i)]
=======
>>>>>>> 49cf0be5
  {i j} {xi : β i} {xj : β j} (h : (⟨i, xi⟩ : sigma β) = ⟨j, xj⟩) :
  dfinsupp.single i xi = dfinsupp.single j xj :=
by { cases h, refl }

/-- Redefine `f i` to be `0`. -/
def erase (i : ι) (f : Π₀ i, β i) : Π₀ i, β i :=
quotient.lift_on f (λ x, ⟦(⟨λ j, if j = i then 0 else x.1 j, x.2,
λ j, or.cases_on (x.3 j) or.inl $ λ H, or.inr $ by simp only [H, if_t_t]⟩ : pre ι β)⟧) $ λ x y H,
quotient.sound $ λ j, if h : j = i then by simp only [if_pos h]
else by simp only [if_neg h, H j]

@[simp] lemma erase_apply {i j : ι} {f : Π₀ i, β i} :
  (f.erase i) j = if j = i then 0 else f j :=
quotient.induction_on f $ λ x, rfl

@[simp] lemma erase_same {i : ι} {f : Π₀ i, β i} : (f.erase i) i = 0 :=
by simp

lemma erase_ne {i i' : ι} {f : Π₀ i, β i} (h : i' ≠ i) : (f.erase i) i' = f i' :=
by simp [h]

end basic

section add_monoid

variable [Π i, add_monoid (β i)]

@[simp] lemma single_add {i : ι} {b₁ b₂ : β i} : single i (b₁ + b₂) = single i b₁ + single i b₂ :=
ext $ assume i',
begin
  by_cases h : i = i',
  { subst h, simp only [add_apply, single_eq_same] },
  { simp only [add_apply, single_eq_of_ne h, zero_add] }
end

variables (β)

/-- `dfinsupp.single` as an `add_monoid_hom`. -/
@[simps] def single_add_hom (i : ι) : β i →+ Π₀ i, β i :=
{ to_fun := single i, map_zero' := single_zero, map_add' := λ _ _, single_add }

variables {β}

lemma single_add_erase {i : ι} {f : Π₀ i, β i} : single i (f i) + f.erase i = f :=
ext $ λ i',
if h : i = i'
then by subst h; simp only [add_apply, single_apply, erase_apply, dif_pos rfl, if_pos, add_zero]
else by simp only [add_apply, single_apply, erase_apply, dif_neg h, if_neg (ne.symm h), zero_add]

lemma erase_add_single {i : ι} {f : Π₀ i, β i} : f.erase i + single i (f i) = f :=
ext $ λ i',
if h : i = i'
then by subst h; simp only [add_apply, single_apply, erase_apply, dif_pos rfl, if_pos, zero_add]
else by simp only [add_apply, single_apply, erase_apply, dif_neg h, if_neg (ne.symm h), add_zero]

protected theorem induction {p : (Π₀ i, β i) → Prop} (f : Π₀ i, β i)
  (h0 : p 0) (ha : ∀i b (f : Π₀ i, β i), f i = 0 → b ≠ 0 → p f → p (single i b + f)) :
  p f :=
begin
  refine quotient.induction_on f (λ x, _),
  cases x with f s H, revert f H,
  apply multiset.induction_on s,
  { intros f H, convert h0, ext i, exact (H i).resolve_left id },
  intros i s ih f H,
  by_cases H1 : i ∈ s,
  { have H2 : ∀ j, j ∈ s ∨ f j = 0,
    { intro j, cases H j with H2 H2,
      { cases multiset.mem_cons.1 H2 with H3 H3,
        { left, rw H3, exact H1 },
        { left, exact H3 } },
      right, exact H2 },
    have H3 : (⟦{to_fun := f, pre_support := i ::ₘ s, zero := H}⟧ : Π₀ i, β i)
      = ⟦{to_fun := f, pre_support := s, zero := H2}⟧,
    { exact quotient.sound (λ i, rfl) },
    rw H3, apply ih },
  have H2 : p (erase i ⟦{to_fun := f, pre_support := i ::ₘ s, zero := H}⟧),
  { dsimp only [erase, quotient.lift_on_beta],
    have H2 : ∀ j, j ∈ s ∨ ite (j = i) 0 (f j) = 0,
    { intro j, cases H j with H2 H2,
      { cases multiset.mem_cons.1 H2 with H3 H3,
        { right, exact if_pos H3 },
        { left, exact H3 } },
      right, split_ifs; [refl, exact H2] },
    have H3 : (⟦{to_fun := λ (j : ι), ite (j = i) 0 (f j),
         pre_support := i ::ₘ s, zero := _}⟧ : Π₀ i, β i)
      = ⟦{to_fun := λ (j : ι), ite (j = i) 0 (f j), pre_support := s, zero := H2}⟧ :=
      quotient.sound (λ i, rfl),
    rw H3, apply ih },
  have H3 : single i _ + _ = (⟦{to_fun := f, pre_support := i ::ₘ s, zero := H}⟧ : Π₀ i, β i) :=
    single_add_erase,
  rw ← H3,
  change p (single i (f i) + _),
  cases classical.em (f i = 0) with h h,
  { rw [h, single_zero, zero_add], exact H2 },
  refine ha _ _ _ _ h H2,
  rw erase_same
end

lemma induction₂ {p : (Π₀ i, β i) → Prop} (f : Π₀ i, β i)
  (h0 : p 0) (ha : ∀i b (f : Π₀ i, β i), f i = 0 → b ≠ 0 → p f → p (f + single i b)) :
  p f :=
dfinsupp.induction f h0 $ λ i b f h1 h2 h3,
have h4 : f + single i b = single i b + f,
{ ext j, by_cases H : i = j,
  { subst H, simp [h1] },
  { simp [H] } },
eq.rec_on h4 $ ha i b f h1 h2 h3

@[simp] lemma add_closure_Union_range_single :
  add_submonoid.closure (⋃ i : ι, set.range (single i : β i → (Π₀ i, β i))) = ⊤ :=
top_unique $ λ x hx, (begin
  apply dfinsupp.induction x,
  exact add_submonoid.zero_mem _,
  exact λ a b f ha hb hf, add_submonoid.add_mem _
    (add_submonoid.subset_closure $ set.mem_Union.2 ⟨a, set.mem_range_self _⟩) hf
end)

/-- If two additive homomorphisms from `Π₀ i, β i` are equal on each `single a b`, then
they are equal. -/
lemma add_hom_ext {γ : Type w} [add_monoid γ] ⦃f g : (Π₀ i, β i) →+ γ⦄
  (H : ∀ (i : ι) (y : β i), f (single i y) = g (single i y)) :
  f = g :=
begin
  refine add_monoid_hom.eq_of_eq_on_mdense add_closure_Union_range_single (λ f hf, _),
  simp only [set.mem_Union, set.mem_range] at hf,
  rcases hf with ⟨x, y, rfl⟩,
  apply H
end

/-- If two additive homomorphisms from `Π₀ i, β i` are equal on each `single a b`, then
they are equal.

See note [partially-applied ext lemmas]. -/
@[ext] lemma add_hom_ext' {γ : Type w} [add_monoid γ] ⦃f g : (Π₀ i, β i) →+ γ⦄
  (H : ∀ x, f.comp (single_add_hom β x) = g.comp (single_add_hom β x)) :
  f = g :=
add_hom_ext $ λ x, add_monoid_hom.congr_fun (H x)

end add_monoid

@[simp] lemma mk_add [Π i, add_monoid (β i)] {s : finset ι} {x y : Π i : (↑s : set ι), β i} :
  mk s (x + y) = mk s x + mk s y :=
ext $ λ i, by simp only [add_apply, mk_apply]; split_ifs; [refl, rw zero_add]

@[simp] lemma mk_zero [Π i, has_zero (β i)] {s : finset ι} :
  mk s (0 : Π i : (↑s : set ι), β i.1) = 0 :=
ext $ λ i, by simp only [mk_apply]; split_ifs; refl

@[simp] lemma mk_neg [Π i, add_group (β i)] {s : finset ι} {x : Π i : (↑s : set ι), β i.1} :
  mk s (-x) = -mk s x :=
ext $ λ i, by simp only [neg_apply, mk_apply]; split_ifs; [refl, rw neg_zero]

@[simp] lemma mk_sub [Π i, add_group (β i)] {s : finset ι} {x y : Π i : (↑s : set ι), β i.1} :
  mk s (x - y) = mk s x - mk s y :=
ext $ λ i, by simp only [sub_apply, mk_apply]; split_ifs; [refl, rw sub_zero]

instance [Π i, add_group (β i)] {s : finset ι} : is_add_group_hom (@mk ι β _ _ s) :=
{ map_add := λ _ _, mk_add }

section
variables (γ : Type w) [semiring γ] [Π i, add_comm_monoid (β i)] [Π i, semimodule γ (β i)]
include γ

@[simp] lemma mk_smul {s : finset ι} {c : γ} (x : Π i : (↑s : set ι), β i.1) :
  mk s (c • x) = c • mk s x :=
ext $ λ i, by simp only [smul_apply, mk_apply]; split_ifs; [refl, rw smul_zero]

@[simp] lemma single_smul {i : ι} {c : γ} {x : β i} :
  single i (c • x) = c • single i x :=
ext $ λ i, by simp only [smul_apply, single_apply]; split_ifs; [cases h, rw smul_zero]; refl

end

section support_basic

variables [Π i, has_zero (β i)] [Π i (x : β i), decidable (x ≠ 0)]

/-- Set `{i | f x ≠ 0}` as a `finset`. -/
def support (f : Π₀ i, β i) : finset ι :=
quotient.lift_on f (λ x, x.2.to_finset.filter $ λ i, x.1 i ≠ 0) $
begin
  intros x y Hxy,
  ext i, split,
  { intro H,
    rcases finset.mem_filter.1 H with ⟨h1, h2⟩,
    rw Hxy i at h2,
    exact finset.mem_filter.2 ⟨multiset.mem_to_finset.2 $ (y.3 i).resolve_right h2, h2⟩ },
  { intro H,
    rcases finset.mem_filter.1 H with ⟨h1, h2⟩,
    rw ← Hxy i at h2,
    exact finset.mem_filter.2 ⟨multiset.mem_to_finset.2 $ (x.3 i).resolve_right h2, h2⟩ },
end

@[simp] theorem support_mk_subset {s : finset ι} {x : Π i : (↑s : set ι), β i.1} :
  (mk s x).support ⊆ s :=
λ i H, multiset.mem_to_finset.1 (finset.mem_filter.1 H).1

@[simp] theorem mem_support_to_fun (f : Π₀ i, β i) (i) : i ∈ f.support ↔ f i ≠ 0 :=
begin
  refine quotient.induction_on f (λ x, _),
  dsimp only [support, quotient.lift_on_beta],
  rw [finset.mem_filter, multiset.mem_to_finset],
  exact and_iff_right_of_imp (x.3 i).resolve_right
end

theorem eq_mk_support (f : Π₀ i, β i) : f = mk f.support (λ i, f i) :=
begin
  change f = mk f.support (λ i, f i.1),
  ext i,
  by_cases h : f i ≠ 0; [skip, rw [not_not] at h];
    simp [h]
end

@[simp] lemma support_zero : (0 : Π₀ i, β i).support = ∅ := rfl

lemma mem_support_iff (f : Π₀ i, β i) : ∀i:ι, i ∈ f.support ↔ f i ≠ 0 :=
f.mem_support_to_fun

@[simp] lemma support_eq_empty {f : Π₀ i, β i} : f.support = ∅ ↔ f = 0 :=
⟨λ H, ext $ by simpa [finset.ext_iff] using H, by simp {contextual:=tt}⟩

instance decidable_zero : decidable_pred (eq (0 : Π₀ i, β i)) :=
λ f, decidable_of_iff _ $ support_eq_empty.trans eq_comm

lemma support_subset_iff {s : set ι} {f : Π₀ i, β i} :
  ↑f.support ⊆ s ↔ (∀i∉s, f i = 0) :=
by simp [set.subset_def];
   exact forall_congr (assume i, not_imp_comm)

lemma support_single_ne_zero {i : ι} {b : β i} (hb : b ≠ 0) : (single i b).support = {i} :=
begin
  ext j, by_cases h : i = j,
  { subst h, simp [hb] },
  simp [ne.symm h, h]
end

lemma support_single_subset {i : ι} {b : β i} : (single i b).support ⊆ {i} :=
support_mk_subset

section map_range_and_zip_with

variables {β₁ : ι → Type v₁} {β₂ : ι → Type v₂}
variables [Π i, has_zero (β₁ i)] [Π i, has_zero (β₂ i)]

lemma map_range_def [Π i (x : β₁ i), decidable (x ≠ 0)]
  {f : Π i, β₁ i → β₂ i} {hf : ∀ i, f i 0 = 0} {g : Π₀ i, β₁ i} :
  map_range f hf g = mk g.support (λ i, f i.1 (g i.1)) :=
begin
  ext i,
  by_cases h : g i ≠ 0; simp at h; simp [h, hf]
end

@[simp] lemma map_range_single {f : Π i, β₁ i → β₂ i} {hf : ∀ i, f i 0 = 0} {i : ι} {b : β₁ i} :
  map_range f hf (single i b) = single i (f i b) :=
dfinsupp.ext $ λ i', by by_cases i = i'; [{subst i', simp}, simp [h, hf]]

variables [Π i (x : β₁ i), decidable (x ≠ 0)] [Π i (x : β₂ i), decidable (x ≠ 0)]

lemma support_map_range {f : Π i, β₁ i → β₂ i} {hf : ∀ i, f i 0 = 0} {g : Π₀ i, β₁ i} :
  (map_range f hf g).support ⊆ g.support :=
by simp [map_range_def]

lemma zip_with_def {f : Π i, β₁ i → β₂ i → β i} {hf : ∀ i, f i 0 0 = 0}
  {g₁ : Π₀ i, β₁ i} {g₂ : Π₀ i, β₂ i} :
  zip_with f hf g₁ g₂ = mk (g₁.support ∪ g₂.support) (λ i, f i.1 (g₁ i.1) (g₂ i.1)) :=
begin
  ext i,
  by_cases h1 : g₁ i ≠ 0; by_cases h2 : g₂ i ≠ 0;
    simp only [not_not, ne.def] at h1 h2; simp [h1, h2, hf]
end

lemma support_zip_with {f : Π i, β₁ i → β₂ i → β i} {hf : ∀ i, f i 0 0 = 0}
  {g₁ : Π₀ i, β₁ i} {g₂ : Π₀ i, β₂ i} :
  (zip_with f hf g₁ g₂).support ⊆ g₁.support ∪ g₂.support :=
by simp [zip_with_def]

end map_range_and_zip_with

lemma erase_def (i : ι) (f : Π₀ i, β i) :
  f.erase i = mk (f.support.erase i) (λ j, f j.1) :=
by { ext j, by_cases h1 : j = i; by_cases h2 : f j ≠ 0; simp at h2; simp [h1, h2] }

@[simp] lemma support_erase (i : ι) (f : Π₀ i, β i) :
  (f.erase i).support = f.support.erase i :=
by { ext j, by_cases h1 : j = i; by_cases h2 : f j ≠ 0; simp at h2; simp [h1, h2] }

section filter_and_subtype_domain

variables {p : ι → Prop} [decidable_pred p]

lemma filter_def (f : Π₀ i, β i) :
  f.filter p = mk (f.support.filter p) (λ i, f i.1) :=
by ext i; by_cases h1 : p i; by_cases h2 : f i ≠ 0;
 simp at h2; simp [h1, h2]

@[simp] lemma support_filter (f : Π₀ i, β i) :
  (f.filter p).support = f.support.filter p :=
by ext i; by_cases h : p i; simp [h]

lemma subtype_domain_def (f : Π₀ i, β i) :
  f.subtype_domain p = mk (f.support.subtype p) (λ i, f i) :=
by ext i; by_cases h1 : p i; by_cases h2 : f i ≠ 0;
try {simp at h2}; dsimp; simp [h1, h2, ← subtype.val_eq_coe]

@[simp] lemma support_subtype_domain {f : Π₀ i, β i} :
  (subtype_domain p f).support = f.support.subtype p :=
by ext i; by_cases h1 : p i; by_cases h2 : f i ≠ 0;
try {simp at h2}; dsimp; simp [h1, h2]

end filter_and_subtype_domain

end support_basic

lemma support_add [Π i, add_monoid (β i)] [Π i (x : β i), decidable (x ≠ 0)] {g₁ g₂ : Π₀ i, β i} :
  (g₁ + g₂).support ⊆ g₁.support ∪ g₂.support :=
support_zip_with

@[simp] lemma support_neg [Π i, add_group (β i)] [Π i (x : β i), decidable (x ≠ 0)]
  {f : Π₀ i, β i} :
  support (-f) = support f :=
by ext i; simp

lemma support_smul {γ : Type w} [semiring γ] [Π i, add_comm_monoid (β i)] [Π i, semimodule γ (β i)]
  [Π ( i : ι) (x : β i), decidable (x ≠ 0)]
  (b : γ) (v : Π₀ i, β i) : (b • v).support ⊆ v.support :=
support_map_range

instance [Π i, has_zero (β i)] [Π i, decidable_eq (β i)] : decidable_eq (Π₀ i, β i) :=
assume f g, decidable_of_iff (f.support = g.support ∧ (∀i∈f.support, f i = g i))
  ⟨assume ⟨h₁, h₂⟩, ext $ assume i,
      if h : i ∈ f.support then h₂ i h else
        have hf : f i = 0, by rwa [f.mem_support_iff, not_not] at h,
        have hg : g i = 0, by rwa [h₁, g.mem_support_iff, not_not] at h,
        by rw [hf, hg],
    by intro h; subst h; simp⟩

section prod_and_sum

variables {γ : Type w}

-- [to_additive sum] for dfinsupp.prod doesn't work, the equation lemmas are not generated
/-- `sum f g` is the sum of `g i (f i)` over the support of `f`. -/
def sum [Π i, has_zero (β i)] [Π i (x : β i), decidable (x ≠ 0)] [add_comm_monoid γ]
  (f : Π₀ i, β i) (g : Π i, β i → γ) : γ :=
∑ i in f.support, g i (f i)

/-- `prod f g` is the product of `g i (f i)` over the support of `f`. -/
@[to_additive]
def prod [Π i, has_zero (β i)] [Π i (x : β i), decidable (x ≠ 0)] [comm_monoid γ]
  (f : Π₀ i, β i) (g : Π i, β i → γ) : γ :=
∏ i in f.support, g i (f i)

@[to_additive]
lemma prod_map_range_index {β₁ : ι → Type v₁} {β₂ : ι → Type v₂}
  [Π i, has_zero (β₁ i)] [Π i, has_zero (β₂ i)]
  [Π i (x : β₁ i), decidable (x ≠ 0)] [Π i (x : β₂ i), decidable (x ≠ 0)] [comm_monoid γ]
  {f : Π i, β₁ i → β₂ i} {hf : ∀ i, f i 0 = 0} {g : Π₀ i, β₁ i} {h : Π i, β₂ i → γ}
  (h0 : ∀i, h i 0 = 1) :
  (map_range f hf g).prod h = g.prod (λi b, h i (f i b)) :=
begin
  rw [map_range_def],
  refine (finset.prod_subset support_mk_subset _).trans _,
  { intros i h1 h2,
    dsimp, simp [h1] at h2, dsimp at h2,
    simp [h1, h2, h0] },
  { refine finset.prod_congr rfl _,
    intros i h1,
    simp [h1] }
end

@[to_additive]
lemma prod_zero_index [Π i, add_comm_monoid (β i)] [Π i (x : β i), decidable (x ≠ 0)]
  [comm_monoid γ] {h : Π i, β i → γ} : (0 : Π₀ i, β i).prod h = 1 :=
rfl

@[to_additive]
lemma prod_single_index [Π i, has_zero (β i)] [Π i (x : β i), decidable (x ≠ 0)] [comm_monoid γ]
  {i : ι} {b : β i} {h : Π i, β i → γ} (h_zero : h i 0 = 1) :
  (single i b).prod h = h i b :=
begin
  by_cases h : b ≠ 0,
  { simp [dfinsupp.prod, support_single_ne_zero h] },
  { rw [not_not] at h, simp [h, prod_zero_index, h_zero], refl }
end

@[to_additive]
lemma prod_neg_index [Π i, add_group (β i)] [Π i (x : β i), decidable (x ≠ 0)] [comm_monoid γ]
  {g : Π₀ i, β i} {h : Π i, β i → γ} (h0 : ∀i, h i 0 = 1) :
  (-g).prod h = g.prod (λi b, h i (- b)) :=
prod_map_range_index h0

omit dec
@[to_additive]
lemma prod_comm {ι₁ ι₂ : Sort*} {β₁ : ι₁ → Type*} {β₂ : ι₂ → Type*}
  [decidable_eq ι₁] [decidable_eq ι₂] [Π i, has_zero (β₁ i)] [Π i, has_zero (β₂ i)]
  [Π i (x : β₁ i), decidable (x ≠ 0)] [Π i (x : β₂ i), decidable (x ≠ 0)] [comm_monoid γ]
  (f₁ : Π₀ i, β₁ i) (f₂ : Π₀ i, β₂ i) (h : Π i, β₁ i → Π i, β₂ i → γ) :
  f₁.prod (λ i₁ x₁, f₂.prod $ λ i₂ x₂, h i₁ x₁ i₂ x₂) =
  f₂.prod (λ i₂ x₂, f₁.prod $ λ i₁ x₁, h i₁ x₁ i₂ x₂) := finset.prod_comm

@[simp] lemma sum_apply {ι₁ : Type u₁} [decidable_eq ι₁] {β₁ : ι₁ → Type v₁}
  [Π i₁, has_zero (β₁ i₁)] [Π i (x : β₁ i), decidable (x ≠ 0)]
  [Π i, add_comm_monoid (β i)]
  {f : Π₀ i₁, β₁ i₁} {g : Π i₁, β₁ i₁ → Π₀ i, β i} {i₂ : ι} :
  (f.sum g) i₂ = f.sum (λi₁ b, g i₁ b i₂) :=
(f.support.sum_hom (λf : Π₀ i, β i, f i₂)).symm
include dec

lemma support_sum {ι₁ : Type u₁} [decidable_eq ι₁] {β₁ : ι₁ → Type v₁}
  [Π i₁, has_zero (β₁ i₁)] [Π i (x : β₁ i), decidable (x ≠ 0)]
  [Π i, add_comm_monoid (β i)] [Π i (x : β i), decidable (x ≠ 0)]
  {f : Π₀ i₁, β₁ i₁} {g : Π i₁, β₁ i₁ → Π₀ i, β i} :
  (f.sum g).support ⊆ f.support.bUnion (λi, (g i (f i)).support) :=
have ∀i₁ : ι, f.sum (λ (i : ι₁) (b : β₁ i), (g i b) i₁) ≠ 0 →
    (∃ (i : ι₁), f i ≠ 0 ∧ ¬ (g i (f i)) i₁ = 0),
  from assume i₁ h,
  let ⟨i, hi, ne⟩ := finset.exists_ne_zero_of_sum_ne_zero h in
  ⟨i, (f.mem_support_iff i).mp hi, ne⟩,
by simpa [finset.subset_iff, mem_support_iff, finset.mem_bUnion, sum_apply] using this

@[simp, to_additive] lemma prod_one [Π i, add_comm_monoid (β i)] [Π i (x : β i), decidable (x ≠ 0)]
  [comm_monoid γ] {f : Π₀ i, β i} :
  f.prod (λi b, (1 : γ)) = 1 :=
finset.prod_const_one

@[simp, to_additive] lemma prod_mul [Π i, add_comm_monoid (β i)] [Π i (x : β i), decidable (x ≠ 0)]
  [comm_monoid γ] {f : Π₀ i, β i} {h₁ h₂ : Π i, β i → γ} :
  f.prod (λi b, h₁ i b * h₂ i b) = f.prod h₁ * f.prod h₂ :=
finset.prod_mul_distrib

@[simp, to_additive] lemma prod_inv [Π i, add_comm_monoid (β i)] [Π i (x : β i), decidable (x ≠ 0)]
  [comm_group γ] {f : Π₀ i, β i} {h : Π i, β i → γ} :
  f.prod (λi b, (h i b)⁻¹) = (f.prod h)⁻¹ :=
f.support.prod_hom (@has_inv.inv γ _)

@[to_additive]
lemma prod_add_index [Π i, add_comm_monoid (β i)] [Π i (x : β i), decidable (x ≠ 0)]
  [comm_monoid γ] {f g : Π₀ i, β i}
  {h : Π i, β i → γ} (h_zero : ∀i, h i 0 = 1) (h_add : ∀i b₁ b₂, h i (b₁ + b₂) = h i b₁ * h i b₂) :
  (f + g).prod h = f.prod h * g.prod h :=
have f_eq : ∏ i in f.support ∪ g.support, h i (f i) = f.prod h,
  from (finset.prod_subset (finset.subset_union_left _ _) $
    by simp [mem_support_iff, h_zero] {contextual := tt}).symm,
have g_eq : ∏ i in f.support ∪ g.support, h i (g i) = g.prod h,
  from (finset.prod_subset (finset.subset_union_right _ _) $
    by simp [mem_support_iff, h_zero] {contextual := tt}).symm,
calc ∏ i in (f + g).support, h i ((f + g) i) =
      ∏ i in f.support ∪ g.support, h i ((f + g) i) :
    finset.prod_subset support_add $
      by simp [mem_support_iff, h_zero] {contextual := tt}
  ... = (∏ i in f.support ∪ g.support, h i (f i)) *
      (∏ i in f.support ∪ g.support, h i (g i)) :
    by simp [h_add, finset.prod_mul_distrib]
  ... = _ : by rw [f_eq, g_eq]

/--
When summing over an `add_monoid_hom`, the decidability assumption is not needed, and the result is
also an `add_monoid_hom`.
-/
def sum_add_hom [Π i, add_monoid (β i)] [add_comm_monoid γ] (φ : Π i, β i →+ γ) :
  (Π₀ i, β i) →+ γ :=
{ to_fun := (λ f,
    quotient.lift_on f (λ x, ∑ i in x.2.to_finset, φ i (x.1 i)) $ λ x y H,
    begin
      have H1 : x.2.to_finset ∩ y.2.to_finset ⊆ x.2.to_finset, from finset.inter_subset_left _ _,
      have H2 : x.2.to_finset ∩ y.2.to_finset ⊆ y.2.to_finset, from finset.inter_subset_right _ _,
      refine (finset.sum_subset H1 _).symm.trans
          ((finset.sum_congr rfl _).trans (finset.sum_subset H2 _)),
      { intros i H1 H2, rw finset.mem_inter at H2, rw H i,
        simp only [multiset.mem_to_finset] at H1 H2,
        rw [(y.3 i).resolve_left (mt (and.intro H1) H2), add_monoid_hom.map_zero] },
      { intros i H1, rw H i },
      { intros i H1 H2, rw finset.mem_inter at H2, rw ← H i,
        simp only [multiset.mem_to_finset] at H1 H2,
        rw [(x.3 i).resolve_left (mt (λ H3, and.intro H3 H1) H2), add_monoid_hom.map_zero] }
    end),
  map_add' := assume f g,
  begin
    refine quotient.induction_on f (λ x, _),
    refine quotient.induction_on g (λ y, _),
    change ∑ i in _, _ = (∑ i in _, _) + (∑ i in _, _),
    simp only, conv { to_lhs, congr, skip, funext, rw add_monoid_hom.map_add },
    simp only [finset.sum_add_distrib],
    congr' 1,
    { refine (finset.sum_subset _ _).symm,
      { intro i, simp only [multiset.mem_to_finset, multiset.mem_add], exact or.inl },
      { intros i H1 H2, simp only [multiset.mem_to_finset, multiset.mem_add] at H2,
        rw [(x.3 i).resolve_left H2, add_monoid_hom.map_zero] } },
    { refine (finset.sum_subset _ _).symm,
      { intro i, simp only [multiset.mem_to_finset, multiset.mem_add], exact or.inr },
      { intros i H1 H2, simp only [multiset.mem_to_finset, multiset.mem_add] at H2,
        rw [(y.3 i).resolve_left H2, add_monoid_hom.map_zero] } }
  end,
  map_zero' := rfl }

@[simp] lemma sum_add_hom_single [Π i, add_monoid (β i)] [add_comm_monoid γ]
  (φ : Π i, β i →+ γ) (i) (x : β i) : sum_add_hom φ (single i x) = φ i x :=
(add_zero _).trans $ congr_arg (φ i) $ show (if H : i ∈ ({i} : finset _) then x else 0) = x,
from dif_pos $ finset.mem_singleton_self i

@[simp] lemma sum_add_hom_comp_single [Π i, add_monoid (β i)] [add_comm_monoid γ]
  (f : Π i, β i →+ γ) (i : ι) :
  (sum_add_hom f).comp (single_add_hom β i) = f i :=
add_monoid_hom.ext $ λ x, sum_add_hom_single f i x

/-- While we didn't need decidable instances to define it, we do to reduce it to a sum -/
lemma sum_add_hom_apply [Π i, add_monoid (β i)] [Π i (x : β i), decidable (x ≠ 0)]
  [add_comm_monoid γ] (φ : Π i, β i →+ γ) (f : Π₀ i, β i) :
  sum_add_hom φ f = f.sum (λ x, φ x) :=
begin
  refine quotient.induction_on f (λ x, _),
  change ∑ i in _, _ = (∑ i in finset.filter _ _, _),
  rw [finset.sum_filter, finset.sum_congr rfl],
  intros i _,
  dsimp only,
  split_ifs,
  refl,
  rw [(not_not.mp h), add_monoid_hom.map_zero],
end

omit dec
lemma sum_add_hom_comm {ι₁ ι₂ : Sort*} {β₁ : ι₁ → Type*} {β₂ : ι₂ → Type*} {γ : Type*}
  [decidable_eq ι₁] [decidable_eq ι₂] [Π i, add_monoid (β₁ i)] [Π i, add_monoid (β₂ i)]
  [add_comm_monoid γ]
  (f₁ : Π₀ i, β₁ i) (f₂ : Π₀ i, β₂ i) (h : Π i j, β₁ i →+ β₂ j →+ γ) :
  sum_add_hom (λ i₂, sum_add_hom (λ i₁, h i₁ i₂) f₁) f₂ =
  sum_add_hom (λ i₁, sum_add_hom (λ i₂, (h i₁ i₂).flip) f₂) f₁ :=
begin
  refine quotient.induction_on₂ f₁ f₂ (λ x₁ x₂, _),
  simp only [sum_add_hom, add_monoid_hom.finset_sum_apply, quotient.lift_on_beta,
    add_monoid_hom.coe_mk, add_monoid_hom.flip_apply],
  exact finset.sum_comm,
end

include dec
/-- The `dfinsupp` version of `finsupp.lift_add_hom`,-/
@[simps apply symm_apply]
def lift_add_hom [Π i, add_monoid (β i)] [add_comm_monoid γ] :
  (Π i, β i →+ γ) ≃+ ((Π₀ i, β i) →+ γ) :=
{ to_fun := sum_add_hom,
  inv_fun := λ F i, F.comp (single_add_hom β i),
  left_inv := λ x, by { ext, simp },
  right_inv := λ ψ, by { ext, simp },
  map_add' := λ F G, by { ext, simp } }


/-- The `dfinsupp` version of `finsupp.lift_add_hom_single_add_hom`,-/
@[simp] lemma lift_add_hom_single_add_hom [Π i, add_comm_monoid (β i)] :
  lift_add_hom (single_add_hom β) = add_monoid_hom.id (Π₀ i, β i) :=
lift_add_hom.to_equiv.apply_eq_iff_eq_symm_apply.2 rfl

/-- The `dfinsupp` version of `finsupp.lift_add_hom_apply_single`,-/
lemma lift_add_hom_apply_single [Π i, add_monoid (β i)] [add_comm_monoid γ]
  (f : Π i, β i →+ γ) (i : ι) (x : β i) :
  lift_add_hom f (single i x) = f i x :=
by simp

/-- The `dfinsupp` version of `finsupp.lift_add_hom_comp_single`,-/
lemma lift_add_hom_comp_single [Π i, add_monoid (β i)] [add_comm_monoid γ]
  (f : Π i, β i →+ γ) (i : ι) :
  (lift_add_hom f).comp (single_add_hom β i) = f i :=
by simp

/-- The `dfinsupp` version of `finsupp.comp_lift_add_hom`,-/
<<<<<<< HEAD
lemma comp_lift_add_hom {δ : Type*} [Π i, add_monoid (β i)] [add_comm_monoid γ]
  [add_comm_monoid δ]
=======
lemma comp_lift_add_hom {δ : Type*} [Π i, add_monoid (β i)] [add_comm_monoid γ] [add_comm_monoid δ]
>>>>>>> 49cf0be5
  (g : γ →+ δ) (f : Π i, β i →+ γ) :
  g.comp (lift_add_hom f) = lift_add_hom (λ a, g.comp (f a)) :=
lift_add_hom.symm_apply_eq.1 $ funext $ λ a,
  by rw [lift_add_hom_symm_apply, add_monoid_hom.comp_assoc, lift_add_hom_comp_single]

@[simp]
<<<<<<< HEAD
lemma sum_add_hom_zero [Π (i : ι), add_monoid (β i)] [add_comm_monoid γ] :
=======
lemma sum_add_hom_zero [Π i, add_monoid (β i)] [add_comm_monoid γ] :
>>>>>>> 49cf0be5
  sum_add_hom (λ i, (0 : β i →+ γ)) = 0 :=
(lift_add_hom : (Π i, β i →+ γ) ≃+ _).map_zero

@[simp]
<<<<<<< HEAD
lemma sum_add_hom_add [Π (i : ι), add_monoid (β i)] [add_comm_monoid γ]
=======
lemma sum_add_hom_add [Π i, add_monoid (β i)] [add_comm_monoid γ]
>>>>>>> 49cf0be5
  (g : Π i, β i →+ γ) (h : Π i, β i →+ γ) :
  sum_add_hom (λ i, g i + h i) = sum_add_hom g + sum_add_hom h :=
lift_add_hom.map_add _ _

@[simp]
<<<<<<< HEAD
lemma sum_add_hom_single_add_hom [Π (i : ι), add_comm_monoid (β i)] :
  dfinsupp.sum_add_hom (dfinsupp.single_add_hom β) = add_monoid_hom.id _ :=
lift_add_hom_single_add_hom

lemma comp_sum_add_hom {δ : Type*} [Π i, add_monoid (β i)] [add_comm_monoid γ]
  [add_comm_monoid δ]
=======
lemma sum_add_hom_single_add_hom [Π i, add_comm_monoid (β i)] :
  sum_add_hom (single_add_hom β) = add_monoid_hom.id _ :=
lift_add_hom_single_add_hom

lemma comp_sum_add_hom {δ : Type*} [Π i, add_monoid (β i)] [add_comm_monoid γ] [add_comm_monoid δ]
>>>>>>> 49cf0be5
  (g : γ →+ δ) (f : Π i, β i →+ γ) :
  g.comp (sum_add_hom f) = sum_add_hom (λ a, g.comp (f a)) :=
comp_lift_add_hom _ _

lemma sum_sub_index [Π i, add_group (β i)] [Π i (x : β i), decidable (x ≠ 0)]
  [add_comm_group γ] {f g : Π₀ i, β i}
  {h : Π i, β i → γ} (h_sub : ∀i b₁ b₂, h i (b₁ - b₂) = h i b₁ - h i b₂) :
  (f - g).sum h = f.sum h - g.sum h :=
begin
  have := (lift_add_hom (λ a, add_monoid_hom.of_map_sub (h a) (h_sub a))).map_sub f g,
  rw [lift_add_hom_apply, sum_add_hom_apply, sum_add_hom_apply, sum_add_hom_apply] at this,
  exact this,
end

@[to_additive]
lemma prod_finset_sum_index {γ : Type w} {α : Type x}
  [Π i, add_comm_monoid (β i)] [Π i (x : β i), decidable (x ≠ 0)]
  [comm_monoid γ]
  {s : finset α} {g : α → Π₀ i, β i}
  {h : Π i, β i → γ} (h_zero : ∀i, h i 0 = 1) (h_add : ∀i b₁ b₂, h i (b₁ + b₂) = h i b₁ * h i b₂) :
  ∏ i in s, (g i).prod h = (∑ i in s, g i).prod h :=
begin
  classical,
  exact finset.induction_on s
  (by simp [prod_zero_index])
  (by simp [prod_add_index, h_zero, h_add] {contextual := tt})
end

@[to_additive]
lemma prod_sum_index  {ι₁ : Type u₁} [decidable_eq ι₁] {β₁ : ι₁ → Type v₁}
  [Π i₁, has_zero (β₁ i₁)] [Π i (x : β₁ i), decidable (x ≠ 0)]
  [Π i, add_comm_monoid (β i)] [Π i (x : β i), decidable (x ≠ 0)]
  [comm_monoid γ]
  {f : Π₀ i₁, β₁ i₁} {g : Π i₁, β₁ i₁ → Π₀ i, β i}
  {h : Π i, β i → γ} (h_zero : ∀i, h i 0 = 1) (h_add : ∀i b₁ b₂, h i (b₁ + b₂) = h i b₁ * h i b₂) :
  (f.sum g).prod h = f.prod (λi b, (g i b).prod h) :=
(prod_finset_sum_index h_zero h_add).symm

@[simp] lemma sum_single [Π i, add_comm_monoid (β i)]
  [Π i (x : β i), decidable (x ≠ 0)] {f : Π₀ i, β i} :
  f.sum single = f :=
begin
  have := add_monoid_hom.congr_fun lift_add_hom_single_add_hom f,
  rw [lift_add_hom_apply, sum_add_hom_apply] at this,
  exact this,
end

@[to_additive]
lemma prod_subtype_domain_index [Π i, has_zero (β i)] [Π i (x : β i), decidable (x ≠ 0)]
  [comm_monoid γ] {v : Π₀ i, β i} {p : ι → Prop} [decidable_pred p]
  {h : Π i, β i → γ} (hp : ∀ x ∈ v.support, p x) :
  (v.subtype_domain p).prod (λi b, h i b) = v.prod h :=
finset.prod_bij (λp _, p)
  (by simp) (by simp)
  (assume ⟨a₀, ha₀⟩ ⟨a₁, ha₁⟩, by simp)
  (λ i hi, ⟨⟨i, hp i hi⟩, by simpa using hi, rfl⟩)

omit dec
lemma subtype_domain_sum [Π i, add_comm_monoid (β i)]
  {s : finset γ} {h : γ → Π₀ i, β i} {p : ι → Prop} [decidable_pred p] :
  (∑ c in s, h c).subtype_domain p = ∑ c in s, (h c).subtype_domain p :=
eq.symm (s.sum_hom _)

lemma subtype_domain_finsupp_sum {δ : γ → Type x} [decidable_eq γ]
  [Π c, has_zero (δ c)] [Π c (x : δ c), decidable (x ≠ 0)]
  [Π i, add_comm_monoid (β i)]
  {p : ι → Prop} [decidable_pred p]
  {s : Π₀ c, δ c} {h : Π c, δ c → Π₀ i, β i} :
  (s.sum h).subtype_domain p = s.sum (λc d, (h c d).subtype_domain p) :=
subtype_domain_sum

end prod_and_sum

end dfinsupp

/-! ### Product and sum lemmas for bundled morphisms -/
section

variables [decidable_eq ι]

namespace monoid_hom
variables {R S : Type*}

variables [Π i, has_zero (β i)] [Π i (x : β i), decidable (x ≠ 0)]

@[simp, to_additive]
lemma map_dfinsupp_prod [comm_monoid R] [comm_monoid S]
  (h : R →* S) (f : Π₀ i, β i) (g : Π i, β i → R) :
  h (f.prod g) = f.prod (λ a b, h (g a b)) := h.map_prod _ _

@[to_additive]
lemma coe_dfinsupp_prod [monoid R] [comm_monoid S]
  (f : Π₀ i, β i) (g : Π i, β i → R →* S) :
  ⇑(f.prod g) = f.prod (λ a b, (g a b)) := coe_prod _ _

@[simp, to_additive]
lemma dfinsupp_prod_apply [monoid R] [comm_monoid S]
  (f : Π₀ i, β i) (g : Π i, β i → R →* S) (r : R) :
  (f.prod g) r = f.prod (λ a b, (g a b) r) := finset_prod_apply _ _ _

end monoid_hom

namespace add_monoid_hom
variables {R S : Type*}

<<<<<<< HEAD
/-! The above lemmas, repeated for `dfinsupp.sum_add_hom`. -/
@[simp]
lemma map_dfinsupp_sum_add_hom
  [add_comm_monoid R] [add_comm_monoid S]
  [Π (i : ι), add_comm_monoid (β i)]
   (h : R →+ S) (f : Π₀ i, β i) (g : Π i, β i →+ R) :
  h (dfinsupp.sum_add_hom g f)
    = dfinsupp.sum_add_hom (λ i, h.comp (g i)) f :=
congr_fun (dfinsupp.comp_lift_add_hom h g) f

@[simp]
lemma dfinsupp_sum_add_hom_apply
  [add_monoid R] [add_comm_monoid S]
  [Π (i : ι), add_comm_monoid (β i)]
  (f : Π₀ i, β i) (g : Π i, β i →+ R →+ S) (r : R) :
  (dfinsupp.sum_add_hom g f) r
    = dfinsupp.sum_add_hom (λ i, (eval r).comp (g i)) f :=
map_dfinsupp_sum_add_hom (eval r) f g

lemma coe_dfinsupp_sum_add_hom
  [add_monoid R] [add_comm_monoid S]
  [Π (i : ι), add_comm_monoid (β i)]
  (f : Π₀ i, β i) (g : Π i, β i →+ R →+ S) :
  ⇑(dfinsupp.sum_add_hom g f)
    = dfinsupp.sum_add_hom (λ i, (coe_fn R S).comp (g i)) f :=
=======
open dfinsupp

/-! The above lemmas, repeated for `dfinsupp.sum_add_hom`. -/
@[simp]
lemma map_dfinsupp_sum_add_hom [add_comm_monoid R] [add_comm_monoid S] [Π i, add_comm_monoid (β i)]
  (h : R →+ S) (f : Π₀ i, β i) (g : Π i, β i →+ R) :
  h (sum_add_hom g f) = sum_add_hom (λ i, h.comp (g i)) f :=
congr_fun (comp_lift_add_hom h g) f

@[simp]
lemma dfinsupp_sum_add_hom_apply [add_monoid R] [add_comm_monoid S] [Π i, add_comm_monoid (β i)]
  (f : Π₀ i, β i) (g : Π i, β i →+ R →+ S) (r : R) :
  (sum_add_hom g f) r = sum_add_hom (λ i, (eval r).comp (g i)) f :=
map_dfinsupp_sum_add_hom (eval r) f g

lemma coe_dfinsupp_sum_add_hom [add_monoid R] [add_comm_monoid S] [Π i, add_comm_monoid (β i)]
  (f : Π₀ i, β i) (g : Π i, β i →+ R →+ S) :
  ⇑(sum_add_hom g f) = sum_add_hom (λ i, (coe_fn R S).comp (g i)) f :=
>>>>>>> 49cf0be5
map_dfinsupp_sum_add_hom (coe_fn R S) f g

end add_monoid_hom

end<|MERGE_RESOLUTION|>--- conflicted
+++ resolved
@@ -336,10 +336,6 @@
 
 /-- Equality of sigma types is sufficient (but not necessary) to show equality of `dfinsupp`s. -/
 lemma single_eq_of_sigma_eq
-<<<<<<< HEAD
-  [Π (i : ι), has_zero (β i)]
-=======
->>>>>>> 49cf0be5
   {i j} {xi : β i} {xj : β j} (h : (⟨i, xi⟩ : sigma β) = ⟨j, xj⟩) :
   dfinsupp.single i xi = dfinsupp.single j xj :=
 by { cases h, refl }
@@ -885,7 +881,6 @@
   right_inv := λ ψ, by { ext, simp },
   map_add' := λ F G, by { ext, simp } }
 
-
 /-- The `dfinsupp` version of `finsupp.lift_add_hom_single_add_hom`,-/
 @[simp] lemma lift_add_hom_single_add_hom [Π i, add_comm_monoid (β i)] :
   lift_add_hom (single_add_hom β) = add_monoid_hom.id (Π₀ i, β i) :=
@@ -904,51 +899,29 @@
 by simp
 
 /-- The `dfinsupp` version of `finsupp.comp_lift_add_hom`,-/
-<<<<<<< HEAD
-lemma comp_lift_add_hom {δ : Type*} [Π i, add_monoid (β i)] [add_comm_monoid γ]
-  [add_comm_monoid δ]
-=======
 lemma comp_lift_add_hom {δ : Type*} [Π i, add_monoid (β i)] [add_comm_monoid γ] [add_comm_monoid δ]
->>>>>>> 49cf0be5
   (g : γ →+ δ) (f : Π i, β i →+ γ) :
   g.comp (lift_add_hom f) = lift_add_hom (λ a, g.comp (f a)) :=
 lift_add_hom.symm_apply_eq.1 $ funext $ λ a,
   by rw [lift_add_hom_symm_apply, add_monoid_hom.comp_assoc, lift_add_hom_comp_single]
 
 @[simp]
-<<<<<<< HEAD
-lemma sum_add_hom_zero [Π (i : ι), add_monoid (β i)] [add_comm_monoid γ] :
-=======
 lemma sum_add_hom_zero [Π i, add_monoid (β i)] [add_comm_monoid γ] :
->>>>>>> 49cf0be5
   sum_add_hom (λ i, (0 : β i →+ γ)) = 0 :=
 (lift_add_hom : (Π i, β i →+ γ) ≃+ _).map_zero
 
 @[simp]
-<<<<<<< HEAD
-lemma sum_add_hom_add [Π (i : ι), add_monoid (β i)] [add_comm_monoid γ]
-=======
 lemma sum_add_hom_add [Π i, add_monoid (β i)] [add_comm_monoid γ]
->>>>>>> 49cf0be5
   (g : Π i, β i →+ γ) (h : Π i, β i →+ γ) :
   sum_add_hom (λ i, g i + h i) = sum_add_hom g + sum_add_hom h :=
 lift_add_hom.map_add _ _
 
 @[simp]
-<<<<<<< HEAD
-lemma sum_add_hom_single_add_hom [Π (i : ι), add_comm_monoid (β i)] :
-  dfinsupp.sum_add_hom (dfinsupp.single_add_hom β) = add_monoid_hom.id _ :=
-lift_add_hom_single_add_hom
-
-lemma comp_sum_add_hom {δ : Type*} [Π i, add_monoid (β i)] [add_comm_monoid γ]
-  [add_comm_monoid δ]
-=======
 lemma sum_add_hom_single_add_hom [Π i, add_comm_monoid (β i)] :
   sum_add_hom (single_add_hom β) = add_monoid_hom.id _ :=
 lift_add_hom_single_add_hom
 
 lemma comp_sum_add_hom {δ : Type*} [Π i, add_monoid (β i)] [add_comm_monoid γ] [add_comm_monoid δ]
->>>>>>> 49cf0be5
   (g : γ →+ δ) (f : Π i, β i →+ γ) :
   g.comp (sum_add_hom f) = sum_add_hom (λ a, g.comp (f a)) :=
 comp_lift_add_hom _ _
@@ -1031,7 +1004,6 @@
 
 namespace monoid_hom
 variables {R S : Type*}
-
 variables [Π i, has_zero (β i)] [Π i (x : β i), decidable (x ≠ 0)]
 
 @[simp, to_additive]
@@ -1054,33 +1026,6 @@
 namespace add_monoid_hom
 variables {R S : Type*}
 
-<<<<<<< HEAD
-/-! The above lemmas, repeated for `dfinsupp.sum_add_hom`. -/
-@[simp]
-lemma map_dfinsupp_sum_add_hom
-  [add_comm_monoid R] [add_comm_monoid S]
-  [Π (i : ι), add_comm_monoid (β i)]
-   (h : R →+ S) (f : Π₀ i, β i) (g : Π i, β i →+ R) :
-  h (dfinsupp.sum_add_hom g f)
-    = dfinsupp.sum_add_hom (λ i, h.comp (g i)) f :=
-congr_fun (dfinsupp.comp_lift_add_hom h g) f
-
-@[simp]
-lemma dfinsupp_sum_add_hom_apply
-  [add_monoid R] [add_comm_monoid S]
-  [Π (i : ι), add_comm_monoid (β i)]
-  (f : Π₀ i, β i) (g : Π i, β i →+ R →+ S) (r : R) :
-  (dfinsupp.sum_add_hom g f) r
-    = dfinsupp.sum_add_hom (λ i, (eval r).comp (g i)) f :=
-map_dfinsupp_sum_add_hom (eval r) f g
-
-lemma coe_dfinsupp_sum_add_hom
-  [add_monoid R] [add_comm_monoid S]
-  [Π (i : ι), add_comm_monoid (β i)]
-  (f : Π₀ i, β i) (g : Π i, β i →+ R →+ S) :
-  ⇑(dfinsupp.sum_add_hom g f)
-    = dfinsupp.sum_add_hom (λ i, (coe_fn R S).comp (g i)) f :=
-=======
 open dfinsupp
 
 /-! The above lemmas, repeated for `dfinsupp.sum_add_hom`. -/
@@ -1099,7 +1044,6 @@
 lemma coe_dfinsupp_sum_add_hom [add_monoid R] [add_comm_monoid S] [Π i, add_comm_monoid (β i)]
   (f : Π₀ i, β i) (g : Π i, β i →+ R →+ S) :
   ⇑(sum_add_hom g f) = sum_add_hom (λ i, (coe_fn R S).comp (g i)) f :=
->>>>>>> 49cf0be5
 map_dfinsupp_sum_add_hom (coe_fn R S) f g
 
 end add_monoid_hom
