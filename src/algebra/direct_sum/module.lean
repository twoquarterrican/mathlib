--- conflicted
+++ resolved
@@ -302,11 +302,7 @@
 /-! Now copy the lemmas for subgroup and submonoids. -/
 
 lemma add_submonoid_is_internal.independent {M : Type*} [add_comm_monoid M]
-<<<<<<< HEAD
-  (A : ι → add_submonoid M) (h : add_submonoid_is_internal A) :
-=======
   {A : ι → add_submonoid M} (h : add_submonoid_is_internal A) :
->>>>>>> graded_ring_dep_4
   complete_lattice.independent A :=
 complete_lattice.independent_of_dfinsupp_sum_add_hom_injective _ h.injective
 
