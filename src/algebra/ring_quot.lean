--- conflicted
+++ resolved
@@ -82,22 +82,15 @@
   left_distrib  := by { rintros ⟨⟩ ⟨⟩ ⟨⟩, exact congr_arg (quot.mk _) (left_distrib _ _ _), },
   right_distrib := by { rintros ⟨⟩ ⟨⟩ ⟨⟩, exact congr_arg (quot.mk _) (right_distrib _ _ _), },
   nsmul         := λ n, quot.map ((•) n) (rel.smul n),
-  nsmul_eq_rec  := begin
-    apply eq_nsmul_rec,
-    { rintro ⟨x⟩, exact congr_arg (quot.mk _) (zero_nsmul _) },
-    { rintros n ⟨x⟩, refine congr_arg (quot.mk _) _, simp [add_smul] }
-  end }
+  nsmul_zero'   := by { rintro ⟨⟩, exact congr_arg (quot.mk _) (zero_nsmul _) },
+  nsmul_succ'   := by { rintros n ⟨⟩, refine congr_arg (quot.mk _) _,
+                        simp only [nat.succ_eq_add_one, add_smul, one_smul] } }
 
 instance {R : Type u₁} [ring R] (r : R → R → Prop) : ring (ring_quot r) :=
-<<<<<<< HEAD
-{ neg           := quot.map (λ a, -a) rel.neg,
-  add_left_neg  := by { rintros ⟨⟩, exact congr_arg (quot.mk _) (add_left_neg _), },
-=======
 { neg            := quot.map (λ a, -a) rel.neg,
   add_left_neg   := by { rintros ⟨⟩, exact congr_arg (quot.mk _) (add_left_neg _), },
   sub            := quot.map₂ (has_sub.sub) rel.sub_right rel.sub_left,
   sub_eq_add_neg := by { rintros ⟨⟩ ⟨⟩, exact congr_arg (quot.mk _) (sub_eq_add_neg _ _), },
->>>>>>> a6444313
   .. (ring_quot.semiring r) }
 
 instance {R : Type u₁} [comm_semiring R] (r : R → R → Prop) : comm_semiring (ring_quot r) :=
