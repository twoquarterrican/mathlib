/-
Copyright (c) 2022 Riccardo Brasca. All rights reserved.
Released under Apache 2.0 license as described in the file LICENSE.
Authors: Alex Best, Riccardo Brasca, Eric Rodriguez
-/

import algebra.is_prime_pow
import number_theory.cyclotomic.basic
import ring_theory.adjoin.power_basis
import ring_theory.polynomial.cyclotomic.eval
import ring_theory.norm

/-!
# Primitive roots in cyclotomic fields
If `is_cyclotomic_extension {n} A B`, we define an element `zeta n A B : B` that is (under certain
assumptions) a primitive `n`-root of unity in `B` and we study its properties. We also prove related
theorems under the more general assumption of just being a primitive root, for reasons described
in the implementation details section.

## Main definitions
* `is_cyclotomic_extension.zeta n A B`: if `is_cyclotomic_extension {n} A B`, than `zeta n A B`
  is an element of `B` that plays the role of a primitive `n`-th root of unity.
* `is_primitive_root.power_basis`: if `K` and `L` are fields such that
  `is_cyclotomic_extension {n} K L` and `ne_zero (↑n : K)`, then `is_primitive_root.power_basis`
  gives a K-power basis for L given a primitive root `ζ`.
* `is_primitive_root.embeddings_equiv_primitive_roots`: the equivalence between `L →ₐ[K] A`
  and `primitive_roots n A` given by the choice of `ζ`.

## Main results
* `is_cyclotomic_extension.zeta_primitive_root`: if `is_domain B` and `ne_zero (↑n : B)`, then
  `zeta n A B` is a primitive `n`-th root of unity.
* `is_cyclotomic_extension.finrank`: if `irreducible (cyclotomic n K)` (in particular for
  `K = ℚ`), then the `finrank` of a cyclotomic extension is `n.totient`.
* `is_primitive_root.norm_eq_one`: If `K` is linearly ordered (in particular for `K = ℚ`), the norm
  of a primitive root is `1` if `n` is odd.
* `is_primitive_root.sub_one_norm_eq_eval_cyclotomic`: if `irreducible (cyclotomic n K)`
  (in particular for `K = ℚ`), then the norm of `ζ - 1` is `eval 1 (cyclotomic n ℤ)`, for a
  primitive root ζ. We also prove the analogous of this result for `zeta`.
* `is_primitive_root.prime_ne_two_pow.sub_one_norm` : if `irreducible (cyclotomic (p ^ (k + 1)) K)`
  (in particular for `K = ℚ`) and `p` is an odd prime, then the norm of `ζ - 1` is `p`. We also
  prove the analogous of this result for `zeta`.
  gives a K-power basis for L given a primitive root `ζ`.
* `is_primitive_root.embeddings_equiv_primitive_roots`: the equivalence between `L →ₐ[K] A`
  and `primitive_roots n A` given by the choice of `ζ`.

## Implementation details
`zeta n A B` is defined as any root of `cyclotomic n A` in `B`, that exists because of
`is_cyclotomic_extension {n} A B`. It is not true in general that it is a primitive `n`-th root of
unity, but this holds if `is_domain B` and `ne_zero (↑n : B)`.

`zeta n A B` is defined using `exists.some`, which means we cannot control it.
For example, in normal mathematics, we can demand that `(zeta p ℤ ℤ[ζₚ] : ℚ(ζₚ))` is equal to
`zeta p ℚ ℚ(ζₚ)`, as we are just choosing "an arbitrary primitive root" and we can internally
specify that our choices agree. This is not the case here, and it is indeed impossible to prove that
these two are equal. Therefore, whenever possible, we prove our results for any primitive root,
and only at the "final step", when we need to provide an "explicit" primitive root, we use `zeta`.

-/

open polynomial algebra finset finite_dimensional is_cyclotomic_extension nat pnat


universes u v w z

variables {n : ℕ+} (A : Type w) (B : Type z) (K : Type u) {L : Type v} (C : Type w)
variables [comm_ring A] [comm_ring B] [algebra A B] [is_cyclotomic_extension {n} A B]

section zeta

namespace is_cyclotomic_extension

variables (n)

/-- If `B` is a `n`-th cyclotomic extension of `A`, then `zeta n A B` is any root of
`cyclotomic n A` in L. -/
noncomputable def zeta : B :=
  (exists_root $ set.mem_singleton n : ∃ r : B, aeval r (cyclotomic n A) = 0).some

@[simp] lemma zeta_spec : aeval (zeta n A B) (cyclotomic n A) = 0 :=
classical.some_spec (exists_root (set.mem_singleton n) : ∃ r : B, aeval r (cyclotomic n A) = 0)

lemma zeta_spec' : is_root (cyclotomic n B) (zeta n A B) :=
by { convert zeta_spec n A B, rw [is_root.def, aeval_def, eval₂_eq_eval_map, map_cyclotomic] }

lemma zeta_pow : (zeta n A B) ^ (n : ℕ) = 1 :=
is_root_of_unity_of_root_cyclotomic (nat.mem_divisors_self _ n.pos.ne') (zeta_spec' _ _ _)

/-- If `is_domain B` and `ne_zero (↑n : B)` then `zeta n A B` is a primitive `n`-th root of
unity. -/
lemma zeta_primitive_root [is_domain B] [ne_zero ((n : ℕ) : B)] :
  is_primitive_root (zeta n A B) n :=
by { rw ←is_root_cyclotomic_iff, exact zeta_spec' n A B }

end is_cyclotomic_extension

end zeta

section no_order

variables [field K] [field L] [comm_ring C] [algebra K L] [algebra K C]
          [is_cyclotomic_extension {n} K L]
          {ζ : L} (hζ : is_primitive_root ζ n)

namespace is_primitive_root

/-- The `power_basis` given by a primitive root `ζ`. -/
@[simps] noncomputable def power_basis : power_basis K L :=
power_basis.map (algebra.adjoin.power_basis $ integral {n} K L ζ) $
(subalgebra.equiv_of_eq _ _ (is_cyclotomic_extension.adjoin_primitive_root_eq_top n _ hζ)).trans
top_equiv

variables {K}

/-- The equivalence between `L →ₐ[K] A` and `primitive_roots n A` given by a primitive root `ζ`. -/
@[simps] noncomputable def embeddings_equiv_primitive_roots [is_domain C] [ne_zero ((n : ℕ) : K)]
  (hirr : irreducible (cyclotomic n K)) : (L →ₐ[K] C) ≃ primitive_roots n C :=
((hζ.power_basis K).lift_equiv).trans
{ to_fun    := λ x,
  begin
    haveI hn := ne_zero.of_no_zero_smul_divisors K C n,
    refine ⟨x.1, _⟩,
    cases x,
    rwa [mem_primitive_roots n.pos, ←is_root_cyclotomic_iff, is_root.def,
         ←map_cyclotomic _ (algebra_map K C), hζ.minpoly_eq_cyclotomic_of_irreducible hirr,
         ←eval₂_eq_eval_map, ←aeval_def]
  end,
  inv_fun   := λ x,
  begin
    haveI hn := ne_zero.of_no_zero_smul_divisors K C n,
    refine ⟨x.1, _⟩,
    cases x,
    rwa [aeval_def, eval₂_eq_eval_map, hζ.power_basis_gen K,
         ←hζ.minpoly_eq_cyclotomic_of_irreducible hirr, map_cyclotomic, ←is_root.def,
         is_root_cyclotomic_iff, ← mem_primitive_roots n.pos]
  end,
  left_inv  := λ x, subtype.ext rfl,
  right_inv := λ x, subtype.ext rfl }

end is_primitive_root

namespace is_cyclotomic_extension

variables {K} (L)

/-- If `irreducible (cyclotomic n K)` (in particular for `K = ℚ`), then the `finrank` of a
cyclotomic extension is `n.totient`. -/
lemma finrank (hirr : irreducible (cyclotomic n K)) [ne_zero ((n : ℕ) : K)] :
  finrank K L = (n : ℕ).totient :=
begin
  haveI := ne_zero.of_no_zero_smul_divisors K L n,
  rw [((zeta_primitive_root n K L).power_basis K).finrank, is_primitive_root.power_basis_dim,
      ←(zeta_primitive_root n K L).minpoly_eq_cyclotomic_of_irreducible hirr, nat_degree_cyclotomic]
end

end is_cyclotomic_extension

end no_order

section norm

namespace is_primitive_root

variables [field L] {ζ : L} (hζ : is_primitive_root ζ n)

include hζ

/-- If `K` is linearly ordered (in particular for `K = ℚ`), the norm of a primitive root is `1`
if `n` is odd. -/
lemma norm_eq_one [linear_ordered_field K] [algebra K L] (hodd : odd (n : ℕ)) : norm K ζ = 1 :=
begin
  haveI := ne_zero.of_no_zero_smul_divisors K L n,
  have hz := congr_arg (norm K) ((is_primitive_root.iff_def _ n).1 hζ).1,
  rw [←(algebra_map K L).map_one , norm_algebra_map, one_pow, map_pow, ←one_pow ↑n] at hz,
  exact strict_mono.injective hodd.strict_mono_pow hz
end

variables {K} [field K] [algebra K L] [ne_zero ((n : ℕ) : K)]

/-- If `irreducible (cyclotomic n K)` (in particular for `K = ℚ`), then the norm of
`ζ - 1` is `eval 1 (cyclotomic n ℤ)`. -/
<<<<<<< HEAD
lemma sub_one_norm_eq_eval_cyclotomic [is_cyclotomic_extension {n} K L] (h : 2 < (n : ℕ))
  (hirr : irreducible (cyclotomic n K)) :
=======
lemma sub_one_norm_eq_eval_cyclotomic [is_cyclotomic_extension {n} K L]
  (h : 2 < (n : ℕ)) (hirr : irreducible (cyclotomic n K)) :
>>>>>>> 172231d4
  norm K (ζ - 1) = ↑(eval 1 (cyclotomic n ℤ)) :=
begin
  let E := algebraic_closure L,
  obtain ⟨z, hz⟩ := is_alg_closed.exists_root _ (degree_cyclotomic_pos n E n.pos).ne.symm,
  apply (algebra_map K E).injective,
  letI := finite_dimensional {n} K L,
  letI := is_galois n K L,
  rw [norm_eq_prod_embeddings],
  conv_lhs { congr, skip, funext,
    rw [← neg_sub, alg_hom.map_neg, alg_hom.map_sub, alg_hom.map_one, neg_eq_neg_one_mul] },
  rw [prod_mul_distrib, prod_const, card_univ, alg_hom.card, is_cyclotomic_extension.finrank L hirr,
      neg_one_pow_of_even (totient_even h), one_mul],
  have : univ.prod (λ (σ : L →ₐ[K] E), 1 - σ ζ) = eval 1 (cyclotomic' n E),
  { rw [cyclotomic', eval_prod, ← @finset.prod_attach E E, ← univ_eq_attach],
    refine fintype.prod_equiv (hζ.embeddings_equiv_primitive_roots E hirr) _ _ (λ σ, _),
    simp },
  haveI : ne_zero ((n : ℕ) : E) := (ne_zero.of_no_zero_smul_divisors K _ (n : ℕ)),
  rw [this, cyclotomic', ← cyclotomic_eq_prod_X_sub_primitive_roots (is_root_cyclotomic_iff.1 hz),
      ← map_cyclotomic_int, (algebra_map K E).map_int_cast, ←int.cast_one, eval_int_cast_map,
      ring_hom.eq_int_cast, int.cast_id]
end

/-- If `is_prime_pow (n : ℕ)`, `n ≠ 2` and `irreducible (cyclotomic n K)` (in particular for
`K = ℚ`), then the norm of `ζ - 1` is `(n : ℕ).min_fac`. -/
<<<<<<< HEAD
lemma is_prime_pow_sub_one_norm [ne_zero ((n : ℕ) : K)] (hn : is_prime_pow (n : ℕ))
  [is_cyclotomic_extension {n} K L]
=======
lemma is_prime_pow_sub_one_norm (hn : is_prime_pow (n : ℕ)) [is_cyclotomic_extension {n} K L]
>>>>>>> 172231d4
  (hirr : irreducible (cyclotomic (n : ℕ) K)) (h : n ≠ 2) :
  norm K (ζ - 1) = (n : ℕ).min_fac :=
begin
  have := (coe_lt_coe 2 _).1 (lt_of_le_of_ne (succ_le_of_lt (is_prime_pow.one_lt hn))
    (function.injective.ne pnat.coe_injective h).symm),
  letI hprime : fact ((n : ℕ).min_fac.prime) := ⟨min_fac_prime (is_prime_pow.ne_one hn)⟩,
  rw [sub_one_norm_eq_eval_cyclotomic hζ this hirr],
  nth_rewrite 0 [← is_prime_pow.min_fac_pow_factorization_eq hn],
  obtain ⟨k, hk⟩ : ∃ k, ((n : ℕ).factorization) (n : ℕ).min_fac = k + 1 := exists_eq_succ_of_ne_zero
      (((n : ℕ).factorization.mem_support_to_fun (n : ℕ).min_fac).1
      $ factor_iff_mem_factorization.2 $ (mem_factors (is_prime_pow.ne_zero hn)).2 ⟨hprime.out,
      min_fac_dvd _⟩),
  simp [hk, sub_one_norm_eq_eval_cyclotomic hζ this hirr],
end

omit hζ

/-- If `irreducible (cyclotomic (p ^ (k + 1)) K)` (in particular for `K = ℚ`) and `p` is an odd
prime, then the norm of `ζ - 1` is `p`. -/
lemma prime_ne_two_pow.sub_one_norm {p : ℕ+} [ne_zero ((p : ℕ) : K)] (k : ℕ)
  (hζ: is_primitive_root ζ ↑(p ^ (k + 1))) [hpri : fact (p : ℕ).prime]
  [is_cyclotomic_extension {p ^ (k + 1)} K L]
  (hirr : irreducible (cyclotomic (↑(p ^ (k + 1)) : ℕ) K)) (h : p ≠ 2) :
  norm K (ζ - 1) = p :=
begin
  haveI : ne_zero ((↑(p ^ (k + 1)) : ℕ) : K),
  { refine ⟨λ hzero, _⟩,
    rw [pow_coe] at hzero,
    simpa [ne_zero.ne ((p : ℕ) : K)] using hzero },
  have : 2 < p ^ (k + 1),
  { rw [← coe_lt_coe, pow_coe, pnat.coe_bit0, one_coe],
    calc 2 < (p : ℕ) : lt_of_le_of_ne hpri.1.two_le (by contrapose! h; exact coe_injective h.symm)
      ...  = (p : ℕ) ^ 1 : (pow_one _).symm
      ...  ≤ (p : ℕ) ^ (k + 1) : pow_le_pow (nat.prime.pos hpri.out) le_add_self },
  simp [sub_one_norm_eq_eval_cyclotomic hζ this hirr]
end

/-- If `irreducible (cyclotomic p K)` (in particular for `K = ℚ`) and `p` is an odd prime,
then the norm of `ζ - 1` is `p`. -/
lemma prime_ne_two.sub_one_norm {p : ℕ+} [ne_zero ((p : ℕ) : K)] [hpri : fact (p : ℕ).prime]
  [hcyc : is_cyclotomic_extension {p} K L] (hζ: is_primitive_root ζ p)
  (hirr : irreducible (cyclotomic p K)) (h : p ≠ 2) :
  norm K (ζ - 1) = p :=
begin
  replace hirr : irreducible (cyclotomic (↑(p ^ (0 + 1)) : ℕ) K) := by simp [hirr],
  replace hζ : is_primitive_root ζ (↑(p ^ (0 + 1)) : ℕ) := by simp [hζ],
  haveI : ne_zero ((↑(p ^ (0 + 1)) : ℕ) : K) := ⟨by simp [ne_zero.ne ((p : ℕ) : K)]⟩,
  haveI : is_cyclotomic_extension {p ^ (0 + 1)} K L := by simp [hcyc],
  simpa using prime_ne_two_pow.sub_one_norm 0 hζ hirr h
end

/-- If `irreducible (cyclotomic (2 ^ k) K)` (in particular for `K = ℚ`) and `k` is at least `2`,
then the norm of `ζ - 1` is `2`. -/
lemma two_pow.sub_one_norm [ne_zero (2 : K)] {k : ℕ} (hk : 2 ≤ k)
  [is_cyclotomic_extension {2 ^ k} K L] (hζ: is_primitive_root ζ (2 ^ k))
  (hirr : irreducible (cyclotomic (2 ^ k) K)) :
  norm K (ζ - 1) = 2 :=
begin
  haveI : ne_zero (((2 ^ k : ℕ+) : ℕ) : K),
  { refine ⟨λ hzero, _⟩,
    rw [pow_coe, pnat.coe_bit0, one_coe, cast_pow, cast_bit0, cast_one,
      pow_eq_zero_iff (lt_of_lt_of_le zero_lt_two hk)] at hzero,
    exact (ne_zero.ne (2 : K)) hzero,
    apply_instance },
  have : 2 < (2 ^ k : ℕ+),
  { simp only [← coe_lt_coe, pnat.coe_bit0, one_coe, pow_coe],
    nth_rewrite 0 [← pow_one 2],
    exact pow_lt_pow one_lt_two (lt_of_lt_of_le one_lt_two hk) },
  replace hirr : irreducible (cyclotomic (2 ^ k : ℕ+) K) := by simp [hirr],
  replace hζ : is_primitive_root ζ (2 ^ k : ℕ+) := by simp [hζ],
  obtain ⟨k₁, hk₁⟩ := exists_eq_succ_of_ne_zero ((lt_of_lt_of_le zero_lt_two hk).ne.symm),
  simpa [hk₁] using sub_one_norm_eq_eval_cyclotomic hζ this hirr,
end

end is_primitive_root

namespace is_cyclotomic_extension

open is_primitive_root

/-- If `K` is linearly ordered (in particular for `K = ℚ`), the norm of `zeta n K L` is `1`
if `n` is odd. -/
lemma norm_zeta_eq_one (K : Type u) [linear_ordered_field K] (L : Type v) [field L] [algebra K L]
  [is_cyclotomic_extension {n} K L] (hodd : odd (n : ℕ)) : norm K (zeta n K L) = 1 :=
begin
  haveI := ne_zero.of_no_zero_smul_divisors K L n,
  exact norm_eq_one K (zeta_primitive_root n K L) hodd,
end

variables {K} (L) [field K] [field L] [algebra K L] [ne_zero ((n : ℕ) : K)]

/-- If `is_prime_pow (n : ℕ)`, `n ≠ 2` and `irreducible (cyclotomic n K)` (in particular for
`K = ℚ`), then the norm of `zeta n K L - 1` is `(n : ℕ).min_fac`. -/
<<<<<<< HEAD
lemma is_prime_pow.norm_zeta_sub_one [ne_zero ((n : ℕ) : K)] (hn : is_prime_pow (n : ℕ))
=======
lemma is_prime_pow.norm_zeta_sub_one (hn : is_prime_pow (n : ℕ))
>>>>>>> 172231d4
  [is_cyclotomic_extension {n} K L]
  (hirr : irreducible (cyclotomic (n : ℕ) K)) (h : n ≠ 2) :
  norm K (zeta n K L - 1) = (n : ℕ).min_fac :=
begin
  haveI := ne_zero.of_no_zero_smul_divisors K L n,
  exact is_prime_pow_sub_one_norm (zeta_primitive_root n K L) hn hirr h,
end

/-- If `irreducible (cyclotomic (p ^ (k + 1)) K)` (in particular for `K = ℚ`) and `p` is an odd
prime, then the norm of `zeta (p ^ (k + 1)) K L - 1` is `p`. -/
lemma prime_ne_two_pow.norm_zeta_sub_one {p : ℕ+} [ne_zero ((p : ℕ) : K)] (k : ℕ)
  [hpri : fact (p : ℕ).prime]
  [is_cyclotomic_extension {p ^ (k + 1)} K L]
  (hirr : irreducible (cyclotomic (↑(p ^ (k + 1)) : ℕ) K)) (h : p ≠ 2) :
  norm K (zeta (p ^ (k + 1)) K L - 1) = p :=
begin
  haveI := ne_zero.of_no_zero_smul_divisors K L p,
  haveI : ne_zero ((↑(p ^ (k + 1)) : ℕ) : L),
  { refine ⟨λ hzero, _⟩,
    rw [pow_coe] at hzero,
    simpa [ne_zero.ne ((p : ℕ) : L)] using hzero },
  refine prime_ne_two_pow.sub_one_norm k (zeta_primitive_root _ K L) hirr h,
end

/-- If `irreducible (cyclotomic p K)` (in particular for `K = ℚ`) and `p` is an odd prime,
then the norm of `zeta p K L - 1` is `p`. -/
lemma prime_ne_two.norm_zeta_sub_one {p : ℕ+} [ne_zero ((p : ℕ) : K)] [hpri : fact (p : ℕ).prime]
  [hcyc : is_cyclotomic_extension {p} K L] (hirr : irreducible (cyclotomic p K)) (h : p ≠ 2) :
  norm K (zeta p K L - 1) = p :=
begin
  haveI := ne_zero.of_no_zero_smul_divisors K L p,
  exact prime_ne_two.sub_one_norm (zeta_primitive_root _ K L) hirr h,
end

/-- If `irreducible (cyclotomic (2 ^ k) K)` (in particular for `K = ℚ`) and `k` is at least `2`,
then the norm of `zeta (2 ^ k) K L - 1` is `2`. -/
lemma two_pow.norm_zeta_sub_one [ne_zero (2 : K)] {k : ℕ} (hk : 2 ≤ k)
  [is_cyclotomic_extension {2 ^ k} K L] (hirr : irreducible (cyclotomic (2 ^ k) K)) :
  norm K (zeta (2 ^ k) K L - 1) = 2 :=
begin
  haveI : ne_zero (((2 ^ k : ℕ+) : ℕ) : L),
  { refine ⟨λ hzero, _⟩,
    rw [pow_coe, pnat.coe_bit0, one_coe, cast_pow, cast_bit0, cast_one, pow_eq_zero_iff
      (lt_of_lt_of_le zero_lt_two hk), show (2 : L) = algebra_map K L 2, by simp,
      show (0 : L) = algebra_map K L 0, by simp] at hzero,
    exact (ne_zero.ne (2 : K)) ((algebra_map K L).injective hzero),
    apply_instance },
  refine two_pow.sub_one_norm hk _ hirr,
  simpa using zeta_primitive_root (2 ^ k) K L,
end

end is_cyclotomic_extension

end norm<|MERGE_RESOLUTION|>--- conflicted
+++ resolved
@@ -178,13 +178,8 @@
 
 /-- If `irreducible (cyclotomic n K)` (in particular for `K = ℚ`), then the norm of
 `ζ - 1` is `eval 1 (cyclotomic n ℤ)`. -/
-<<<<<<< HEAD
-lemma sub_one_norm_eq_eval_cyclotomic [is_cyclotomic_extension {n} K L] (h : 2 < (n : ℕ))
-  (hirr : irreducible (cyclotomic n K)) :
-=======
 lemma sub_one_norm_eq_eval_cyclotomic [is_cyclotomic_extension {n} K L]
   (h : 2 < (n : ℕ)) (hirr : irreducible (cyclotomic n K)) :
->>>>>>> 172231d4
   norm K (ζ - 1) = ↑(eval 1 (cyclotomic n ℤ)) :=
 begin
   let E := algebraic_closure L,
@@ -209,12 +204,7 @@
 
 /-- If `is_prime_pow (n : ℕ)`, `n ≠ 2` and `irreducible (cyclotomic n K)` (in particular for
 `K = ℚ`), then the norm of `ζ - 1` is `(n : ℕ).min_fac`. -/
-<<<<<<< HEAD
-lemma is_prime_pow_sub_one_norm [ne_zero ((n : ℕ) : K)] (hn : is_prime_pow (n : ℕ))
-  [is_cyclotomic_extension {n} K L]
-=======
 lemma is_prime_pow_sub_one_norm (hn : is_prime_pow (n : ℕ)) [is_cyclotomic_extension {n} K L]
->>>>>>> 172231d4
   (hirr : irreducible (cyclotomic (n : ℕ) K)) (h : n ≠ 2) :
   norm K (ζ - 1) = (n : ℕ).min_fac :=
 begin
@@ -308,11 +298,7 @@
 
 /-- If `is_prime_pow (n : ℕ)`, `n ≠ 2` and `irreducible (cyclotomic n K)` (in particular for
 `K = ℚ`), then the norm of `zeta n K L - 1` is `(n : ℕ).min_fac`. -/
-<<<<<<< HEAD
-lemma is_prime_pow.norm_zeta_sub_one [ne_zero ((n : ℕ) : K)] (hn : is_prime_pow (n : ℕ))
-=======
 lemma is_prime_pow.norm_zeta_sub_one (hn : is_prime_pow (n : ℕ))
->>>>>>> 172231d4
   [is_cyclotomic_extension {n} K L]
   (hirr : irreducible (cyclotomic (n : ℕ) K)) (h : n ≠ 2) :
   norm K (zeta n K L - 1) = (n : ℕ).min_fac :=
