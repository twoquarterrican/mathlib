--- conflicted
+++ resolved
@@ -145,7 +145,6 @@
 /-- Puts an `∃` quantifier on a bounded formula. -/
 def bd_exists (φ : L.bounded_formula α (n + 1)) : L.bounded_formula α n :=
   bd_not (bd_all (bd_not φ))
-<<<<<<< HEAD
 
 instance : has_top (L.bounded_formula α n) := ⟨bd_not ⊥⟩
 
@@ -153,15 +152,6 @@
 
 instance : has_sup (L.bounded_formula α n) := ⟨λ f g, bd_imp (bd_not f) g⟩
 
-=======
-
-instance : has_top (L.bounded_formula α n) := ⟨bd_not ⊥⟩
-
-instance : has_inf (L.bounded_formula α n) := ⟨λ f g, bd_not (bd_imp f (bd_not g))⟩
-
-instance : has_sup (L.bounded_formula α n) := ⟨λ f g, bd_imp (bd_not f) g⟩
-
->>>>>>> 6e12a3d7
 /-- The biimplication between two bounded formulas. -/
 def bd_iff (φ ψ : L.bounded_formula α n) := φ.bd_imp ψ ⊓ ψ.bd_imp φ
 
@@ -274,7 +264,6 @@
 @[simp] lemma realize_bot :
   realize_bounded_formula M (⊥ : L.bounded_formula α l) v xs = false :=
 rfl
-<<<<<<< HEAD
 
 @[simp] lemma realize_bd_not :
   realize_bounded_formula M (φ.bd_not) v xs = ¬ realize_bounded_formula M φ v xs :=
@@ -285,18 +274,6 @@
     (realize_term (sum.elim v xs) t₁ = realize_term (sum.elim v xs) t₂) :=
 rfl
 
-=======
-
-@[simp] lemma realize_bd_not :
-  realize_bounded_formula M (φ.bd_not) v xs = ¬ realize_bounded_formula M φ v xs :=
-rfl
-
-@[simp] lemma realize_bd_equal (t₁ t₂ : L.term (α ⊕ fin l)) :
-  realize_bounded_formula M (bd_equal t₁ t₂) v xs =
-    (realize_term (sum.elim v xs) t₁ = realize_term (sum.elim v xs) t₂) :=
-rfl
-
->>>>>>> 6e12a3d7
 @[simp] lemma realize_top :
   realize_bounded_formula M (⊤ : L.bounded_formula α l) v xs = true :=
 by simp [has_top.top]
@@ -374,14 +351,11 @@
 
 end formula
 
-<<<<<<< HEAD
 /-- A bounded formula can be evaluated as true or false by giving values to each free variable. -/
 @[reducible] def realize_partitioned_formula {β : Type} (f : L.partitioned_formula α β)
   (v : α → M) (w : β → M) : Prop :=
 realize_formula M f (sum.elim v w)
 
-=======
->>>>>>> 6e12a3d7
 /-- A sentence can be evaluated as true or false in a structure. -/
 @[reducible] def realize_sentence (φ : L.sentence) : Prop :=
 realize_formula M φ pempty.elim
@@ -418,7 +392,6 @@
 @[simp] lemma realize_close_with_exists {n : ℕ} (φ : L.bounded_formula α n) (v : α → M) :
   realize_formula M (close_with_exists φ) v =
     ∃ (xs : fin n → M), (realize_bounded_formula M φ v xs) :=
-<<<<<<< HEAD
 begin
   rw [close_with_exists],
   induction n with n ih,
@@ -441,30 +414,6 @@
   realize_bounded_formula M (φ.relabel g) v xs ↔
     realize_bounded_formula M φ (sum.elim v (xs ∘ (fin.cast_add n)) ∘ g) (xs ∘ (fin.nat_add m)) :=
 begin
-=======
-begin
-  rw [close_with_exists],
-  induction n with n ih,
-  { simp only [id.def, eq_iff_iff],
-    rw realize_formula,
-    refine ⟨λ h, ⟨fin_zero_elim, h⟩, _⟩,
-    rintro ⟨w, h⟩,
-    exact (funext fin_zero_elim : w = fin_zero_elim) ▸ h, },
-  { simp only [ih, realize_bd_exists, eq_iff_iff],
-    split,
-    { rintros ⟨xs, x, h⟩,
-      exact ⟨_, h⟩ },
-    { rintros ⟨xs, h⟩,
-      rw ← fin.snoc_init_self xs at h,
-      exact ⟨_, _, h⟩ } }
-end
-
-lemma realize_relabel {α β : Type} {m n : ℕ}
-  (g : α → (β ⊕ fin m)) (v : β → M) (xs : fin (m + n) → M) (φ : L.bounded_formula α n) :
-  realize_bounded_formula M (φ.relabel g) v xs ↔
-    realize_bounded_formula M φ (sum.elim v (xs ∘ (fin.cast_add n)) ∘ g) (xs ∘ (fin.nat_add m)) :=
-begin
->>>>>>> 6e12a3d7
   have h : ∀ (n : ℕ) (xs : fin (m + n) → M), sum.elim v xs ∘ bounded_formula.relabel_aux g n =
     sum.elim (sum.elim v (xs ∘ (fin.cast_add n)) ∘ g) (xs ∘ (fin.nat_add m)),
   { intros m xs',
@@ -539,7 +488,6 @@
 @[simp]
 lemma realize_graph {l : ℕ} (f : L.functions l) (x : fin l → M) (y : M) :
   realize_formula M (formula.graph f) (fin.cons y x) ↔ fun_map f x = y :=
-<<<<<<< HEAD
 begin
   simp only [formula.graph, realize_term, realize_equal, fin.cons_zero, fin.cons_succ],
   rw eq_comm,
@@ -568,11 +516,6 @@
   { simp only [function.comp.right_id, sum.elim_inr, function.comp_app, function.id_def],
     refine congr rfl _,
     simp [fin.ext_iff] }
-=======
-begin
-  simp only [formula.graph, realize_term, realize_equal, fin.cons_zero, fin.cons_succ],
-  rw eq_comm,
->>>>>>> 6e12a3d7
 end
 
 @[simp] lemma realize_to_bounded_formula_left {n : ℕ} (φ : L.partitioned_formula (fin n) α)
@@ -674,10 +617,6 @@
 
 variable {n : ℕ}
 
-<<<<<<< HEAD
-
-=======
->>>>>>> 6e12a3d7
 section bounded_formula
 open bounded_formula
 
