--- conflicted
+++ resolved
@@ -74,13 +74,8 @@
 instance small_subtype (α : Type v) [small.{w} α] (P : α → Prop) : small.{w} { x // P x } :=
 small_map (equiv_shrink α).subtype_equiv_of_subtype'
 
-<<<<<<< HEAD
-theorem small_of_injective {α : Type*} {β : Type*} [small.{w} β]
-  {f : α → β} (hf : function.injective f) : small.{w} α :=
-=======
-theorem small_of_injective {α : Type v} {β : Type w} [small.{u} β]
-  (f : α → β) (hf : function.injective f) : small.{u} α :=
->>>>>>> 257aeb12
+theorem small_of_injective {α : Type v} {β : Type w} [small.{u} β] {f : α → β}
+  (hf : function.injective f) : small.{u} α :=
 small_map (equiv.of_injective f hf)
 
 theorem small_of_surjective {α : Type v} {β : Type w} [small.{u} α] {f : α → β}
@@ -127,7 +122,7 @@
 
 instance small_image {α : Type v} {β : Type w} (f : α → β) (S : set α) [small.{u} S] :
   small.{u} (f '' S) :=
-small_of_surjective _ set.surjective_onto_image
+small_of_surjective set.surjective_onto_image
 
 theorem not_small_type : ¬ small.{u} (Type (max u v))
 | ⟨⟨S, ⟨e⟩⟩⟩ := @function.cantor_injective (Σ α, e.symm α)
