--- conflicted
+++ resolved
@@ -1316,18 +1316,10 @@
 @[simp] lemma ite_eq_left_iff : ite P a b = a ↔ (¬ P → b = a) := by by_cases P; simp *
 @[simp] lemma ite_eq_right_iff : ite P a b = b ↔ (P → a = b) := by by_cases P; simp *
 
-<<<<<<< HEAD
-@[simp] lemma ite_ne_left_iff : ite P a b ≠ a ↔ ¬ P ∧ a ≠ b :=
-by rw [ne.def, ite_eq_left_iff, ne_comm, not_imp]
-
-@[simp] lemma ite_ne_right_iff : ite P a b ≠ b ↔ P ∧ a ≠ b :=
-by rw [ne.def, ite_eq_right_iff, not_imp]
-=======
 lemma ite_ne_left_iff : ite P a b ≠ a ↔ ¬ P ∧ a ≠ b :=
 by rw [ne.def, ite_eq_left_iff, ne_comm, not_imp]
 
 lemma ite_ne_right_iff : ite P a b ≠ b ↔ P ∧ a ≠ b := by rw [ne.def, ite_eq_right_iff, not_imp]
->>>>>>> 87e2f24b
 
 protected lemma ne.ite_eq_left_iff (h : a ≠ b) : ite P a b = a ↔ P :=
 ite_eq_left_iff.trans $ not_imp_comm.trans $ imp_iff_right h.symm
