--- conflicted
+++ resolved
@@ -3,20 +3,11 @@
 Released under Apache 2.0 license as described in the file LICENSE.
 Authors: Chris Hughes, Thomas Browning
 -/
-<<<<<<< HEAD
-import group_theory.group_action.basic
-import data.fintype.card
-import data.zmod.basic
-import group_theory.group_action.conj_act
-import group_theory.specific_groups.cyclic
-import group_theory.quotient_group
-=======
 
 import group_theory.index
 import group_theory.perm.cycle_type
 import group_theory.quotient_group
 
->>>>>>> 2b589cad
 /-!
 # p-groups
 
@@ -25,20 +16,6 @@
 It also contains proofs of some corollaries of this lemma about existence of fixed points.
 -/
 
-<<<<<<< HEAD
-namespace p_group
-
-open fintype equiv finset subgroup mul_action
-open_locale big_operators classical
-
-variables {G : Type*} (α : Type*) [group G] [fintype G] {p n : ℕ}
-  [fact p.prime] (hG : card G = p ^ n)
-
-include hG
-
-section mul_action
-variables [mul_action G α] [fintype α] [fintype (fixed_points G α)]
-=======
 open_locale big_operators
 
 open fintype mul_action
@@ -136,7 +113,6 @@
 end
 
 variables (α) [fintype α] [fintype (fixed_points G α)]
->>>>>>> 2b589cad
 
 /-- If `G` is a `p`-group acting on a finite set `α`, then the number of fixed points
   of the action is congruent mod `p` to the cardinality of `α` -/
@@ -185,7 +161,6 @@
 let ⟨⟨b, hb⟩, hba⟩ := exists_ne_of_one_lt_card hα ⟨a, ha⟩ in
 ⟨b, hb, λ hab, hba (by simp_rw [hab])⟩
 
-<<<<<<< HEAD
 end mul_action
 
 /-- `p`-groups have non-trivial `center` -/
@@ -244,7 +219,4 @@
 { mul_comm := commutative_of_card_eq_prime_sqr hG,
   .. show group G, by apply_instance }
 
-end p_group
-=======
-end is_p_group
->>>>>>> 2b589cad
+end p_group