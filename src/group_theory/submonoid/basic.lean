/-
Copyright (c) 2018 Johannes Hölzl. All rights reserved.
Released under Apache 2.0 license as described in the file LICENSE.
Authors: Johannes Hölzl, Kenny Lau, Johan Commelin, Mario Carneiro, Kevin Buzzard,
Amelia Livingston, Yury Kudryashov
-/
import data.set.lattice
import data.set_like

/-!
# Submonoids: definition and `complete_lattice` structure

This file defines bundled multiplicative and additive submonoids. We also define
a `complete_lattice` structure on `submonoid`s, define the closure of a set as the minimal submonoid
that includes this set, and prove a few results about extending properties from a dense set (i.e.
a set with `closure s = ⊤`) to the whole monoid, see `submonoid.dense_induction` and
`monoid_hom.of_mdense`.

## Main definitions

* `submonoid M`: the type of bundled submonoids of a monoid `M`; the underlying set is given in
  the `carrier` field of the structure, and should be accessed through coercion as in `(S : set M)`.
* `add_submonoid M` : the type of bundled submonoids of an additive monoid `M`.

For each of the following definitions in the `submonoid` namespace, there is a corresponding
definition in the `add_submonoid` namespace.

* `submonoid.copy` : copy of a submonoid with `carrier` replaced by a set that is equal but possibly
  not definitionally equal to the carrier of the original `submonoid`.
* `submonoid.closure` :  monoid closure of a set, i.e., the least submonoid that includes the set.
* `submonoid.gi` : `closure : set M → submonoid M` and coercion `coe : submonoid M → set M`
  form a `galois_insertion`;
* `monoid_hom.eq_mlocus`: the submonoid of elements `x : M` such that `f x = g x`;
* `monoid_hom.of_mdense`:  if a map `f : M → N` between two monoids satisfies `f 1 = 1` and
  `f (x * y) = f x * f y` for `y` from some dense set `s`, then `f` is a monoid homomorphism.
  E.g., if `f : ℕ → M` satisfies `f 0 = 0` and `f (x + 1) = f x + f 1`, then `f` is an additive
  monoid homomorphism.

## Implementation notes

Submonoid inclusion is denoted `≤` rather than `⊆`, although `∈` is defined as
membership of a submonoid's underlying set.

Note that `submonoid M` does not actually require `monoid M`, instead requiring only the weaker
`mul_one_class M`.

This file is designed to have very few dependencies. In particular, it should not use natural
numbers.

## Tags
submonoid, submonoids
-/

variables {M : Type*} {N : Type*}
variables {A : Type*}

section non_assoc
variables [mul_one_class M] {s : set M}
variables [add_zero_class A] {t : set A}

/-- A submonoid of a monoid `M` is a subset containing 1 and closed under multiplication. -/
structure submonoid (M : Type*) [mul_one_class M] :=
(carrier : set M)
(one_mem' : (1 : M) ∈ carrier)
(mul_mem' {a b} : a ∈ carrier → b ∈ carrier → a * b ∈ carrier)

/-- An additive submonoid of an additive monoid `M` is a subset containing 0 and
  closed under addition. -/
structure add_submonoid (M : Type*) [add_zero_class M] :=
(carrier : set M)
(zero_mem' : (0 : M) ∈ carrier)
(add_mem' {a b} : a ∈ carrier → b ∈ carrier → a + b ∈ carrier)

attribute [to_additive] submonoid

namespace submonoid

@[to_additive]
instance : set_like (submonoid M) M :=
⟨submonoid.carrier, λ p q h, by cases p; cases q; congr'⟩

/-- See Note [custom simps projection] -/
@[to_additive " See Note [custom simps projection]"]
def simps.coe (S : submonoid M) : set M := S

initialize_simps_projections submonoid (carrier → coe)
initialize_simps_projections add_submonoid (carrier → coe)

@[simp, to_additive]
lemma mem_carrier {s : submonoid M} {x : M} : x ∈ s.carrier ↔ x ∈ s := iff.rfl

<<<<<<< HEAD
@[simp, norm_cast, to_additive]
lemma mem_coe {S : submonoid M} {m : M} : m ∈ (S : set M) ↔ m ∈ S := iff.rfl

@[simp, norm_cast, to_additive]
lemma coe_coe (s : submonoid M) : ↥(s : set M) = s := rfl

@[to_additive]
protected lemma «exists» {s : submonoid M} {p : s → Prop} :
  (∃ x : s, p x) ↔ ∃ x ∈ s, p ⟨x, ‹x ∈ s›⟩ :=
set_coe.exists

@[to_additive]
protected lemma «forall» {s : submonoid M} {p : s → Prop} :
  (∀ x : s, p x) ↔ ∀ x ∈ s, p ⟨x, ‹x ∈ s›⟩ :=
set_coe.forall

/-- Two submonoids are equal if the underlying subsets are equal. -/
@[to_additive "Two `add_submonoid`s are equal if the underlying subsets are equal."]
theorem ext' ⦃S T : submonoid M⦄ (h : (S : set M) = T) : S = T :=
by cases S; cases T; congr'

/-- Two submonoids are equal if and only if the underlying subsets are equal. -/
@[to_additive "Two `add_submonoid`s are equal if and only if the underlying subsets are equal."]
protected theorem ext'_iff {S T : submonoid M}  : S = T ↔ (S : set M) = T :=
⟨λ h, h ▸ rfl, λ h, ext' h⟩

=======
>>>>>>> 8527efd1
/-- Two submonoids are equal if they have the same elements. -/
@[ext, to_additive "Two `add_submonoid`s are equal if they have the same elements."]
theorem ext {S T : submonoid M}
  (h : ∀ x, x ∈ S ↔ x ∈ T) : S = T := set_like.ext h

attribute [ext] add_submonoid.ext

/-- Copy a submonoid replacing `carrier` with a set that is equal to it. -/
@[to_additive "Copy an additive submonoid replacing `carrier` with a set that is equal to it."]
protected def copy (S : submonoid M) (s : set M) (hs : s = S) : submonoid M :=
{ carrier := s,
  one_mem' := hs.symm ▸ S.one_mem',
  mul_mem' := hs.symm ▸ S.mul_mem' }

variable {S : submonoid M}

@[simp, to_additive] lemma coe_copy {s : set M} (hs : s = S) :
  (S.copy s hs : set M) = s := rfl

@[to_additive] lemma copy_eq {s : set M} (hs : s = S) : S.copy s hs = S :=
set_like.coe_injective hs

variable (S)

/-- A submonoid contains the monoid's 1. -/
@[to_additive "An `add_submonoid` contains the monoid's 0."]
theorem one_mem : (1 : M) ∈ S := S.one_mem'

/-- A submonoid is closed under multiplication. -/
@[to_additive "An `add_submonoid` is closed under addition."]
theorem mul_mem {x y : M} : x ∈ S → y ∈ S → x * y ∈ S := submonoid.mul_mem' S

<<<<<<< HEAD
@[to_additive] lemma coe_injective : function.injective (coe : S → M) := subtype.val_injective

@[simp, norm_cast, to_additive] lemma coe_eq_coe (x y : S) : (x : M) = y ↔ x = y := set_coe.ext_iff

@[to_additive]
instance : has_le (submonoid M) := ⟨λ S T, ∀ ⦃x⦄, x ∈ S → x ∈ T⟩

@[to_additive]
lemma le_def {S T : submonoid M} : S ≤ T ↔ ∀ ⦃x : M⦄, x ∈ S → x ∈ T := iff.rfl

@[simp, norm_cast, to_additive]
lemma coe_subset_coe {S T : submonoid M} : (S : set M) ⊆ T ↔ S ≤ T := iff.rfl

@[to_additive]
instance : partial_order (submonoid M) :=
{ le := λ S T, ∀ ⦃x⦄, x ∈ S → x ∈ T,
  .. partial_order.lift (coe : submonoid M → set M) ext' }

@[simp, norm_cast, to_additive]
lemma coe_ssubset_coe {S T : submonoid M} : (S : set M) ⊂ T ↔ S < T := iff.rfl

=======
>>>>>>> 8527efd1
/-- The submonoid `M` of the monoid `M`. -/
@[to_additive "The additive submonoid `M` of the `add_monoid M`."]
instance : has_top (submonoid M) :=
⟨{ carrier := set.univ,
   one_mem' := set.mem_univ 1,
   mul_mem' := λ _ _ _ _, set.mem_univ _ }⟩

/-- The trivial submonoid `{1}` of an monoid `M`. -/
@[to_additive "The trivial `add_submonoid` `{0}` of an `add_monoid` `M`."]
instance : has_bot (submonoid M) :=
⟨{ carrier := {1},
   one_mem' := set.mem_singleton 1,
   mul_mem' := λ a b ha hb, by { simp only [set.mem_singleton_iff] at *, rw [ha, hb, mul_one] }}⟩

@[to_additive]
instance : inhabited (submonoid M) := ⟨⊥⟩

@[simp, to_additive] lemma mem_bot {x : M} : x ∈ (⊥ : submonoid M) ↔ x = 1 := set.mem_singleton_iff

@[simp, to_additive] lemma mem_top (x : M) : x ∈ (⊤ : submonoid M) := set.mem_univ x

@[simp, to_additive] lemma coe_top : ((⊤ : submonoid M) : set M) = set.univ := rfl

@[simp, to_additive] lemma coe_bot : ((⊥ : submonoid M) : set M) = {1} := rfl

/-- The inf of two submonoids is their intersection. -/
@[to_additive "The inf of two `add_submonoid`s is their intersection."]
instance : has_inf (submonoid M) :=
⟨λ S₁ S₂,
  { carrier := S₁ ∩ S₂,
    one_mem' := ⟨S₁.one_mem, S₂.one_mem⟩,
    mul_mem' := λ _ _ ⟨hx, hx'⟩ ⟨hy, hy'⟩,
      ⟨S₁.mul_mem hx hy, S₂.mul_mem hx' hy'⟩ }⟩

@[simp, to_additive]
lemma coe_inf (p p' : submonoid M) : ((p ⊓ p' : submonoid M) : set M) = p ∩ p' := rfl

@[simp, to_additive]
lemma mem_inf {p p' : submonoid M} {x : M} : x ∈ p ⊓ p' ↔ x ∈ p ∧ x ∈ p' := iff.rfl

@[to_additive]
instance : has_Inf (submonoid M) :=
⟨λ s, {
  carrier := ⋂ t ∈ s, ↑t,
  one_mem' := set.mem_bInter $ λ i h, i.one_mem,
  mul_mem' := λ x y hx hy, set.mem_bInter $ λ i h,
    i.mul_mem (by apply set.mem_bInter_iff.1 hx i h) (by apply set.mem_bInter_iff.1 hy i h) }⟩

@[simp, norm_cast, to_additive]
lemma coe_Inf (S : set (submonoid M)) : ((Inf S : submonoid M) : set M) = ⋂ s ∈ S, ↑s := rfl

@[to_additive]
lemma mem_Inf {S : set (submonoid M)} {x : M} : x ∈ Inf S ↔ ∀ p ∈ S, x ∈ p := set.mem_bInter_iff

@[to_additive]
lemma mem_infi {ι : Sort*} {S : ι → submonoid M} {x : M} : (x ∈ ⨅ i, S i) ↔ ∀ i, x ∈ S i :=
by simp only [infi, mem_Inf, set.forall_range_iff]

@[simp, norm_cast, to_additive]
lemma coe_infi {ι : Sort*} {S : ι → submonoid M} : (↑(⨅ i, S i) : set M) = ⋂ i, S i :=
by simp only [infi, coe_Inf, set.bInter_range]

/-- Submonoids of a monoid form a complete lattice. -/
@[to_additive "The `add_submonoid`s of an `add_monoid` form a complete lattice."]
instance : complete_lattice (submonoid M) :=
{ le           := (≤),
  lt           := (<),
  bot          := (⊥),
  bot_le       := λ S x hx, (mem_bot.1 hx).symm ▸ S.one_mem,
  top          := (⊤),
  le_top       := λ S x hx, mem_top x,
  inf          := (⊓),
  Inf          := has_Inf.Inf,
  le_inf       := λ a b c ha hb x hx, ⟨ha hx, hb hx⟩,
  inf_le_left  := λ a b x, and.left,
  inf_le_right := λ a b x, and.right,
  .. complete_lattice_of_Inf (submonoid M) $ λ s,
    is_glb.of_image (λ S T,
      show (S : set M) ≤ T ↔ S ≤ T, from set_like.coe_subset_coe) is_glb_binfi }

@[to_additive]
lemma subsingleton_iff : subsingleton M ↔ subsingleton (submonoid M) :=
⟨ λ h, by exactI ⟨λ x y, submonoid.ext $ λ i, subsingleton.elim 1 i ▸ by simp [submonoid.one_mem]⟩,
  λ h, by exactI ⟨λ x y,
    have ∀ i : M, i = 1 := λ i, mem_bot.mp $ subsingleton.elim (⊤ : submonoid M) ⊥ ▸ mem_top i,
    (this x).trans (this y).symm⟩⟩

@[to_additive]
lemma nontrivial_iff : nontrivial M ↔ nontrivial (submonoid M) :=
not_iff_not.mp (
  (not_nontrivial_iff_subsingleton.trans subsingleton_iff).trans
  not_nontrivial_iff_subsingleton.symm)

@[to_additive]
instance [subsingleton M] : unique (submonoid M) :=
⟨⟨⊥⟩, λ a, @subsingleton.elim _ (subsingleton_iff.mp ‹_›) a _⟩

@[to_additive]
instance [nontrivial M] : nontrivial (submonoid M) := nontrivial_iff.mp ‹_›

/-- The `submonoid` generated by a set. -/
@[to_additive "The `add_submonoid` generated by a set"]
def closure (s : set M) : submonoid M := Inf {S | s ⊆ S}

@[to_additive]
lemma mem_closure {x : M} : x ∈ closure s ↔ ∀ S : submonoid M, s ⊆ S → x ∈ S :=
mem_Inf

/-- The submonoid generated by a set includes the set. -/
@[simp, to_additive "The `add_submonoid` generated by a set includes the set."]
lemma subset_closure : s ⊆ closure s := λ x hx, mem_closure.2 $ λ S hS, hS hx

variable {S}
open set

/-- A submonoid `S` includes `closure s` if and only if it includes `s`. -/
@[simp, to_additive "An additive submonoid `S` includes `closure s` if and only if it includes `s`"]
lemma closure_le : closure s ≤ S ↔ s ⊆ S :=
⟨subset.trans subset_closure, λ h, Inf_le h⟩

/-- Submonoid closure of a set is monotone in its argument: if `s ⊆ t`,
then `closure s ≤ closure t`. -/
@[to_additive "Additive submonoid closure of a set is monotone in its argument: if `s ⊆ t`,
then `closure s ≤ closure t`"]
lemma closure_mono ⦃s t : set M⦄ (h : s ⊆ t) : closure s ≤ closure t :=
closure_le.2 $ subset.trans h subset_closure

@[to_additive]
lemma closure_eq_of_le (h₁ : s ⊆ S) (h₂ : S ≤ closure s) : closure s = S :=
le_antisymm (closure_le.2 h₁) h₂

variable (S)

/-- An induction principle for closure membership. If `p` holds for `1` and all elements of `s`, and
is preserved under multiplication, then `p` holds for all elements of the closure of `s`. -/
@[to_additive "An induction principle for additive closure membership. If `p` holds for `0` and all
elements of `s`, and is preserved under addition, then `p` holds for all elements
of the additive closure of `s`."]
lemma closure_induction {p : M → Prop} {x} (h : x ∈ closure s)
  (Hs : ∀ x ∈ s, p x) (H1 : p 1)
  (Hmul : ∀ x y, p x → p y → p (x * y)) : p x :=
(@closure_le _ _ _ ⟨p, H1, Hmul⟩).2 Hs h

attribute [elab_as_eliminator] submonoid.closure_induction add_submonoid.closure_induction

/-- If `s` is a dense set in a monoid `M`, `submonoid.closure s = ⊤`, then in order to prove that
some predicate `p` holds for all `x : M` it suffices to verify `p x` for `x ∈ s`, verify `p 1`,
and verify that `p x` and `p y` imply `p (x * y)`. -/
@[to_additive]
lemma dense_induction {p : M → Prop} (x : M) {s : set M} (hs : closure s = ⊤)
  (Hs : ∀ x ∈ s, p x) (H1 : p 1)
  (Hmul : ∀ x y, p x → p y → p (x * y)) : p x :=
have ∀ x ∈ closure s, p x, from λ x hx, closure_induction hx Hs H1 Hmul,
by simpa [hs] using this x

/-- If `s` is a dense set in an additive monoid `M`, `add_submonoid.closure s = ⊤`, then in order
to prove that some predicate `p` holds for all `x : M` it suffices to verify `p x` for `x ∈ s`,
verify `p 0`, and verify that `p x` and `p y` imply `p (x + y)`. -/
add_decl_doc add_submonoid.dense_induction

attribute [elab_as_eliminator] dense_induction add_submonoid.dense_induction

variable (M)

/-- `closure` forms a Galois insertion with the coercion to set. -/
@[to_additive "`closure` forms a Galois insertion with the coercion to set."]
protected def gi : galois_insertion (@closure M _) coe :=
{ choice := λ s _, closure s,
  gc := λ s t, closure_le,
  le_l_u := λ s, subset_closure,
  choice_eq := λ s h, rfl }

variable {M}

/-- Closure of a submonoid `S` equals `S`. -/
@[simp, to_additive "Additive closure of an additive submonoid `S` equals `S`"]
lemma closure_eq : closure (S : set M) = S := (submonoid.gi M).l_u_eq S

@[simp, to_additive] lemma closure_empty : closure (∅ : set M) = ⊥ :=
(submonoid.gi M).gc.l_bot

@[simp, to_additive] lemma closure_univ : closure (univ : set M) = ⊤ :=
@coe_top M _ ▸ closure_eq ⊤

@[to_additive]
lemma closure_union (s t : set M) : closure (s ∪ t) = closure s ⊔ closure t :=
(submonoid.gi M).gc.l_sup

@[to_additive]
lemma closure_Union {ι} (s : ι → set M) : closure (⋃ i, s i) = ⨆ i, closure (s i) :=
(submonoid.gi M).gc.l_supr

end submonoid

namespace monoid_hom

variables [mul_one_class N]

open submonoid

/-- The submonoid of elements `x : M` such that `f x = g x` -/
@[to_additive "The additive submonoid of elements `x : M` such that `f x = g x`"]
def eq_mlocus (f g : M →* N) : submonoid M :=
{ carrier := {x | f x = g x},
  one_mem' := by rw [set.mem_set_of_eq, f.map_one, g.map_one],
  mul_mem' := λ x y (hx : _ = _) (hy : _ = _), by simp [*] }

/-- If two monoid homomorphisms are equal on a set, then they are equal on its submonoid closure. -/
@[to_additive]
lemma eq_on_mclosure {f g : M →* N} {s : set M} (h : set.eq_on f g s) :
  set.eq_on f g (closure s) :=
show closure s ≤ f.eq_mlocus g, from closure_le.2 h

@[to_additive]
lemma eq_of_eq_on_mtop {f g : M →* N} (h : set.eq_on f g (⊤ : submonoid M)) :
  f = g :=
ext $ λ x, h trivial

@[to_additive]
lemma eq_of_eq_on_mdense {s : set M} (hs : closure s = ⊤) {f g : M →* N} (h : s.eq_on f g) :
  f = g :=
eq_of_eq_on_mtop $ hs ▸ eq_on_mclosure h


end monoid_hom

end non_assoc

section assoc

variables [monoid M] [monoid N] {s : set M}

section is_unit

/-- The submonoid consisting of the units of a monoid -/
def is_unit.submonoid (M : Type*) [monoid M] : submonoid M :=
{ carrier := set_of is_unit,
  one_mem' := by simp only [is_unit_one, set.mem_set_of_eq],
  mul_mem' := by { intros a b ha hb, rw set.mem_set_of_eq at *, exact is_unit.mul ha hb } }

lemma is_unit.mem_submonoid_iff {M : Type*} [monoid M] (a : M) :
  a ∈ is_unit.submonoid M ↔ is_unit a :=
begin
  change a ∈ set_of is_unit ↔ is_unit a,
  rw set.mem_set_of_eq
end

end is_unit

namespace monoid_hom

open submonoid

/-- Let `s` be a subset of a monoid `M` such that the closure of `s` is the whole monoid.
Then `monoid_hom.of_mdense` defines a monoid homomorphism from `M` asking for a proof
of `f (x * y) = f x * f y` only for `y ∈ s`. -/
@[to_additive]
def of_mdense {M N} [monoid M] [monoid N] {s : set M} (f : M → N) (hs : closure s = ⊤)
  (h1 : f 1 = 1) (hmul : ∀ x (y ∈ s), f (x * y) = f x * f y) :
  M →* N :=
{ to_fun := f,
  map_one' := h1,
  map_mul' := λ x y, dense_induction y hs (λ y hy x, hmul x y hy) (by simp [h1])
    (λ y₁ y₂ h₁ h₂ x, by simp only [← mul_assoc, h₁, h₂]) x }

/-- Let `s` be a subset of an additive monoid `M` such that the closure of `s` is the whole monoid.
Then `add_monoid_hom.of_mdense` defines an additive monoid homomorphism from `M` asking for a proof
of `f (x + y) = f x + f y` only for `y ∈ s`. -/
add_decl_doc add_monoid_hom.of_mdense

@[simp, norm_cast, to_additive] lemma coe_of_mdense (f : M → N) (hs : closure s = ⊤) (h1 hmul) :
  ⇑(of_mdense f hs h1 hmul) = f := rfl

<<<<<<< HEAD
end monoid_hom
=======
attribute [norm_cast] coe_of_mdense add_monoid_hom.coe_of_mdense

end monoid_hom

end assoc
>>>>>>> 8527efd1
<|MERGE_RESOLUTION|>--- conflicted
+++ resolved
@@ -89,7 +89,6 @@
 @[simp, to_additive]
 lemma mem_carrier {s : submonoid M} {x : M} : x ∈ s.carrier ↔ x ∈ s := iff.rfl
 
-<<<<<<< HEAD
 @[simp, norm_cast, to_additive]
 lemma mem_coe {S : submonoid M} {m : M} : m ∈ (S : set M) ↔ m ∈ S := iff.rfl
 
@@ -116,8 +115,6 @@
 protected theorem ext'_iff {S T : submonoid M}  : S = T ↔ (S : set M) = T :=
 ⟨λ h, h ▸ rfl, λ h, ext' h⟩
 
-=======
->>>>>>> 8527efd1
 /-- Two submonoids are equal if they have the same elements. -/
 @[ext, to_additive "Two `add_submonoid`s are equal if they have the same elements."]
 theorem ext {S T : submonoid M}
@@ -150,7 +147,6 @@
 @[to_additive "An `add_submonoid` is closed under addition."]
 theorem mul_mem {x y : M} : x ∈ S → y ∈ S → x * y ∈ S := submonoid.mul_mem' S
 
-<<<<<<< HEAD
 @[to_additive] lemma coe_injective : function.injective (coe : S → M) := subtype.val_injective
 
 @[simp, norm_cast, to_additive] lemma coe_eq_coe (x y : S) : (x : M) = y ↔ x = y := set_coe.ext_iff
@@ -172,8 +168,6 @@
 @[simp, norm_cast, to_additive]
 lemma coe_ssubset_coe {S T : submonoid M} : (S : set M) ⊂ T ↔ S < T := iff.rfl
 
-=======
->>>>>>> 8527efd1
 /-- The submonoid `M` of the monoid `M`. -/
 @[to_additive "The additive submonoid `M` of the `add_monoid M`."]
 instance : has_top (submonoid M) :=
@@ -447,12 +441,6 @@
 @[simp, norm_cast, to_additive] lemma coe_of_mdense (f : M → N) (hs : closure s = ⊤) (h1 hmul) :
   ⇑(of_mdense f hs h1 hmul) = f := rfl
 
-<<<<<<< HEAD
 end monoid_hom
-=======
-attribute [norm_cast] coe_of_mdense add_monoid_hom.coe_of_mdense
-
-end monoid_hom
-
-end assoc
->>>>>>> 8527efd1
+
+end assoc