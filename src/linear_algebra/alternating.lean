/-
Copyright (c) 2020 Zhangir Azerbayev. All rights reserved.
Released under Apache 2.0 license as described in the file LICENSE.
Author: Eric Wieser, Zhangir Azerbayev
-/

import linear_algebra.multilinear
import linear_algebra.linear_independent
import group_theory.perm.sign
import group_theory.perm.subgroup
import data.equiv.fin
import linear_algebra.tensor_product
import ring_theory.algebra_tower
import group_theory.quotient_group

/-!
# Alternating Maps

We construct the bundled function `alternating_map`, which extends `multilinear_map` with all the
arguments of the same type.

## Main definitions
* `alternating_map R M N ι` is the space of `R`-linear alternating maps from `ι → M` to `N`.
* `f.map_eq_zero_of_eq` expresses that `f` is zero when two inputs are equal.
* `f.map_swap` expresses that `f` is negated when two inputs are swapped.
* `f.map_perm` expresses how `f` varies by a sign change under a permutation of its inputs.
* An `add_comm_monoid`, `add_comm_group`, and `semimodule` structure over `alternating_map`s that
  matches the definitions over `multilinear_map`s.
* `multilinear_map.alternatization`, which makes an alternating map out of a non-alternating one.
* `alternating_map.dom_coprod`, which behaves as a product between two alternating maps.

## Implementation notes
`alternating_map` is defined in terms of `map_eq_zero_of_eq`, as this is easier to work with than
using `map_swap` as a definition, and does not require `has_neg N`.

`alternating_map`s are provided with a coercion to `multilinear_map`, along with a set of
`norm_cast` lemmas that act on the algebraic structure:

* `alternating_map.coe_add`
* `alternating_map.coe_zero`
* `alternating_map.coe_sub`
* `alternating_map.coe_neg`
* `alternating_map.coe_smul`
-/

-- TODO: move
section to_move

lemma semimodule.nsmul {M : Type*} [add_comm_monoid M] (i : semimodule ℕ M) (n : ℕ) (a : M) :
  n •ℕ a = n • a :=
begin
  have := subsingleton.elim add_comm_monoid.nat_semimodule i,
  rw ←nat.smul_def,
  rw this,
end

namespace tensor_product

open_locale tensor_product


theorem smul_tmul'_int {R : Type*} {M : Type*} {N : Type*}
  [comm_semiring R] [add_comm_group M] [add_comm_group N] [semimodule R M] [semimodule R N]
  [semimodule ℤ M] [semimodule ℤ N]
  (r : ℤ) (m : M) (n : N) :
  r • (m ⊗ₜ n : M ⊗[R] N) = (r • m) ⊗ₜ n :=
begin
  induction r using int.induction_on,
  case hz : { simp },
  case hp : n ih { simpa [add_smul, add_tmul] using ih },
  case hn : n ih { simpa [sub_smul, sub_tmul] using ih },
end

theorem tmul_smul_int {R : Type*} {M : Type*} {N : Type*}
  [comm_semiring R] [add_comm_group M] [add_comm_group N] [semimodule R M] [semimodule R N]
   [semimodule ℤ M] [semimodule ℤ N]
  (r : ℤ) (m : M) (n : N) :
  m ⊗ₜ (r • n) = r • (m ⊗ₜ n : M ⊗[R] N) :=
begin
  induction r using int.induction_on,
  case hz : { simp },
  case hp : n ih { simpa [add_smul, tmul_add] using ih },
  case hn : n ih { simpa [sub_smul, tmul_sub] using ih },
end

lemma smul_tmul_int {R : Type*} {M : Type*} {N : Type*}
  [comm_semiring R] [add_comm_group M] [add_comm_group N] [semimodule R M] [semimodule R N]
   [semimodule ℤ M] [semimodule ℤ N]
  (r : ℤ) (m : M) (n : N) : ((r • m) ⊗ₜ[R] n) = m ⊗ₜ[R] r • n :=
begin
  rw [tmul_smul_int, smul_tmul'_int]
end


end tensor_product

namespace tactic
namespace interactive

open lean.parser
open interactive

/-- Focus on the first `n` goals. -/
meta def first_n_goals : parse small_nat → itactic → tactic unit
| n t := do
  goals ← get_goals,
  let current_goals := goals.take n,
  let later_goals := goals.drop n,
  set_goals current_goals,
  t,
  new_goals ← get_goals,
  set_goals (new_goals ++ later_goals)

end interactive
end tactic

end to_move

-- semiring / add_comm_monoid
variables {R : Type*} [semiring R]
variables {M : Type*} [add_comm_monoid M] [semimodule R M]
variables {N : Type*} [add_comm_monoid N] [semimodule R N]

-- semiring / add_comm_group
variables {M' : Type*} [add_comm_group M'] [semimodule R M']
variables {N' : Type*} [add_comm_group N'] [semimodule R N']

variables {ι : Type*} [decidable_eq ι]

set_option old_structure_cmd true

section
variables (R M N ι)
/--
An alternating map is a multilinear map that vanishes when two of its arguments are equal.
-/
structure alternating_map extends multilinear_map R (λ i : ι, M) N :=
(map_eq_zero_of_eq' : ∀ (v : ι → M) (i j : ι) (h : v i = v j) (hij : i ≠ j), to_fun v = 0)
end

/-- The multilinear map associated to an alternating map -/
add_decl_doc alternating_map.to_multilinear_map

namespace alternating_map

variables (f f' : alternating_map R M N ι)
variables (g g₂ : alternating_map R M N' ι)
variables (g' : alternating_map R M' N' ι)
variables (v : ι → M) (v' : ι → M')
open function

/-! Basic coercion simp lemmas, largely copied from `ring_hom` and `multilinear_map` -/
section coercions

instance : has_coe_to_fun (alternating_map R M N ι) := ⟨_, λ x, x.to_fun⟩

initialize_simps_projections alternating_map (to_fun → apply)

@[simp] lemma to_fun_eq_coe : f.to_fun = f := rfl

@[simp] lemma coe_mk (f : (ι → M) → N) (h₁ h₂ h₃) : ⇑(⟨f, h₁, h₂, h₃⟩ :
  alternating_map R M N ι) = f := rfl

theorem congr_fun {f g : alternating_map R M N ι} (h : f = g) (x : ι → M) : f x = g x :=
congr_arg (λ h : alternating_map R M N ι, h x) h

theorem congr_arg (f : alternating_map R M N ι) {x y : ι → M} (h : x = y) : f x = f y :=
congr_arg (λ x : ι → M, f x) h

theorem coe_inj ⦃f g : alternating_map R M N ι⦄ (h : ⇑f = g) : f = g :=
by { cases f, cases g, cases h, refl }

@[ext] theorem ext {f f' : alternating_map R M N ι} (H : ∀ x, f x = f' x) : f = f' :=
coe_inj (funext H)

theorem ext_iff {f g : alternating_map R M N ι} : f = g ↔ ∀ x, f x = g x :=
⟨λ h x, h ▸ rfl, λ h, ext h⟩

instance : has_coe (alternating_map R M N ι) (multilinear_map R (λ i : ι, M) N) :=
⟨λ x, x.to_multilinear_map⟩

@[simp, norm_cast] lemma coe_multilinear_map : ⇑(f : multilinear_map R (λ i : ι, M) N) = f := rfl

@[simp] lemma to_multilinear_map_eq_coe : f.to_multilinear_map = f := rfl

@[simp] lemma coe_multilinear_map_mk (f : (ι → M) → N) (h₁ h₂ h₃) :
  ((⟨f, h₁, h₂, h₃⟩ : alternating_map R M N ι) :  multilinear_map R (λ i : ι, M) N) = ⟨f, h₁, h₂⟩ :=
rfl

end coercions

/-!
### Simp-normal forms of the structure fields

These are expressed in terms of `⇑f` instead of `f.to_fun`.
-/
@[simp] lemma map_add (i : ι) (x y : M) :
  f (update v i (x + y)) = f (update v i x) + f (update v i y) :=
f.to_multilinear_map.map_add' v i x y

@[simp] lemma map_sub (i : ι) (x y : M') :
  g' (update v' i (x - y)) = g' (update v' i x) - g' (update v' i y) :=
g'.to_multilinear_map.map_sub v' i x y

@[simp] lemma map_neg (i : ι) (x : M') :
  g' (update v' i (-x)) = -g' (update v' i x) :=
g'.to_multilinear_map.map_neg v' i x

@[simp] lemma map_smul (i : ι) (r : R) (x : M) :
  f (update v i (r • x)) = r • f (update v i x) :=
f.to_multilinear_map.map_smul' v i r x

@[simp] lemma map_eq_zero_of_eq (v : ι → M) {i j : ι} (h : v i = v j) (hij : i ≠ j) :
  f v = 0 :=
f.map_eq_zero_of_eq' v i j h hij

/-!
### Algebraic structure inherited from `multilinear_map`

`alternating_map` carries the same `add_comm_monoid`, `add_comm_group`, and `semimodule` structure
as `multilinear_map`
-/

instance : has_add (alternating_map R M N ι) :=
⟨λ a b,
  { map_eq_zero_of_eq' :=
      λ v i j h hij, by simp [a.map_eq_zero_of_eq v h hij, b.map_eq_zero_of_eq v h hij],
    ..(a + b : multilinear_map R (λ i : ι, M) N)}⟩

@[simp] lemma add_apply : (f + f') v = f v + f' v := rfl

@[norm_cast] lemma coe_add : (↑(f  + f') : multilinear_map R (λ i : ι, M) N) = f + f' := rfl

instance : has_zero (alternating_map R M N ι) :=
⟨{map_eq_zero_of_eq' := λ v i j h hij, by simp,
  ..(0 : multilinear_map R (λ i : ι, M) N)}⟩

@[simp] lemma zero_apply : (0 : alternating_map R M N ι) v = 0 := rfl

@[norm_cast] lemma coe_zero :
  ((0 : alternating_map R M N ι) : multilinear_map R (λ i : ι, M) N) = 0 := rfl

instance : inhabited (alternating_map R M N ι) := ⟨0⟩

instance : add_comm_monoid (alternating_map R M N ι) :=
by refine {zero := 0, add := (+), ..};
   intros; ext; simp [add_comm, add_left_comm]

instance : has_neg (alternating_map R M N' ι) :=
⟨λ f,
  { map_eq_zero_of_eq' := λ v i j h hij, by simp [f.map_eq_zero_of_eq v h hij],
    ..(-(f : multilinear_map R (λ i : ι, M) N')) }⟩

@[simp] lemma neg_apply (m : ι → M) : (-g) m = -(g m) := rfl

@[norm_cast] lemma coe_neg :
  ((-g : alternating_map R M N' ι) : multilinear_map R (λ i : ι, M) N') = -g := rfl

instance : has_sub (alternating_map R M N' ι) :=
⟨λ f g,
  { map_eq_zero_of_eq' :=
      λ v i j h hij, by simp [f.map_eq_zero_of_eq v h hij, g.map_eq_zero_of_eq v h hij],
    ..(f - g : multilinear_map R (λ i : ι, M) N')  }⟩

@[simp] lemma sub_apply (m : ι → M) : (g - g₂) m = g m - g₂ m := rfl

@[norm_cast] lemma coe_sub : (↑(g - g₂) : multilinear_map R (λ i : ι, M) N') = g - g₂ := rfl

instance : add_comm_group (alternating_map R M N' ι) :=
by refine {zero := 0, add := (+), neg := has_neg.neg,
           sub := has_sub.sub, sub_eq_add_neg := _, ..};
   intros; ext; simp [add_comm, add_left_comm, sub_eq_add_neg]

section distrib_mul_action

variables {S : Type*} [monoid S] [distrib_mul_action S N] [smul_comm_class R S N]

instance : has_scalar S (alternating_map R M N ι) :=
⟨λ c f,
  { map_eq_zero_of_eq' := λ v i j h hij, by simp [f.map_eq_zero_of_eq v h hij],
    ..((c • f : multilinear_map R (λ i : ι, M) N)) }⟩

@[simp] lemma smul_apply (c : S) (m : ι → M) :
  (c • f) m = c • f m := rfl

@[norm_cast] lemma coe_smul (c : S):
  ((c • f : alternating_map R M N ι) : multilinear_map R (λ i : ι, M) N) = c • f := rfl

instance : distrib_mul_action S (alternating_map R M N ι) :=
{ one_smul := λ f, ext $ λ x, one_smul _ _,
  mul_smul := λ c₁ c₂ f, ext $ λ x, mul_smul _ _ _,
  smul_zero := λ r, ext $ λ x, smul_zero _,
  smul_add := λ r f₁ f₂, ext $ λ x, smul_add _ _ _ }

end distrib_mul_action

section semimodule

variables {S : Type*} [semiring S] [semimodule S N] [smul_comm_class R S N]

/-- The space of multilinear maps over an algebra over `R` is a module over `R`, for the pointwise
addition and scalar multiplication. -/
instance : semimodule S (alternating_map R M N ι) :=
{ add_smul := λ r₁ r₂ f, ext $ λ x, add_smul _ _ _,
  zero_smul := λ f, ext $ λ x, zero_smul _ _ }

end semimodule

/-!
### Other lemmas from `multilinear_map`
-/
section

open_locale big_operators

lemma map_update_sum {α : Type*} (t : finset α) (i : ι) (g : α → M) (m : ι → M):
  f (update m i (∑ a in t, g a)) = ∑ a in t, f (update m i (g a)) :=
f.to_multilinear_map.map_update_sum t i g m

end

/-!
### Theorems specific to alternating maps

Various properties of reordered and repeated inputs which follow from
`alternating_map.map_eq_zero_of_eq`.
-/

lemma map_update_self {i j : ι} (hij : i ≠ j) :
  f (function.update v i (v j)) = 0 :=
f.map_eq_zero_of_eq _ (by rw [function.update_same, function.update_noteq hij.symm]) hij

lemma map_update_update {i j : ι} (hij : i ≠ j) (m : M) :
  f (function.update (function.update v i m) j m) = 0 :=
f.map_eq_zero_of_eq _
  (by rw [function.update_same, function.update_noteq hij, function.update_same]) hij

lemma map_swap_add {i j : ι} (hij : i ≠ j) :
  f (v ∘ equiv.swap i j) + f v = 0 :=
begin
  rw equiv.comp_swap_eq_update,
  convert f.map_update_update v hij (v i + v j),
  simp [f.map_update_self _ hij,
        f.map_update_self _ hij.symm,
        function.update_comm hij (v i + v j) (v _) v,
        function.update_comm hij.symm (v i) (v i) v],
end

lemma map_add_swap {i j : ι} (hij : i ≠ j) :
  f v + f (v ∘ equiv.swap i j) = 0 :=
by { rw add_comm, exact f.map_swap_add v hij }

lemma map_swap {i j : ι} (hij : i ≠ j) :
  g (v ∘ equiv.swap i j) = - g v  :=
eq_neg_of_add_eq_zero (g.map_swap_add v hij)

lemma map_perm [fintype ι] (v : ι → M) (σ : equiv.perm ι) :
  g (v ∘ σ) = (equiv.perm.sign σ : ℤ) • g v :=
begin
  apply equiv.perm.swap_induction_on' σ,
  { simp },
  { intros s x y hxy hI,
    simpa [g.map_swap (v ∘ s) hxy, equiv.perm.sign_swap hxy] using hI, }
end

lemma map_congr_perm [fintype ι] (σ : equiv.perm ι) :
  g v = (equiv.perm.sign σ : ℤ) • g (v ∘ σ) :=
by { rw [g.map_perm, smul_smul], simp }

<<<<<<< HEAD
lemma coe_dom_dom_congr [fintype ι] (σ : equiv.perm ι) :
  (g : multilinear_map R (λ _ : ι, M) N').dom_dom_congr σ
    = (equiv.perm.sign σ : ℤ) • (g : multilinear_map R (λ _ : ι, M) N') :=
multilinear_map.ext $ λ v, g.map_perm v σ
=======
/-- If the arguments are linearly dependent then the result is `0`.

TODO: Can the `division_ring` requirement be relaxed? -/
lemma map_linear_dependent
  {K : Type*} [division_ring K]
  {M : Type*} [add_comm_group M] [semimodule K M]
  {N : Type*} [add_comm_group N] [semimodule K N]
  (f : alternating_map K M N ι) (v : ι → M)
  (h : ¬linear_independent K v) :
  f v = 0 :=
begin
  obtain ⟨s, g, h, i, hi, hz⟩ := linear_dependent_iff.mp h,
  -- the part that uses `division_ring`
  suffices : f (update v i (g i • v i)) = 0,
  { rw [f.map_smul, function.update_eq_self, smul_eq_zero] at this,
    exact or.resolve_left this hz, },
  conv at h in (g _ • v _) { rw ←if_t_t (i = x) (g _ • v _), },
  rw [finset.sum_ite, finset.filter_eq, finset.filter_ne, if_pos hi, finset.sum_singleton,
    add_eq_zero_iff_eq_neg] at h,
  rw [h, f.map_neg, f.map_update_sum, neg_eq_zero, finset.sum_eq_zero],
  intros j hj,
  obtain ⟨hij, _⟩ := finset.mem_erase.mp hj,
  rw [f.map_smul, f.map_update_self _ hij.symm, smul_zero],
end
>>>>>>> afbf47d5

end alternating_map

open_locale big_operators

namespace multilinear_map

open equiv

variables [fintype ι]

private lemma alternization_map_eq_zero_of_eq_aux
  (m : multilinear_map R (λ i : ι, M) N')
  (v : ι → M) (i j : ι) (i_ne_j : i ≠ j) (hv : v i = v j) :
  (∑ (σ : perm ι), (σ.sign : ℤ) • m.dom_dom_congr σ) v = 0 :=
begin
  rw sum_apply,
  exact finset.sum_involution
    (λ σ _, swap i j * σ)
    (λ σ _, begin
      convert add_right_neg (↑σ.sign • m.dom_dom_congr σ v),
      rw [perm.sign_mul, perm.sign_swap i_ne_j, ←neg_smul, smul_apply,
        dom_dom_congr_apply, dom_dom_congr_apply],
      congr' 2,
      { simp },
      { ext, simp [apply_swap_eq_self hv] },
    end)
    (λ σ _ _, (not_congr swap_mul_eq_iff).mpr i_ne_j)
    (λ σ _, finset.mem_univ _)
    (λ σ _, swap_mul_involutive i j σ)
end

/-- Produce an `alternating_map` out of a `multilinear_map`, by summing over all argument
permutations. -/
def alternatization : multilinear_map R (λ i : ι, M) N' →+ alternating_map R M N' ι :=
{ to_fun := λ m,
  { to_fun := ⇑(∑ (σ : perm ι), (σ.sign : ℤ) • m.dom_dom_congr σ),
    map_eq_zero_of_eq' := λ v i j hvij hij, alternization_map_eq_zero_of_eq_aux m v i j hij hvij,
    .. (∑ (σ : perm ι), (σ.sign : ℤ) • m.dom_dom_congr σ)},
  map_add' := λ a b, begin
    ext,
    simp only [
      finset.sum_add_distrib, smul_add, add_apply, dom_dom_congr_apply, alternating_map.add_apply,
      alternating_map.coe_mk, smul_apply, sum_apply],
  end,
  map_zero' := begin
    ext,
    simp only [
      finset.sum_const_zero, smul_zero, zero_apply, dom_dom_congr_apply, alternating_map.zero_apply,
      alternating_map.coe_mk, smul_apply, sum_apply],
  end }

lemma alternatization_def (m : multilinear_map R (λ i : ι, M) N') :
  ⇑(alternatization m) = (∑ (σ : perm ι), (σ.sign : ℤ) • m.dom_dom_congr σ : _) :=
rfl

end multilinear_map

namespace alternating_map

/-- Alternatizing a multilinear map that is already alternating results in a scale factor of `n!`,
where `n` is the number of inputs. -/
lemma coe_alternatization [fintype ι] (a : alternating_map R M N' ι) :
  (↑a : multilinear_map R (λ ι, M) N').alternatization = nat.factorial (fintype.card ι) • a :=
begin
  apply alternating_map.coe_inj,
  rw multilinear_map.alternatization_def,
  simp_rw [coe_dom_dom_congr, smul_smul, int.units_coe_mul_self, one_smul,
    finset.sum_const, finset.card_univ, fintype.card_perm, ←nat.smul_def],
  rw [←coe_multilinear_map, coe_smul],
  -- ((•) : ℕ → _ → _) has a diamond we have to resolve
  rw subsingleton.elim add_comm_monoid.nat_semimodule,
  apply_instance,
end

end alternating_map

section coprod

namespace equiv.perm

/-- Elements which are considered equivalent if they differ only by swaps within α or β  -/
abbreviation mod_sum_congr (α β : Type*) :=
quotient_group.quotient (equiv.perm.sum_congr_hom α β).range

end equiv.perm

namespace alternating_map

open_locale big_operators
open_locale tensor_product
open equiv

variables {ιa ιb : Type*} [decidable_eq ιa] [decidable_eq ιb] [fintype ιa] [fintype ιb]

private def dom_coprod_aux
  {R : Type*} {M N₁ N₂ : Type*}
  [comm_semiring R]
  [add_comm_group N₁] [semimodule R N₁]
  [add_comm_group N₂] [semimodule R N₂]
  [add_comm_monoid M] [semimodule R M]
  (a : alternating_map R M N₁ ιa) (b : alternating_map R M N₂ ιb) :
  multilinear_map R (λ _ : ιa ⊕ ιb, M) (N₁ ⊗[R] N₂) :=
∑ σ : perm.mod_sum_congr ιa ιb, σ.lift_on' (λ σ,
  (σ.sign : ℤ) •
    (multilinear_map.dom_coprod a b : multilinear_map R (λ (_ : ιa ⊕ ιb), M) (N₁ ⊗ N₂))
      .dom_dom_congr σ)
(λ σ₁ σ₂ h, begin
  ext v,
  simp only [multilinear_map.dom_dom_congr_apply, multilinear_map.dom_coprod_apply,
    coe_multilinear_map, multilinear_map.smul_apply],
  obtain ⟨⟨sl, sr⟩, h⟩ := h,
  replace h := h.symm,
  rw inv_mul_eq_iff_eq_mul at h,
  have : ((σ₁ * perm.sum_congr_hom _ _ (sl, sr)).sign : ℤ) = σ₁.sign * (sl.sign * sr.sign) :=
    by simp,
  rw [h, this, mul_smul, mul_smul, units.smul_left_cancel, ←tensor_product.tmul_smul_int,
    tensor_product.smul_tmul'_int],
  simp only [sum.map_inr, perm.sum_congr_hom_apply, perm.sum_congr_apply, sum.map_inl,
             function.comp_app, perm.coe_mul],
  rw [←a.map_congr_perm (λ i, v (σ₁ _)), ←b.map_congr_perm (λ i, v (σ₁ _))],
end)

private lemma dom_coprod_aux_eq_zero_if_eq
  {R : Type*} {M N₁ N₂ : Type*}
  [comm_semiring R]
  [add_comm_group N₁] [semimodule R N₁]
  [add_comm_group N₂] [semimodule R N₂]
  [add_comm_monoid M] [semimodule R M]
  (a : alternating_map R M N₁ ιa) (b : alternating_map R M N₂ ιb)
  (v : ιa ⊕ ιb → M) (i j : ιa ⊕ ιb) (hv : v i = v j) (hij : i ≠ j) :
  dom_coprod_aux a b v = 0 :=
begin
  unfold dom_coprod_aux,
  dsimp only,
  rw multilinear_map.sum_apply,
  apply finset.sum_involution
    (λ σ _, (equiv.swap i j • σ : perm.mod_sum_congr ιa ιb))
    (λ σ, _)
    (λ σ, _)
    (λ σ _, finset.mem_univ _)
    (λ σ, _),
  all_goals {
    apply σ.induction_on' (λ σ, _),
    rintro _, },
  { dsimp only [quotient.lift_on'_beta, quotient.map'_mk', mul_action.quotient.smul_mk],
    rw [perm.sign_mul, perm.sign_swap hij],
    simp only [one_mul, units.neg_mul, function.comp_app, neg_smul, perm.coe_mul,
      units.coe_neg, multilinear_map.smul_apply, multilinear_map.neg_apply,
      multilinear_map.dom_dom_congr_apply, multilinear_map.dom_coprod_apply],
    convert add_right_neg _;
    { ext k, rw equiv.apply_swap_eq_self hv }, },
  { dsimp only [quotient.lift_on'_beta, quotient.map'_mk', multilinear_map.smul_apply,
      multilinear_map.dom_dom_congr_apply, multilinear_map.dom_coprod_apply],
    apply mt,
    intro hσ,
    cases hi : σ⁻¹ i with i' i';
      cases hj : σ⁻¹ j with j' j';
      rw perm.inv_eq_iff_eq at hi hj;
      substs hi hj,
    rotate,
    first_n_goals 2 { -- the term pairs with and cancels another term
      all_goals { obtain ⟨⟨sl, sr⟩, hσ⟩ := quotient.eq'.mp hσ, },
      work_on_goal 0 { replace hσ := equiv.congr_fun hσ (sum.inl i'), },
      work_on_goal 1 { replace hσ := equiv.congr_fun hσ (sum.inr i'), },
      all_goals {
        rw [←equiv.mul_swap_eq_swap_mul, mul_inv_rev, equiv.swap_inv, inv_mul_cancel_right] at hσ,
        simpa using hσ, }, },
    first_n_goals 2 { -- the term does not pair but is zero
      all_goals { convert smul_zero _, },
      work_on_goal 0 { convert tensor_product.tmul_zero _ _, },
      work_on_goal 1 { convert tensor_product.zero_tmul _ _, },
      all_goals { exact alternating_map.map_eq_zero_of_eq _ _ hv (λ hij', hij (hij' ▸ rfl)), },
      }, },
  { exact _root_.congr_arg (quot.mk _) (equiv.swap_mul_involutive i j σ), }
end

/-- Like `multilinear_map.dom_coprod`, but ensures the result is also alternating.

Note that this is usually defined over integer indices `ιa = fin n` and `ιb = fin m`, as
$$
(f \wedge g)(u_1, \ldots, u_{m+n}) =
  \sum_{\operatorname{shuffle}(m, n)} \operatorname{sign}(\sigma)
    f(u_{\sigma(1)}, \ldots, u_{\sigma(m)}) g(u_{\sigma(m+1)}, \ldots, u_{\sigma(m+n)}),
$$
where $\operatorname{shuffle}(m, n)$ consists of all permutations of $[1, m+n]$ such that
$\sigma(1) < \cdots < \sigma(m)$ and $\sigma(m+1) < \cdots < \sigma(m+n)$.

Here, we generalize this by replacing:
* the product in the sum with a tensor product
* the filtering of $[1, m+n]$ to shuffles with an isomorphic quotient
* the additions in the subscripts of $\sigma$ with a index of type `sum`
-/
@[simps]
def dom_coprod
  {R : Type*} {M N₁ N₂ : Type*}
  [comm_semiring R]
  [add_comm_group N₁] [semimodule R N₁]
  [add_comm_group N₂] [semimodule R N₂]
  [add_comm_monoid M] [semimodule R M]
  (a : alternating_map R M N₁ ιa) (b : alternating_map R M N₂ ιb) :
  alternating_map R M (N₁ ⊗[R] N₂) (ιa ⊕ ιb) :=
{ to_fun := dom_coprod_aux a b,
  map_eq_zero_of_eq' := dom_coprod_aux_eq_zero_if_eq a b,
  ..dom_coprod_aux a b }

-- /-- The usual definition of multiplication of alternating maps, over integer indices. -/
-- def mul_fin {n m} {R : Type*} {M N : Type*}
--   [comm_semiring R] [ring N] [algebra R N] [add_comm_monoid M] [semimodule R M]
--   (a : alternating_map R M N (fin m)) (b : alternating_map R M N (fin n)) :
--   alternating_map R M N (fin (m + n)) :=
-- (algebra.lmul' R).comp_multilinear_map $ (a.dom_coprod b).dom_dom_congr (fin_sum_fin_equiv)

/-- A more bundled version of `alternating_map.dom_coprod` that maps
`((ι₁ → N) → N₁) ⊗ ((ι₂ → N) → N₂)` to `(ι₁ ⊕ ι₂ → N) → N₁ ⊗ N₂`. -/
def dom_coprod'
  {R : Type*} {M N₁ N₂ : Type*}
  [comm_semiring R]
  [add_comm_group N₁] [semimodule R N₁]
  [add_comm_group N₂] [semimodule R N₂]
  [add_comm_monoid M] [semimodule R M] :
  (alternating_map R M N₁ ιa ⊗[R] alternating_map R M N₂ ιb) →ₗ[R]
    alternating_map R M (N₁ ⊗[R] N₂) (ιa ⊕ ιb) :=
tensor_product.lift $ by
  refine linear_map.mk₂ R (dom_coprod)
    (λ m₁ m₂ n, _)
    (λ c m n, _)
    (λ m n₁ n₂, _)
    (λ c m n, _);
  { ext,
    simp only [dom_coprod_apply, dom_coprod_aux, add_apply, smul_apply, ←finset.sum_add_distrib,
      finset.smul_sum, multilinear_map.sum_apply],
    congr,
    ext σ,
    apply σ.induction_on' (λ σ, _),
    simp only [quotient.lift_on'_beta, coe_add, coe_smul, multilinear_map.smul_apply,
      ←multilinear_map.dom_coprod'_apply],
    simp only [tensor_product.add_tmul, ←tensor_product.smul_tmul',
      tensor_product.tmul_add, tensor_product.tmul_smul, linear_map.map_add, linear_map.map_smul],
    rw ←smul_add <|> rw smul_comm,
    congr }

@[simp]
lemma dom_coprod'_apply
  {R : Type*} {M N₁ N₂ : Type*}
  [comm_semiring R]
  [add_comm_group N₁] [semimodule R N₁]
  [add_comm_group N₂] [semimodule R N₂]
  [add_comm_monoid M] [semimodule R M]
  (a : alternating_map R M N₁ ιa) (b : alternating_map R M N₂ ιb) :
  dom_coprod' (a ⊗ₜ[R] b) = dom_coprod a b :=
by simp only [dom_coprod', tensor_product.lift.tmul, linear_map.mk₂_apply]

/-- Computing the `multilinear_map.alternatization` of the `multilinear_map.dom_coprod` is the same
as computing the `alternating_map.dom_coprod` of the `multilinear_map.alternatization`s.
-/
lemma multilinear_map.dom_coprod_alternization
  {R : Type*} {M N₁ N₂ : Type*}
  [comm_semiring R]
  [add_comm_group N₁] [semimodule R N₁]
  [add_comm_group N₂] [semimodule R N₂]
  [add_comm_monoid M] [semimodule R M]
  (a : multilinear_map R (λ _ : ιa, M) N₁) (b : multilinear_map R (λ _ : ιb, M) N₂) :
  (multilinear_map.dom_coprod a b).alternatization =
    a.alternatization.dom_coprod b.alternatization :=
begin
  ext,
  dsimp only [dom_coprod_apply, smul_apply, multilinear_map.alternatization_def,
    alternating_map.dom_coprod_apply, dom_coprod_aux],
  simp_rw multilinear_map.sum_apply,
  rw finset.sum_partition (quotient_group.left_rel (perm.sum_congr_hom ιa ιb).range),
  congr' 1,
  ext σ,
  apply σ.induction_on' (λ σ, _),

  -- unfold the quotient mess
  dsimp only [quotient.lift_on'_beta],
  conv in (_ = quotient.mk' _) {
    change quotient.mk' _ = quotient.mk' _,
  },
  simp_rw (iff.intro quotient.exact' quotient.sound'),
  dunfold setoid.r quotient_group.left_rel,
  simp only,

  dsimp only [multilinear_map.dom_dom_congr_apply, multilinear_map.dom_coprod_apply,
    coe_multilinear_map, multilinear_map.smul_apply, multilinear_map.alternatization_def],
  simp only [multilinear_map.sum_apply, multilinear_map.smul_apply],
  simp_rw [tensor_product.sum_tmul, tensor_product.tmul_sum,
    ←tensor_product.smul_tmul'_int, tensor_product.tmul_smul_int],

  -- eliminate a multiplication
  have : @finset.univ (perm (ιa ⊕ ιb)) _ = finset.univ.image ((*) σ) := begin
    ext, simp only [true_iff, finset.mem_univ, exists_prop_of_true, finset.mem_image],
    use σ⁻¹ * a_1,
    simp,
  end,
  rw this,
  simp only,
  rw finset.image_filter,
  simp only [function.comp, mul_inv_rev, inv_mul_cancel_right, subgroup.inv_mem_iff],
  rw finset.sum_image (λ x hx y hy, (mul_right_inj σ).mp),
  rw finset.sum_subtype (λ x, show x ∈ _ ↔ x ∈ (perm.sum_congr_hom ιa ιb).range, from _),
  change ∑ (a_1 : (perm.sum_congr_hom ιa ιb).range), _ = _,
  swap, { simp only [finset.mem_filter, finset.mem_univ, true_and] },

  simp_rw [perm.sign_mul, units.coe_mul, mul_smul, finset.smul_sum],
  rw [←finset.sum_product', finset.univ_product_univ],
  symmetry,
  apply finset.sum_bij
    (λ a ha, (⟨perm.sum_congr_hom ιa ιb a, a, rfl⟩ : (perm.sum_congr_hom ιa ιb).range))
    (λ a ha, finset.mem_univ _)
    (λ a ha, _)
    (λ a₁ a₂ ha₁ ha₂ heq, perm.sum_congr_hom_injective (subtype.ext_iff.mp heq))
    (λ b hb, let ⟨⟨sl, sr⟩, hb⟩ := b.prop in ⟨(sl, sr), finset.mem_univ _, subtype.ext hb.symm⟩),
  dsimp only [subtype.coe_mk],
  obtain ⟨al, ar⟩ := a,
  simp_rw perm.sum_congr_hom_apply ιa ιb (al, ar),
  simp [perm.mul_apply, mul_smul],
  congr,
end

instance nat_is_scalar_tower {S : Type*}
  [semiring S] [semimodule S M] [semimodule ℕ S] [semimodule ℕ M] :
  is_scalar_tower ℕ S M :=
{ smul_assoc := λ n x y, nat.rec_on n
    (by simp only [zero_smul])
    (λ n ih, by simp only [nat.succ_eq_add_one, add_smul, one_smul, ih]) }

/-- Taking the `multilinear_map.alternatization` of the `multilinear_map.dom_coprod` of two
`alternating_map`s gives a scaled version of the `alternating_map.coprod` of those maps.
-/
lemma multilinear_map.dom_coprod_alternization_eq
  {R : Type*} {M N₁ N₂ : Type*}
  [comm_semiring R]
  [add_comm_group N₁] [semimodule R N₁]
  [add_comm_group N₂] [semimodule R N₂]
  [add_comm_monoid M] [semimodule R M]
  (a : alternating_map R M N₁ ιa) (b : alternating_map R M N₂ ιb) :
  (multilinear_map.dom_coprod a b : multilinear_map R (λ _ : ιa ⊕ ιb, M) (N₁ ⊗ N₂))
    .alternatization =
    ((fintype.card ιa).factorial * (fintype.card ιb).factorial) • a.dom_coprod b :=
begin
  rw [multilinear_map.dom_coprod_alternization, coe_alternatization, coe_alternatization, mul_smul],
  rw [←dom_coprod'_apply, ←dom_coprod'_apply, ←tensor_product.smul_tmul', tensor_product.tmul_smul],
  rw [linear_map.map_smul_of_tower dom_coprod', linear_map.map_smul_of_tower dom_coprod'],
  -- typeclass resolution is a little confused here
  all_goals {try {apply_instance}},
  all_goals {
    convert alternating_map.nat_is_scalar_tower,
    change tensor_product.semimodule'.to_distrib_mul_action.to_mul_action.to_has_scalar = _,
    congr, }
end

end alternating_map

end coprod<|MERGE_RESOLUTION|>--- conflicted
+++ resolved
@@ -367,12 +367,11 @@
   g v = (equiv.perm.sign σ : ℤ) • g (v ∘ σ) :=
 by { rw [g.map_perm, smul_smul], simp }
 
-<<<<<<< HEAD
 lemma coe_dom_dom_congr [fintype ι] (σ : equiv.perm ι) :
   (g : multilinear_map R (λ _ : ι, M) N').dom_dom_congr σ
     = (equiv.perm.sign σ : ℤ) • (g : multilinear_map R (λ _ : ι, M) N') :=
 multilinear_map.ext $ λ v, g.map_perm v σ
-=======
+
 /-- If the arguments are linearly dependent then the result is `0`.
 
 TODO: Can the `division_ring` requirement be relaxed? -/
@@ -397,7 +396,6 @@
   obtain ⟨hij, _⟩ := finset.mem_erase.mp hj,
   rw [f.map_smul, f.map_update_self _ hij.symm, smul_zero],
 end
->>>>>>> afbf47d5
 
 end alternating_map
 
@@ -719,13 +717,6 @@
   congr,
 end
 
-instance nat_is_scalar_tower {S : Type*}
-  [semiring S] [semimodule S M] [semimodule ℕ S] [semimodule ℕ M] :
-  is_scalar_tower ℕ S M :=
-{ smul_assoc := λ n x y, nat.rec_on n
-    (by simp only [zero_smul])
-    (λ n ih, by simp only [nat.succ_eq_add_one, add_smul, one_smul, ih]) }
-
 /-- Taking the `multilinear_map.alternatization` of the `multilinear_map.dom_coprod` of two
 `alternating_map`s gives a scaled version of the `alternating_map.coprod` of those maps.
 -/
@@ -744,9 +735,9 @@
   rw [←dom_coprod'_apply, ←dom_coprod'_apply, ←tensor_product.smul_tmul', tensor_product.tmul_smul],
   rw [linear_map.map_smul_of_tower dom_coprod', linear_map.map_smul_of_tower dom_coprod'],
   -- typeclass resolution is a little confused here
-  all_goals {try {apply_instance}},
+  all_goals { try {apply_instance} },
   all_goals {
-    convert alternating_map.nat_is_scalar_tower,
+    convert add_comm_monoid.nat_is_scalar_tower,
     change tensor_product.semimodule'.to_distrib_mul_action.to_mul_action.to_has_scalar = _,
     congr, }
 end
