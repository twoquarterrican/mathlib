--- conflicted
+++ resolved
@@ -87,16 +87,9 @@
 
 @[priority 100] -- see Note [lower instance priority]
 instance has_products_of_has_limits [has_limits C] : has_products C :=
-<<<<<<< HEAD
-{ has_limits_of_shape := λ J, by { resetI, apply_instance } }
-@[priority 100] -- see Note [lower instance priority]
-instance has_coproducts_of_has_colimits [has_colimits C] : has_coproducts C :=
-{ has_colimits_of_shape := λ J, by { resetI, apply_instance } }
-=======
 { has_limits_of_shape := λ J, by apply_instance }
 @[priority 100] -- see Note [lower instance priority]
 instance has_coproducts_of_has_colimits [has_colimits C] : has_coproducts C :=
 { has_colimits_of_shape := λ J, by apply_instance }
->>>>>>> 5bb1edef
 
 end category_theory.limits