--- conflicted
+++ resolved
@@ -427,19 +427,10 @@
 
 end perfect_closure
 
-<<<<<<< HEAD
-noncomputable def perfect_ring.of_surjective (k : Type*) [field k] (p : ℕ) [fact p.prime]
-  [char_p k p] (h : function.surjective $ frobenius k p) :
-  perfect_ring k p :=
-{ pth_root' := function.surj_inv h,
-  frobenius_pth_root' := function.surj_inv_eq h,
-  pth_root_frobenius' := λ x, (frobenius k p).injective $ function.surj_inv_eq h _ }
-=======
 /-- A reduced ring with prime characteristic and surjective frobenius map is perfect. -/
 noncomputable def perfect_ring.of_surjective (k : Type*) [comm_ring k] [is_reduced k] (p : ℕ)
   [fact p.prime] [char_p k p] (h : function.surjective $ frobenius k p) :
   perfect_ring k p :=
 { pth_root' := function.surj_inv h,
   frobenius_pth_root' := function.surj_inv_eq h,
-  pth_root_frobenius' := λ x, frobenius_inj _ _ $ function.surj_inv_eq h _ }
->>>>>>> 84f12be1
+  pth_root_frobenius' := λ x, frobenius_inj _ _ $ function.surj_inv_eq h _ }