--- conflicted
+++ resolved
@@ -196,11 +196,7 @@
   induction h with _ e n a eb b h₁ h₂ h₃ _ IH,
   { exact opow_pos _ omega_pos },
   { rw repr,
-<<<<<<< HEAD
-    apply ((ordinal.add_lt_add_iff_left _).2 IH).trans_le,
-=======
     apply ((add_lt_add_iff_left _).2 IH).trans_le,
->>>>>>> b0d9761b
     rw ← mul_succ,
     apply (mul_le_mul_left' (ordinal.succ_le.2 (nat_lt_omega _)) _).trans,
     rw ← opow_succ,
@@ -692,11 +688,7 @@
     rw [succ, add_mul_succ _ (one_add_of_omega_le h), ← succ,
         succ_le, mul_lt_mul_iff_left (ordinal.pos_iff_ne_zero.2 e0)],
     exact omega_is_limit.2 _ l },
-<<<<<<< HEAD
-  { refine le_trans (le_of_lt $ principal_mul_omega (omega_is_limit.2 _ h) l) _,
-=======
   { refine le_trans (le_of_lt $ mul_lt_omega (omega_is_limit.2 _ h) l) _,
->>>>>>> b0d9761b
     simpa using mul_le_mul_right' (one_le_iff_ne_zero.2 e0) ω }
 end
 
