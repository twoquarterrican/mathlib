/-
Copyright (c) 2017 Johannes Hölzl. All rights reserved.
Released under Apache 2.0 license as described in the file LICENSE.
Authors: Johannes Hölzl
-/
import order.bounds
import data.set.bool
import data.nat.basic

/-!
# Theory of complete lattices

## Main definitions

* `Sup` and `Inf` are the supremum and the infimum of a set;
* `supr (f : ι → α)` and `infi (f : ι → α)` are indexed supremum and infimum of a function,
  defined as `Sup` and `Inf` of the range of this function;
* `class complete_lattice`: a bounded lattice such that `Sup s` is always the least upper boundary
  of `s` and `Inf s` is always the greatest lower boundary of `s`;
* `class complete_linear_order`: a linear ordered complete lattice.

## Naming conventions

We use `Sup`/`Inf`/`supr`/`infi` for the corresponding functions in the statement. Sometimes we
also use `bsupr`/`binfi` for "bounded" supremum or infimum, i.e. one of `⨆ i ∈ s, f i`,
`⨆ i (hi : p i), f i`, or more generally `⨆ i (hi : p i), f i hi`.

## Notation

* `⨆ i, f i` : `supr f`, the supremum of the range of `f`;
* `⨅ i, f i` : `infi f`, the infimum of the range of `f`.
-/

set_option old_structure_cmd true
open set

variables {α β β₂ : Type*} {ι ι₂ : Sort*}

/-- class for the `Sup` operator -/
class has_Sup (α : Type*) := (Sup : set α → α)
/-- class for the `Inf` operator -/
class has_Inf (α : Type*) := (Inf : set α → α)

export has_Sup (Sup) has_Inf (Inf)

/-- Supremum of a set -/
add_decl_doc has_Sup.Sup
/-- Infimum of a set -/
add_decl_doc has_Inf.Inf

/-- Indexed supremum -/
def supr [has_Sup α] {ι} (s : ι → α) : α := Sup (range s)
/-- Indexed infimum -/
def infi [has_Inf α] {ι} (s : ι → α) : α := Inf (range s)

@[priority 50] instance has_Inf_to_nonempty (α) [has_Inf α] : nonempty α := ⟨Inf ∅⟩
@[priority 50] instance has_Sup_to_nonempty (α) [has_Sup α] : nonempty α := ⟨Sup ∅⟩

notation `⨆` binders `, ` r:(scoped f, supr f) := r
notation `⨅` binders `, ` r:(scoped f, infi f) := r

instance (α) [has_Inf α] : has_Sup (order_dual α) := ⟨(Inf : set α → α)⟩
instance (α) [has_Sup α] : has_Inf (order_dual α) := ⟨(Sup : set α → α)⟩

/--
Note that we rarely use `complete_semilattice_Sup`
(in fact, any such object is always a `complete_lattice`, so it's usually best to start there).

Nevertheless it is sometimes a useful intermediate step in constructions.
-/
@[ancestor partial_order has_Sup]
class complete_semilattice_Sup (α : Type*) extends partial_order α, has_Sup α :=
(le_Sup : ∀s, ∀a∈s, a ≤ Sup s)
(Sup_le : ∀s a, (∀b∈s, b ≤ a) → Sup s ≤ a)

section
variables [complete_semilattice_Sup α] {s t : set α} {a b : α}

@[ematch] theorem le_Sup : a ∈ s → a ≤ Sup s := complete_semilattice_Sup.le_Sup s a

theorem Sup_le : (∀b∈s, b ≤ a) → Sup s ≤ a := complete_semilattice_Sup.Sup_le s a

lemma is_lub_Sup (s : set α) : is_lub s (Sup s) := ⟨assume x, le_Sup, assume x, Sup_le⟩

lemma is_lub.Sup_eq (h : is_lub s a) : Sup s = a := (is_lub_Sup s).unique h

theorem le_Sup_of_le (hb : b ∈ s) (h : a ≤ b) : a ≤ Sup s :=
le_trans h (le_Sup hb)

theorem Sup_le_Sup (h : s ⊆ t) : Sup s ≤ Sup t :=
(is_lub_Sup s).mono (is_lub_Sup t) h

@[simp] theorem Sup_le_iff : Sup s ≤ a ↔ (∀b ∈ s, b ≤ a) :=
is_lub_le_iff (is_lub_Sup s)

lemma le_Sup_iff :
  a ≤ Sup s ↔ (∀ b, (∀ x ∈ s, x ≤ b) → a ≤ b) :=
⟨λ h b hb, le_trans h (Sup_le hb), λ hb, hb _ (λ x, le_Sup)⟩

theorem Sup_le_Sup_of_forall_exists_le (h : ∀ x ∈ s, ∃ y ∈ t, x ≤ y) : Sup s ≤ Sup t :=
le_of_forall_le' begin
  simp only [Sup_le_iff],
  introv h₀ h₁,
  rcases h _ h₁ with ⟨y,hy,hy'⟩,
  solve_by_elim [le_trans hy']
end

-- We will generalize this to conditionally complete lattices in `cSup_singleton`.
theorem Sup_singleton {a : α} : Sup {a} = a :=
is_lub_singleton.Sup_eq

end

/--
Note that we rarely use `complete_semilattice_Inf`
(in fact, any such object is always a `complete_lattice`, so it's usually best to start there).

Nevertheless it is sometimes a useful intermediate step in constructions.
-/
@[ancestor partial_order has_Inf]
class complete_semilattice_Inf (α : Type*) extends partial_order α, has_Inf α :=
(Inf_le : ∀s, ∀a∈s, Inf s ≤ a)
(le_Inf : ∀s a, (∀b∈s, a ≤ b) → a ≤ Inf s)


section
variables [complete_semilattice_Inf α] {s t : set α} {a b : α}

@[ematch] theorem Inf_le : a ∈ s → Inf s ≤ a := complete_semilattice_Inf.Inf_le s a

theorem le_Inf : (∀b∈s, a ≤ b) → a ≤ Inf s := complete_semilattice_Inf.le_Inf s a

lemma is_glb_Inf (s : set α) : is_glb s (Inf s) := ⟨assume a, Inf_le, assume a, le_Inf⟩

lemma is_glb.Inf_eq (h : is_glb s a) : Inf s = a := (is_glb_Inf s).unique h

theorem Inf_le_of_le (hb : b ∈ s) (h : b ≤ a) : Inf s ≤ a :=
le_trans (Inf_le hb) h

theorem Inf_le_Inf (h : s ⊆ t) : Inf t ≤ Inf s :=
(is_glb_Inf s).mono (is_glb_Inf t) h

@[simp] theorem le_Inf_iff : a ≤ Inf s ↔ (∀b ∈ s, a ≤ b) :=
le_is_glb_iff (is_glb_Inf s)

lemma Inf_le_iff :
  Inf s ≤ a ↔ (∀ b, (∀ x ∈ s, b ≤ x) → b ≤ a) :=
⟨λ h b hb, le_trans (le_Inf hb) h, λ hb, hb _ (λ x, Inf_le)⟩

theorem Inf_le_Inf_of_forall_exists_le (h : ∀ x ∈ s, ∃ y ∈ t, y ≤ x) : Inf t ≤ Inf s :=
le_of_forall_le begin
  simp only [le_Inf_iff],
  introv h₀ h₁,
  rcases h _ h₁ with ⟨y,hy,hy'⟩,
  solve_by_elim [le_trans _ hy']
end

-- We will generalize this to conditionally complete lattices in `cInf_singleton`.
theorem Inf_singleton {a : α} : Inf {a} = a :=
is_glb_singleton.Inf_eq

end

/-- A complete lattice is a bounded lattice which
  has suprema and infima for every subset. -/
@[protect_proj, ancestor lattice complete_semilattice_Sup complete_semilattice_Inf has_top has_bot]
class complete_lattice (α : Type*) extends
  lattice α, complete_semilattice_Sup α, complete_semilattice_Inf α, has_top α, has_bot α :=
(le_top : ∀ x : α, x ≤ ⊤)
(bot_le : ∀ x : α, ⊥ ≤ x)

@[priority 100]  -- see Note [lower instance priority]
instance complete_lattice.to_bounded_order [h : complete_lattice α] : bounded_order α :=
{ ..h }

/-- Create a `complete_lattice` from a `partial_order` and `Inf` function
that returns the greatest lower bound of a set. Usually this constructor provides
poor definitional equalities.  If other fields are known explicitly, they should be
provided; for example, if `inf` is known explicitly, construct the `complete_lattice`
instance as
```
instance : complete_lattice my_T :=
{ inf := better_inf,
  le_inf := ...,
  inf_le_right := ...,
  inf_le_left := ...
  -- don't care to fix sup, Sup, bot, top
  ..complete_lattice_of_Inf my_T _ }
```
-/
def complete_lattice_of_Inf (α : Type*) [H1 : partial_order α]
  [H2 : has_Inf α] (is_glb_Inf : ∀ s : set α, is_glb s (Inf s)) :
  complete_lattice α :=
{ bot := Inf univ,
  bot_le := λ x, (is_glb_Inf univ).1 trivial,
  top := Inf ∅,
  le_top := λ a, (is_glb_Inf ∅).2 $ by simp,
  sup := λ a b, Inf {x | a ≤ x ∧ b ≤ x},
  inf := λ a b, Inf {a, b},
  le_inf := λ a b c hab hac, by { apply (is_glb_Inf _).2, simp [*] },
  inf_le_right := λ a b, (is_glb_Inf _).1 $ mem_insert_of_mem _ $ mem_singleton _,
  inf_le_left := λ a b, (is_glb_Inf _).1 $ mem_insert _ _,
  sup_le := λ a b c hac hbc, (is_glb_Inf _).1 $ by simp [*],
  le_sup_left := λ a b, (is_glb_Inf _).2 $ λ x, and.left,
  le_sup_right := λ a b, (is_glb_Inf _).2 $ λ x, and.right,
  le_Inf := λ s a ha, (is_glb_Inf s).2 ha,
  Inf_le := λ s a ha, (is_glb_Inf s).1 ha,
  Sup := λ s, Inf (upper_bounds s),
  le_Sup := λ s a ha, (is_glb_Inf (upper_bounds s)).2 $ λ b hb, hb ha,
  Sup_le := λ s a ha, (is_glb_Inf (upper_bounds s)).1 ha,
  .. H1, .. H2 }

/--
Any `complete_semilattice_Inf` is in fact a `complete_lattice`.

Note that this construction has bad definitional properties:
see the doc-string on `complete_lattice_of_Inf`.
-/
def complete_lattice_of_complete_semilattice_Inf (α : Type*) [complete_semilattice_Inf α] :
  complete_lattice α :=
complete_lattice_of_Inf α (λ s, is_glb_Inf s)

/-- Create a `complete_lattice` from a `partial_order` and `Sup` function
that returns the least upper bound of a set. Usually this constructor provides
poor definitional equalities.  If other fields are known explicitly, they should be
provided; for example, if `inf` is known explicitly, construct the `complete_lattice`
instance as
```
instance : complete_lattice my_T :=
{ inf := better_inf,
  le_inf := ...,
  inf_le_right := ...,
  inf_le_left := ...
  -- don't care to fix sup, Inf, bot, top
  ..complete_lattice_of_Sup my_T _ }
```
-/
def complete_lattice_of_Sup (α : Type*) [H1 : partial_order α]
  [H2 : has_Sup α] (is_lub_Sup : ∀ s : set α, is_lub s (Sup s)) :
  complete_lattice α :=
{ top := Sup univ,
  le_top := λ x, (is_lub_Sup univ).1 trivial,
  bot := Sup ∅,
  bot_le := λ x, (is_lub_Sup ∅).2 $ by simp,
  sup := λ a b, Sup {a, b},
  sup_le := λ a b c hac hbc, (is_lub_Sup _).2 (by simp [*]),
  le_sup_left := λ a b, (is_lub_Sup _).1 $ mem_insert _ _,
  le_sup_right := λ a b, (is_lub_Sup _).1 $ mem_insert_of_mem _ $ mem_singleton _,
  inf := λ a b, Sup {x | x ≤ a ∧ x ≤ b},
  le_inf := λ a b c hab hac, (is_lub_Sup _).1 $ by simp [*],
  inf_le_left := λ a b, (is_lub_Sup _).2 (λ x, and.left),
  inf_le_right := λ a b, (is_lub_Sup _).2 (λ x, and.right),
  Inf := λ s, Sup (lower_bounds s),
  Sup_le := λ s a ha, (is_lub_Sup s).2 ha,
  le_Sup := λ s a ha, (is_lub_Sup s).1 ha,
  Inf_le := λ s a ha, (is_lub_Sup (lower_bounds s)).2 (λ b hb, hb ha),
  le_Inf := λ s a ha, (is_lub_Sup (lower_bounds s)).1 ha,
  .. H1, .. H2 }

/--
Any `complete_semilattice_Sup` is in fact a `complete_lattice`.

Note that this construction has bad definitional properties:
see the doc-string on `complete_lattice_of_Sup`.
-/
def complete_lattice_of_complete_semilattice_Sup (α : Type*) [complete_semilattice_Sup α] :
  complete_lattice α :=
complete_lattice_of_Sup α (λ s, is_lub_Sup s)

/-- A complete linear order is a linear order whose lattice structure is complete. -/
class complete_linear_order (α : Type*) extends complete_lattice α, linear_order α

namespace order_dual
variable (α)

instance [complete_lattice α] : complete_lattice (order_dual α) :=
{ le_Sup := @complete_lattice.Inf_le α _,
  Sup_le := @complete_lattice.le_Inf α _,
  Inf_le := @complete_lattice.le_Sup α _,
  le_Inf := @complete_lattice.Sup_le α _,
  .. order_dual.lattice α, ..order_dual.has_Sup α, ..order_dual.has_Inf α,
  .. order_dual.bounded_order α }

instance [complete_linear_order α] : complete_linear_order (order_dual α) :=
{ .. order_dual.complete_lattice α, .. order_dual.linear_order α }

end order_dual

section
variables [complete_lattice α] {s t : set α} {a b : α}

theorem Inf_le_Sup (hs : s.nonempty) : Inf s ≤ Sup s :=
is_glb_le_is_lub (is_glb_Inf s) (is_lub_Sup s) hs

theorem Sup_union {s t : set α} : Sup (s ∪ t) = Sup s ⊔ Sup t :=
((is_lub_Sup s).union (is_lub_Sup t)).Sup_eq

theorem Sup_inter_le {s t : set α} : Sup (s ∩ t) ≤ Sup s ⊓ Sup t :=
by finish
/-
  Sup_le (assume a ⟨a_s, a_t⟩, le_inf (le_Sup a_s) (le_Sup a_t))
-/

theorem Inf_union {s t : set α} : Inf (s ∪ t) = Inf s ⊓ Inf t :=
((is_glb_Inf s).union (is_glb_Inf t)).Inf_eq

theorem le_Inf_inter {s t : set α} : Inf s ⊔ Inf t ≤ Inf (s ∩ t) :=
@Sup_inter_le (order_dual α) _ _ _

@[simp] theorem Sup_empty : Sup ∅ = (⊥ : α) :=
(@is_lub_empty α _ _).Sup_eq

@[simp] theorem Inf_empty : Inf ∅ = (⊤ : α) :=
(@is_glb_empty α _ _).Inf_eq

@[simp] theorem Sup_univ : Sup univ = (⊤ : α) :=
(@is_lub_univ α _ _).Sup_eq

@[simp] theorem Inf_univ : Inf univ = (⊥ : α) :=
(@is_glb_univ α _ _).Inf_eq

-- TODO(Jeremy): get this automatically
@[simp] theorem Sup_insert {a : α} {s : set α} : Sup (insert a s) = a ⊔ Sup s :=
((is_lub_Sup s).insert a).Sup_eq

@[simp] theorem Inf_insert {a : α} {s : set α} : Inf (insert a s) = a ⊓ Inf s :=
((is_glb_Inf s).insert a).Inf_eq

theorem Sup_le_Sup_of_subset_insert_bot (h : s ⊆ insert ⊥ t) : Sup s ≤ Sup t :=
le_trans (Sup_le_Sup h) (le_of_eq (trans Sup_insert bot_sup_eq))

theorem Inf_le_Inf_of_subset_insert_top (h : s ⊆ insert ⊤ t) : Inf t ≤ Inf s :=
le_trans (le_of_eq (trans top_inf_eq.symm Inf_insert.symm)) (Inf_le_Inf h)

theorem Sup_pair {a b : α} : Sup {a, b} = a ⊔ b :=
(@is_lub_pair α _ a b).Sup_eq

theorem Inf_pair {a b : α} : Inf {a, b} = a ⊓ b :=
(@is_glb_pair α _ a b).Inf_eq

@[simp] theorem Inf_eq_top : Inf s = ⊤ ↔ (∀a∈s, a = ⊤) :=
iff.intro
  (assume h a ha, top_unique $ h ▸ Inf_le ha)
  (assume h, top_unique $ le_Inf $ assume a ha, top_le_iff.2 $ h a ha)

lemma eq_singleton_top_of_Inf_eq_top_of_nonempty {s : set α}
  (h_inf : Inf s = ⊤) (hne : s.nonempty) : s = {⊤} :=
by { rw set.eq_singleton_iff_nonempty_unique_mem, rw Inf_eq_top at h_inf, exact ⟨hne, h_inf⟩, }

@[simp] theorem Sup_eq_bot : Sup s = ⊥ ↔ (∀a∈s, a = ⊥) :=
@Inf_eq_top (order_dual α) _ _

lemma eq_singleton_bot_of_Sup_eq_bot_of_nonempty {s : set α}
  (h_sup : Sup s = ⊥) (hne : s.nonempty) : s = {⊥} :=
by { rw set.eq_singleton_iff_nonempty_unique_mem, rw Sup_eq_bot at h_sup, exact ⟨hne, h_sup⟩, }

/--Introduction rule to prove that `b` is the supremum of `s`: it suffices to check that `b`
is larger than all elements of `s`, and that this is not the case of any `w<b`.
See `cSup_eq_of_forall_le_of_forall_lt_exists_gt` for a version in conditionally complete
lattices. -/
theorem Sup_eq_of_forall_le_of_forall_lt_exists_gt (_ : ∀a∈s, a ≤ b)
  (H : ∀w, w < b → (∃a∈s, w < a)) : Sup s = b :=
have (Sup s < b) ∨ (Sup s = b) := lt_or_eq_of_le (Sup_le ‹∀a∈s, a ≤ b›),
have ¬(Sup s < b) :=
  assume: Sup s < b,
  let ⟨a, _, _⟩ := (H (Sup s) ‹Sup s < b›) in  /- a ∈ s, Sup s < a-/
  have Sup s < Sup s := lt_of_lt_of_le ‹Sup s < a› (le_Sup ‹a ∈ s›),
  show false, by finish [lt_irrefl (Sup s)],
show Sup s = b, by finish

/--Introduction rule to prove that `b` is the infimum of `s`: it suffices to check that `b`
is smaller than all elements of `s`, and that this is not the case of any `w>b`.
See `cInf_eq_of_forall_ge_of_forall_gt_exists_lt` for a version in conditionally complete
lattices. -/
theorem Inf_eq_of_forall_ge_of_forall_gt_exists_lt (_ : ∀a∈s, b ≤ a)
  (H : ∀w, b < w → (∃a∈s, a < w)) : Inf s = b :=
@Sup_eq_of_forall_le_of_forall_lt_exists_gt (order_dual α) _ _ ‹_› ‹_› ‹_›

end

section complete_linear_order
variables [complete_linear_order α] {s t : set α} {a b : α}

lemma Inf_lt_iff : Inf s < b ↔ (∃a∈s, a < b) :=
is_glb_lt_iff (is_glb_Inf s)

lemma lt_Sup_iff : b < Sup s ↔ (∃a∈s, b < a) :=
lt_is_lub_iff (is_lub_Sup s)

lemma Sup_eq_top : Sup s = ⊤ ↔ (∀b<⊤, ∃a∈s, b < a) :=
iff.intro
  (assume (h : Sup s = ⊤) b hb, by rwa [←h, lt_Sup_iff] at hb)
  (assume h, top_unique $ le_of_not_gt $ assume h',
    let ⟨a, ha, h⟩ := h _ h' in
    lt_irrefl a $ lt_of_le_of_lt (le_Sup ha) h)

lemma Inf_eq_bot : Inf s = ⊥ ↔ (∀b>⊥, ∃a∈s, a < b) :=
@Sup_eq_top (order_dual α) _ _

lemma lt_supr_iff {f : ι → α} : a < supr f ↔ (∃i, a < f i) :=
lt_Sup_iff.trans exists_range_iff

lemma infi_lt_iff {f : ι → α} : infi f < a ↔ (∃i, f i < a) :=
Inf_lt_iff.trans exists_range_iff

end complete_linear_order

/-
### supr & infi
-/

section
variables [complete_lattice α] {s t : ι → α} {a b : α}

-- TODO: this declaration gives error when starting smt state
--@[ematch]
theorem le_supr (s : ι → α) (i : ι) : s i ≤ supr s :=
le_Sup ⟨i, rfl⟩

@[ematch] theorem le_supr' (s : ι → α) (i : ι) : (: s i ≤ supr s :) :=
le_Sup ⟨i, rfl⟩

/- TODO: this version would be more powerful, but, alas, the pattern matcher
   doesn't accept it.
@[ematch] theorem le_supr' (s : ι → α) (i : ι) : (: s i :) ≤ (: supr s :) :=
le_Sup ⟨i, rfl⟩
-/

lemma is_lub_supr : is_lub (range s) (⨆j, s j) := is_lub_Sup _

lemma is_lub.supr_eq (h : is_lub (range s) a) : (⨆j, s j) = a := h.Sup_eq

lemma is_glb_infi : is_glb (range s) (⨅j, s j) := is_glb_Inf _

lemma is_glb.infi_eq (h : is_glb (range s) a) : (⨅j, s j) = a := h.Inf_eq

theorem le_supr_of_le (i : ι) (h : a ≤ s i) : a ≤ supr s :=
le_trans h (le_supr _ i)

theorem le_bsupr {p : ι → Prop} {f : Π i (h : p i), α} (i : ι) (hi : p i) :
  f i hi ≤ ⨆ i hi, f i hi :=
le_supr_of_le i $ le_supr (f i) hi

theorem le_bsupr_of_le {p : ι → Prop} {f : Π i (h : p i), α} (i : ι) (hi : p i) (h : a ≤ f i hi) :
  a ≤ ⨆ i hi, f i hi :=
le_trans h (le_bsupr i hi)

theorem supr_le (h : ∀i, s i ≤ a) : supr s ≤ a :=
Sup_le $ assume b ⟨i, eq⟩, eq ▸ h i

theorem bsupr_le {p : ι → Prop} {f : Π i (h : p i), α} (h : ∀ i hi, f i hi ≤ a) :
  (⨆ i (hi : p i), f i hi) ≤ a :=
supr_le $ λ i, supr_le $ h i

theorem bsupr_le_supr (p : ι → Prop) (f : ι → α) : (⨆ i (H : p i), f i) ≤ ⨆ i, f i :=
bsupr_le (λ i hi, le_supr f i)

theorem supr_le_supr (h : ∀i, s i ≤ t i) : supr s ≤ supr t :=
supr_le $ assume i, le_supr_of_le i (h i)

theorem supr_le_supr2 {t : ι₂ → α} (h : ∀i, ∃j, s i ≤ t j) : supr s ≤ supr t :=
supr_le $ assume j, exists.elim (h j) le_supr_of_le

theorem bsupr_le_bsupr {p : ι → Prop} {f g : Π i (hi : p i), α} (h : ∀ i hi, f i hi ≤ g i hi) :
  (⨆ i hi, f i hi) ≤ ⨆ i hi, g i hi :=
bsupr_le $ λ i hi, le_trans (h i hi) (le_bsupr i hi)

theorem supr_le_supr_const (h : ι → ι₂) : (⨆ i:ι, a) ≤ (⨆ j:ι₂, a) :=
supr_le $ le_supr _ ∘ h

theorem bsupr_le_bsupr' {p q : ι → Prop} (hpq : ∀ i, p i → q i) {f : ι → α} :
  (⨆ i (hpi : p i), f i) ≤ ⨆ i (hqi : q i), f i :=
supr_le_supr $ λ i, supr_le_supr_const (hpq i)

@[simp] theorem supr_le_iff : supr s ≤ a ↔ (∀i, s i ≤ a) :=
(is_lub_le_iff is_lub_supr).trans forall_range_iff

theorem supr_lt_iff : supr s < a ↔ ∃ b < a, ∀ i, s i ≤ b :=
⟨λ h, ⟨supr s, h, λ i, le_supr s i⟩, λ ⟨b, hba, hsb⟩, (supr_le hsb).trans_lt hba⟩

theorem Sup_eq_supr {s : set α} : Sup s = (⨆a ∈ s, a) :=
le_antisymm
  (Sup_le $ assume b h, le_supr_of_le b $ le_supr _ h)
  (supr_le $ assume b, supr_le $ assume h, le_Sup h)

lemma Sup_eq_supr' {α} [has_Sup α] (s : set α) : Sup s = ⨆ x : s, (x : α) :=
by rw [supr, subtype.range_coe]

lemma Sup_sUnion {s : set (set α)} :
  Sup (⋃₀ s) = ⨆ (t ∈ s), Sup t :=
begin
  apply le_antisymm,
  { apply Sup_le (λ b hb, _),
    rcases hb with ⟨t, ts, bt⟩,
    apply le_trans _ (le_supr _ t),
    exact le_trans (le_Sup bt) (le_supr _ ts), },
  { apply supr_le (λ t, _),
    exact supr_le (λ ts, Sup_le_Sup (λ x xt, ⟨t, ts, xt⟩)) }
end

lemma le_supr_iff : (a ≤ supr s) ↔ (∀ b, (∀ i, s i ≤ b) → a ≤ b) :=
⟨λ h b hb, le_trans h (supr_le hb), λ h, h _ $ λ i, le_supr s i⟩

lemma monotone.le_map_supr [complete_lattice β] {f : α → β} (hf : monotone f) :
  (⨆ i, f (s i)) ≤ f (supr s) :=
supr_le $ λ i, hf $ le_supr _ _

lemma monotone.le_map_supr2 [complete_lattice β] {f : α → β} (hf : monotone f)
  {ι' : ι → Sort*} (s : Π i, ι' i → α) :
  (⨆ i (h : ι' i), f (s i h)) ≤ f (⨆ i (h : ι' i), s i h) :=
calc (⨆ i h, f (s i h)) ≤ (⨆ i, f (⨆ h, s i h)) :
  supr_le_supr $ λ i, hf.le_map_supr
... ≤ f (⨆ i (h : ι' i), s i h) : hf.le_map_supr

lemma monotone.le_map_Sup [complete_lattice β] {s : set α} {f : α → β} (hf : monotone f) :
  (⨆a∈s, f a) ≤ f (Sup s) :=
by rw [Sup_eq_supr]; exact hf.le_map_supr2 _

lemma supr_comp_le {ι' : Sort*} (f : ι' → α) (g : ι → ι') :
  (⨆ x, f (g x)) ≤ ⨆ y, f y :=
supr_le_supr2 $ λ x, ⟨_, le_refl _⟩

lemma monotone.supr_comp_eq [preorder β] {f : β → α} (hf : monotone f)
  {s : ι → β} (hs : ∀ x, ∃ i, x ≤ s i) :
  (⨆ x, f (s x)) = ⨆ y, f y :=
le_antisymm (supr_comp_le _ _) (supr_le_supr2 $ λ x, (hs x).imp $ λ i hi, hf hi)

lemma function.surjective.supr_comp {α : Type*} [has_Sup α] {f : ι → ι₂}
  (hf : function.surjective f) (g : ι₂ → α) :
  (⨆ x, g (f x)) = ⨆ y, g y :=
by simp only [supr, hf.range_comp]

lemma supr_congr {α : Type*} [has_Sup α] {f : ι → α} {g : ι₂ → α} (h : ι → ι₂)
  (h1 : function.surjective h) (h2 : ∀ x, g (h x) = f x) : (⨆ x, f x) = ⨆ y, g y :=
by { convert h1.supr_comp g, exact (funext h2).symm }

-- TODO: finish doesn't do well here.
@[congr] theorem supr_congr_Prop {α : Type*} [has_Sup α] {p q : Prop} {f₁ : p → α} {f₂ : q → α}
  (pq : p ↔ q) (f : ∀x, f₁ (pq.mpr x) = f₂ x) : supr f₁ = supr f₂ :=
begin
  have := propext pq, subst this,
  congr' with x,
  apply f
end

theorem infi_le (s : ι → α) (i : ι) : infi s ≤ s i :=
Inf_le ⟨i, rfl⟩

@[ematch] theorem infi_le' (s : ι → α) (i : ι) : (: infi s ≤ s i :) :=
Inf_le ⟨i, rfl⟩

theorem infi_le_of_le (i : ι) (h : s i ≤ a) : infi s ≤ a :=
le_trans (infi_le _ i) h

theorem binfi_le {p : ι → Prop} {f : Π i (hi : p i), α} (i : ι) (hi : p i) :
  (⨅ i hi, f i hi) ≤ f i hi :=
infi_le_of_le i $ infi_le (f i) hi

theorem binfi_le_of_le {p : ι → Prop} {f : Π i (hi : p i), α} (i : ι) (hi : p i) (h : f i hi ≤ a) :
  (⨅ i hi, f i hi) ≤ a :=
le_trans (binfi_le i hi) h

theorem le_infi (h : ∀i, a ≤ s i) : a ≤ infi s :=
le_Inf $ assume b ⟨i, eq⟩, eq ▸ h i

theorem le_binfi {p : ι → Prop} {f : Π i (h : p i), α} (h : ∀ i hi, a ≤ f i hi) :
  a ≤ ⨅ i hi, f i hi :=
le_infi $ λ i, le_infi $ h i

theorem infi_le_binfi (p : ι → Prop) (f : ι → α) : (⨅ i, f i) ≤ ⨅ i (H : p i), f i :=
le_binfi (λ i hi, infi_le f i)

theorem infi_le_infi (h : ∀i, s i ≤ t i) : infi s ≤ infi t :=
le_infi $ assume i, infi_le_of_le i (h i)

theorem infi_le_infi2 {t : ι₂ → α} (h : ∀j, ∃i, s i ≤ t j) : infi s ≤ infi t :=
le_infi $ assume j, exists.elim (h j) infi_le_of_le

theorem binfi_le_binfi {p : ι → Prop} {f g : Π i (h : p i), α} (h : ∀ i hi, f i hi ≤ g i hi) :
  (⨅ i hi, f i hi) ≤ ⨅ i hi, g i hi :=
le_binfi $ λ i hi, le_trans (binfi_le i hi) (h i hi)

theorem infi_le_infi_const (h : ι₂ → ι) : (⨅ i:ι, a) ≤ (⨅ j:ι₂, a) :=
le_infi $ infi_le _ ∘ h

@[simp] theorem le_infi_iff : a ≤ infi s ↔ (∀i, a ≤ s i) :=
⟨assume : a ≤ infi s, assume i, le_trans this (infi_le _ _), le_infi⟩

theorem Inf_eq_infi {s : set α} : Inf s = (⨅a ∈ s, a) :=
@Sup_eq_supr (order_dual α) _ _

theorem Inf_eq_infi' {α} [has_Inf α] (s : set α) : Inf s = ⨅ a : s, a :=
@Sup_eq_supr' (order_dual α) _ _

lemma monotone.map_infi_le [complete_lattice β] {f : α → β} (hf : monotone f) :
  f (infi s) ≤ (⨅ i, f (s i)) :=
le_infi $ λ i, hf $ infi_le _ _

lemma monotone.map_infi2_le [complete_lattice β] {f : α → β} (hf : monotone f)
  {ι' : ι → Sort*} (s : Π i, ι' i → α) :
  f (⨅ i (h : ι' i), s i h) ≤ (⨅ i (h : ι' i), f (s i h)) :=
@monotone.le_map_supr2 (order_dual α) (order_dual β) _ _ _ f hf.dual _ _

lemma monotone.map_Inf_le [complete_lattice β] {s : set α} {f : α → β} (hf : monotone f) :
  f (Inf s) ≤ ⨅ a∈s, f a :=
by rw [Inf_eq_infi]; exact hf.map_infi2_le _

lemma le_infi_comp {ι' : Sort*} (f : ι' → α) (g : ι → ι') :
  (⨅ y, f y) ≤ ⨅ x, f (g x) :=
infi_le_infi2 $ λ x, ⟨_, le_refl _⟩

lemma monotone.infi_comp_eq [preorder β] {f : β → α} (hf : monotone f)
  {s : ι → β} (hs : ∀ x, ∃ i, s i ≤ x) :
  (⨅ x, f (s x)) = ⨅ y, f y :=
le_antisymm (infi_le_infi2 $ λ x, (hs x).imp $ λ i hi, hf hi) (le_infi_comp _ _)

lemma function.surjective.infi_comp {α : Type*} [has_Inf α] {f : ι → ι₂}
  (hf : function.surjective f) (g : ι₂ → α) :
  (⨅ x, g (f x)) = ⨅ y, g y :=
@function.surjective.supr_comp _ _ (order_dual α) _ f hf g

lemma infi_congr {α : Type*} [has_Inf α] {f : ι → α} {g : ι₂ → α} (h : ι → ι₂)
  (h1 : function.surjective h) (h2 : ∀ x, g (h x) = f x) : (⨅ x, f x) = ⨅ y, g y :=
@supr_congr _ _ (order_dual α) _ _ _ h h1 h2

@[congr] theorem infi_congr_Prop {α : Type*} [has_Inf α] {p q : Prop} {f₁ : p → α} {f₂ : q → α}
  (pq : p ↔ q) (f : ∀x, f₁ (pq.mpr x) = f₂ x) : infi f₁ = infi f₂ :=
@supr_congr_Prop (order_dual α) _ p q f₁ f₂ pq f

lemma supr_const_le {x : α} : (⨆ (h : ι), x) ≤ x :=
supr_le (λ _, le_rfl)

lemma le_infi_const {x : α} : x ≤ (⨅ (h : ι), x) :=
le_infi (λ _, le_rfl)

-- We will generalize this to conditionally complete lattices in `cinfi_const`.
theorem infi_const [nonempty ι] {a : α} : (⨅ b:ι, a) = a :=
by rw [infi, range_const, Inf_singleton]

-- We will generalize this to conditionally complete lattices in `csupr_const`.
theorem supr_const [nonempty ι] {a : α} : (⨆ b:ι, a) = a :=
@infi_const (order_dual α) _ _ _ _

@[simp] lemma infi_top : (⨅i:ι, ⊤ : α) = ⊤ :=
top_unique $ le_infi $ assume i, le_refl _

@[simp] lemma supr_bot : (⨆i:ι, ⊥ : α) = ⊥ :=
@infi_top (order_dual α) _ _

@[simp] lemma infi_eq_top : infi s = ⊤ ↔ (∀i, s i = ⊤) :=
Inf_eq_top.trans forall_range_iff

@[simp] lemma supr_eq_bot : supr s = ⊥ ↔ (∀i, s i = ⊥) :=
Sup_eq_bot.trans forall_range_iff

@[simp] lemma infi_pos {p : Prop} {f : p → α} (hp : p) : (⨅ h : p, f h) = f hp :=
le_antisymm (infi_le _ _) (le_infi $ assume h, le_refl _)

@[simp] lemma infi_neg {p : Prop} {f : p → α} (hp : ¬ p) : (⨅ h : p, f h) = ⊤ :=
le_antisymm le_top $ le_infi $ assume h, (hp h).elim

@[simp] lemma supr_pos {p : Prop} {f : p → α} (hp : p) : (⨆ h : p, f h) = f hp :=
le_antisymm (supr_le $ assume h, le_refl _) (le_supr _ _)

@[simp] lemma supr_neg {p : Prop} {f : p → α} (hp : ¬ p) : (⨆ h : p, f h) = ⊥ :=
le_antisymm (supr_le $ assume h, (hp h).elim) bot_le

/--Introduction rule to prove that `b` is the supremum of `f`: it suffices to check that `b`
is larger than `f i` for all `i`, and that this is not the case of any `w<b`.
See `csupr_eq_of_forall_le_of_forall_lt_exists_gt` for a version in conditionally complete
lattices. -/
theorem supr_eq_of_forall_le_of_forall_lt_exists_gt {f : ι → α} (h₁ : ∀ i, f i ≤ b)
  (h₂ : ∀ w, w < b → (∃ i, w < f i)) : (⨆ (i : ι), f i) = b :=
Sup_eq_of_forall_le_of_forall_lt_exists_gt (forall_range_iff.mpr h₁)
  (λ w hw, exists_range_iff.mpr $ h₂ w hw)

/--Introduction rule to prove that `b` is the infimum of `f`: it suffices to check that `b`
is smaller than `f i` for all `i`, and that this is not the case of any `w>b`.
See `cinfi_eq_of_forall_ge_of_forall_gt_exists_lt` for a version in conditionally complete
lattices. -/
theorem infi_eq_of_forall_ge_of_forall_gt_exists_lt {f : ι → α} (h₁ : ∀ i, b ≤ f i)
(h₂ : ∀ w, b < w → (∃ i, f i < w)) : (⨅ (i : ι), f i) = b :=
@supr_eq_of_forall_le_of_forall_lt_exists_gt (order_dual α) _ _ _ ‹_› ‹_› ‹_›

lemma supr_eq_dif {p : Prop} [decidable p] (a : p → α) :
  (⨆h:p, a h) = (if h : p then a h else ⊥) :=
by by_cases p; simp [h]

lemma supr_eq_if {p : Prop} [decidable p] (a : α) :
  (⨆h:p, a) = (if p then a else ⊥) :=
supr_eq_dif (λ _, a)

lemma infi_eq_dif {p : Prop} [decidable p] (a : p → α) :
  (⨅h:p, a h) = (if h : p then a h else ⊤) :=
@supr_eq_dif (order_dual α) _ _ _ _

lemma infi_eq_if {p : Prop} [decidable p] (a : α) :
  (⨅h:p, a) = (if p then a else ⊤) :=
infi_eq_dif (λ _, a)

-- TODO: should this be @[simp]?
theorem infi_comm {f : ι → ι₂ → α} : (⨅i, ⨅j, f i j) = (⨅j, ⨅i, f i j) :=
le_antisymm
  (le_infi $ assume i, le_infi $ assume j, infi_le_of_le j $ infi_le _ i)
  (le_infi $ assume j, le_infi $ assume i, infi_le_of_le i $ infi_le _ j)

/- TODO: this is strange. In the proof below, we get exactly the desired
   among the equalities, but close does not get it.
begin
  apply @le_antisymm,
    simp, intros,
    begin [smt]
      ematch, ematch, ematch, trace_state, have := le_refl (f i_1 i),
      trace_state, close
    end
end
-/

-- TODO: should this be @[simp]?
theorem supr_comm {f : ι → ι₂ → α} : (⨆i, ⨆j, f i j) = (⨆j, ⨆i, f i j) :=
@infi_comm (order_dual α) _ _ _ _

@[simp] theorem infi_infi_eq_left {b : β} {f : Πx:β, x = b → α} :
  (⨅x, ⨅h:x = b, f x h) = f b rfl :=
le_antisymm
  (infi_le_of_le b $ infi_le _ rfl)
  (le_infi $ assume b', le_infi $ assume eq, match b', eq with ._, rfl := le_refl _ end)

@[simp] theorem infi_infi_eq_right {b : β} {f : Πx:β, b = x → α} :
  (⨅x, ⨅h:b = x, f x h) = f b rfl :=
le_antisymm
  (infi_le_of_le b $ infi_le _ rfl)
  (le_infi $ assume b', le_infi $ assume eq, match b', eq with ._, rfl := le_refl _ end)

@[simp] theorem supr_supr_eq_left {b : β} {f : Πx:β, x = b → α} :
  (⨆x, ⨆h : x = b, f x h) = f b rfl :=
@infi_infi_eq_left (order_dual α) _ _ _ _

@[simp] theorem supr_supr_eq_right {b : β} {f : Πx:β, b = x → α} :
  (⨆x, ⨆h : b = x, f x h) = f b rfl :=
@infi_infi_eq_right (order_dual α) _ _ _ _

attribute [ematch] le_refl

theorem infi_subtype {p : ι → Prop} {f : subtype p → α} : (⨅ x, f x) = (⨅ i (h:p i), f ⟨i, h⟩) :=
le_antisymm
  (le_infi $ assume i, le_infi $ assume : p i, infi_le _ _)
  (le_infi $ assume ⟨i, h⟩, infi_le_of_le i $ infi_le _ _)

lemma infi_subtype' {p : ι → Prop} {f : ∀ i, p i → α} :
  (⨅ i (h : p i), f i h) = (⨅ x : subtype p, f x x.property) :=
(@infi_subtype _ _ _ p (λ x, f x.val x.property)).symm

lemma infi_subtype'' {ι} (s : set ι) (f : ι → α) :
  (⨅ i : s, f i) = ⨅ (t : ι) (H : t ∈ s), f t :=
infi_subtype

theorem infi_inf_eq {f g : ι → α} : (⨅ x, f x ⊓ g x) = (⨅ x, f x) ⊓ (⨅ x, g x) :=
le_antisymm
  (le_inf
    (le_infi $ assume i, infi_le_of_le i inf_le_left)
    (le_infi $ assume i, infi_le_of_le i inf_le_right))
  (le_infi $ assume i, le_inf
    (inf_le_of_left_le $ infi_le _ _)
    (inf_le_of_right_le $ infi_le _ _))

/- TODO: here is another example where more flexible pattern matching
   might help.

begin
  apply @le_antisymm,
  safe, pose h := f a ⊓ g a, begin [smt] ematch, ematch  end
end
-/

lemma infi_inf [h : nonempty ι] {f : ι → α} {a : α} : (⨅x, f x) ⊓ a = (⨅ x, f x ⊓ a) :=
by rw [infi_inf_eq, infi_const]

lemma inf_infi [nonempty ι] {f : ι → α} {a : α} : a ⊓ (⨅x, f x) = (⨅ x, a ⊓ f x) :=
by rw [inf_comm, infi_inf]; simp [inf_comm]

lemma binfi_inf {p : ι → Prop} {f : Π i (hi : p i), α} {a : α} (h : ∃ i, p i) :
  (⨅i (h : p i), f i h) ⊓ a = (⨅ i (h : p i), f i h ⊓ a) :=
by haveI : nonempty {i // p i} := (let ⟨i, hi⟩ := h in ⟨⟨i, hi⟩⟩);
  rw [infi_subtype', infi_subtype', infi_inf]

lemma inf_binfi {p : ι → Prop} {f : Π i (hi : p i), α} {a : α} (h : ∃ i, p i) :
  a ⊓ (⨅i (h : p i), f i h) = (⨅ i (h : p i), a ⊓ f i h) :=
by simpa only [inf_comm] using binfi_inf h

theorem supr_sup_eq {f g : ι → α} : (⨆ x, f x ⊔ g x) = (⨆ x, f x) ⊔ (⨆ x, g x) :=
@infi_inf_eq (order_dual α) ι _ _ _

lemma supr_sup [h : nonempty ι] {f : ι → α} {a : α} : (⨆ x, f x) ⊔ a = (⨆ x, f x ⊔ a) :=
@infi_inf (order_dual α) _ _ _ _ _

lemma sup_supr [nonempty ι] {f : ι → α} {a : α} : a ⊔ (⨆ x, f x) = (⨆ x, a ⊔ f x) :=
@inf_infi (order_dual α) _ _ _ _ _

/-! ### `supr` and `infi` under `Prop` -/

@[simp] theorem infi_false {s : false → α} : infi s = ⊤ :=
le_antisymm le_top (le_infi $ assume i, false.elim i)

@[simp] theorem supr_false {s : false → α} : supr s = ⊥ :=
le_antisymm (supr_le $ assume i, false.elim i) bot_le

theorem infi_true {s : true → α} : infi s = s trivial :=
infi_pos trivial

theorem supr_true {s : true → α} : supr s = s trivial :=
supr_pos trivial

@[simp] theorem infi_exists {p : ι → Prop} {f : Exists p → α} :
  (⨅ x, f x) = (⨅ i, ⨅ h:p i, f ⟨i, h⟩) :=
le_antisymm
  (le_infi $ assume i, le_infi $ assume : p i, infi_le _ _)
  (le_infi $ assume ⟨i, h⟩, infi_le_of_le i $ infi_le _ _)

@[simp] theorem supr_exists {p : ι → Prop} {f : Exists p → α} :
  (⨆ x, f x) = (⨆ i, ⨆ h:p i, f ⟨i, h⟩) :=
@infi_exists (order_dual α) _ _ _ _

theorem infi_and {p q : Prop} {s : p ∧ q → α} : infi s = (⨅ h₁ h₂, s ⟨h₁, h₂⟩) :=
le_antisymm
  (le_infi $ assume i, le_infi $ assume j, infi_le _ _)
  (le_infi $ assume ⟨i, h⟩, infi_le_of_le i $ infi_le _ _)

/-- The symmetric case of `infi_and`, useful for rewriting into a infimum over a conjunction -/
lemma infi_and' {p q : Prop} {s : p → q → α} :
  (⨅ (h₁ : p) (h₂ : q), s h₁ h₂) = ⨅ (h : p ∧ q), s h.1 h.2 :=
by { symmetry, exact infi_and }

theorem supr_and {p q : Prop} {s : p ∧ q → α} : supr s = (⨆ h₁ h₂, s ⟨h₁, h₂⟩) :=
@infi_and (order_dual α) _ _ _ _

/-- The symmetric case of `supr_and`, useful for rewriting into a supremum over a conjunction -/
lemma supr_and' {p q : Prop} {s : p → q → α} :
  (⨆ (h₁ : p) (h₂ : q), s h₁ h₂) = ⨆ (h : p ∧ q), s h.1 h.2 :=
by { symmetry, exact supr_and }

theorem infi_or {p q : Prop} {s : p ∨ q → α} :
  infi s = (⨅ h : p, s (or.inl h)) ⊓ (⨅ h : q, s (or.inr h)) :=
le_antisymm
  (le_inf
    (infi_le_infi2 $ assume j, ⟨_, le_refl _⟩)
    (infi_le_infi2 $ assume j, ⟨_, le_refl _⟩))
  (le_infi $ assume i, match i with
  | or.inl i := inf_le_of_left_le $ infi_le _ _
  | or.inr j := inf_le_of_right_le $ infi_le _ _
  end)

theorem supr_or {p q : Prop} {s : p ∨ q → α} :
  (⨆ x, s x) = (⨆ i, s (or.inl i)) ⊔ (⨆ j, s (or.inr j)) :=
@infi_or (order_dual α) _ _ _ _

section

variables (p : ι → Prop) [decidable_pred p]

lemma supr_dite (f : Π i, p i → α) (g : Π i, ¬p i → α) :
  (⨆ i, if h : p i then f i h else g i h) = (⨆ i (h : p i), f i h) ⊔ (⨆ i (h : ¬ p i), g i h) :=
begin
  rw ←supr_sup_eq,
  congr' 1 with i,
  split_ifs with h;
  simp [h],
end

lemma supr_ite (f g : ι → α) :
  (⨆ i, if p i then f i else g i) = (⨆ i (h : p i), f i) ⊔ (⨆ i (h : ¬ p i), g i) :=
supr_dite _ _ _

lemma infi_dite (f : Π i, p i → α) (g : Π i, ¬p i → α) :
  (⨅ i, if h : p i then f i h else g i h) = (⨅ i (h : p i), f i h) ⊓ (⨅ i (h : ¬ p i), g i h) :=
supr_dite p (show Π i, p i → order_dual α, from f) g

lemma infi_ite (f g : ι → α) :
  (⨅ i, if p i then f i else g i) = (⨅ i (h : p i), f i) ⊓ (⨅ i (h : ¬ p i), g i) :=
infi_dite _ _ _

end

lemma Sup_range {α : Type*} [has_Sup α] {f : ι → α} : Sup (range f) = supr f := rfl

lemma Inf_range {α : Type*} [has_Inf α] {f : ι → α} : Inf (range f) = infi f := rfl

lemma supr_range' {α} [has_Sup α] (g : β → α) (f : ι → β) :
  (⨆ b : range f, g b) = ⨆ i, g (f i) :=
by rw [supr, supr, ← image_eq_range, ← range_comp]

lemma infi_range' {α} [has_Inf α] (g : β → α) (f : ι → β) :
  (⨅ b : range f, g b) = ⨅ i, g (f i) :=
@supr_range' _ _ (order_dual α) _ _ _

lemma infi_range {g : β → α} {f : ι → β} : (⨅b∈range f, g b) = (⨅i, g (f i)) :=
by rw [← infi_subtype'', infi_range']

lemma supr_range {g : β → α} {f : ι → β} : (⨆b∈range f, g b) = (⨆i, g (f i)) :=
@infi_range (order_dual α) _ _ _ _ _

theorem Inf_image' {α} [has_Inf α] {s : set β} {f : β → α} :
  Inf (f '' s) = (⨅ a : s, f a) :=
by rw [infi, image_eq_range]

theorem Sup_image' {α} [has_Sup α] {s : set β} {f : β → α} :
  Sup (f '' s) = (⨆ a : s, f a) :=
@Inf_image' _ (order_dual α) _ _ _

theorem Inf_image {s : set β} {f : β → α} : Inf (f '' s) = (⨅ a ∈ s, f a) :=
by rw [← infi_subtype'', Inf_image']

theorem Sup_image {s : set β} {f : β → α} : Sup (f '' s) = (⨆ a ∈ s, f a) :=
@Inf_image (order_dual α) _ _ _ _

/-
### supr and infi under set constructions
-/

theorem infi_emptyset {f : β → α} : (⨅ x ∈ (∅ : set β), f x) = ⊤ :=
by simp

theorem supr_emptyset {f : β → α} : (⨆ x ∈ (∅ : set β), f x) = ⊥ :=
by simp

theorem infi_univ {f : β → α} : (⨅ x ∈ (univ : set β), f x) = (⨅ x, f x) :=
by simp

theorem supr_univ {f : β → α} : (⨆ x ∈ (univ : set β), f x) = (⨆ x, f x) :=
by simp

theorem infi_union {f : β → α} {s t : set β} : (⨅ x ∈ s ∪ t, f x) = (⨅x∈s, f x) ⊓ (⨅x∈t, f x) :=
by simp only [← infi_inf_eq, infi_or]

lemma infi_split (f : β → α) (p : β → Prop) :
  (⨅ i, f i) = (⨅ i (h : p i), f i) ⊓ (⨅ i (h : ¬ p i), f i) :=
by simpa [classical.em] using @infi_union _ _ _ f {i | p i} {i | ¬ p i}

lemma infi_split_single (f : β → α) (i₀ : β) :
  (⨅ i, f i) = f i₀ ⊓ (⨅ i (h : i ≠ i₀), f i) :=
by convert infi_split _ _; simp

theorem infi_le_infi_of_subset {f : β → α} {s t : set β} (h : s ⊆ t) :
  (⨅ x ∈ t, f x) ≤ (⨅ x ∈ s, f x) :=
by rw [(union_eq_self_of_subset_left h).symm, infi_union]; exact inf_le_left

theorem supr_union {f : β → α} {s t : set β} : (⨆ x ∈ s ∪ t, f x) = (⨆x∈s, f x) ⊔ (⨆x∈t, f x) :=
@infi_union (order_dual α) _ _ _ _ _

lemma supr_split (f : β → α) (p : β → Prop) :
  (⨆ i, f i) = (⨆ i (h : p i), f i) ⊔ (⨆ i (h : ¬ p i), f i) :=
@infi_split (order_dual α) _ _ _ _

lemma supr_split_single (f : β → α) (i₀ : β) :
  (⨆ i, f i) = f i₀ ⊔ (⨆ i (h : i ≠ i₀), f i) :=
@infi_split_single (order_dual α) _ _ _ _

theorem supr_le_supr_of_subset {f : β → α} {s t : set β} (h : s ⊆ t) :
  (⨆ x ∈ s, f x) ≤ (⨆ x ∈ t, f x) :=
@infi_le_infi_of_subset (order_dual α) _ _ _ _ _ h

theorem infi_insert {f : β → α} {s : set β} {b : β} :
  (⨅ x ∈ insert b s, f x) = f b ⊓ (⨅x∈s, f x) :=
eq.trans infi_union $ congr_arg (λx:α, x ⊓ (⨅x∈s, f x)) infi_infi_eq_left

theorem supr_insert {f : β → α} {s : set β} {b : β} :
  (⨆ x ∈ insert b s, f x) = f b ⊔ (⨆x∈s, f x) :=
eq.trans supr_union $ congr_arg (λx:α, x ⊔ (⨆x∈s, f x)) supr_supr_eq_left

theorem infi_singleton {f : β → α} {b : β} : (⨅ x ∈ (singleton b : set β), f x) = f b :=
by simp

theorem infi_pair {f : β → α} {a b : β} : (⨅ x ∈ ({a, b} : set β), f x) = f a ⊓ f b :=
by rw [infi_insert, infi_singleton]

theorem supr_singleton {f : β → α} {b : β} : (⨆ x ∈ (singleton b : set β), f x) = f b :=
@infi_singleton (order_dual α) _ _ _ _

theorem supr_pair {f : β → α} {a b : β} : (⨆ x ∈ ({a, b} : set β), f x) = f a ⊔ f b :=
by rw [supr_insert, supr_singleton]

lemma infi_image {γ} {f : β → γ} {g : γ → α} {t : set β} :
  (⨅ c ∈ f '' t, g c) = (⨅ b ∈ t, g (f b)) :=
by rw [← Inf_image, ← Inf_image, ← image_comp]

lemma supr_image {γ} {f : β → γ} {g : γ → α} {t : set β} :
  (⨆ c ∈ f '' t, g c) = (⨆ b ∈ t, g (f b)) :=
@infi_image (order_dual α) _ _ _ _ _ _

/-!
### `supr` and `infi` under `Type`
-/

theorem supr_of_empty' {α ι} [has_Sup α] [is_empty ι] (f : ι → α) :
  supr f = Sup (∅ : set α) :=
congr_arg Sup (range_eq_empty f)

theorem supr_of_empty [is_empty ι] (f : ι → α) : supr f = ⊥ :=
(supr_of_empty' f).trans Sup_empty

theorem infi_of_empty' {α ι} [has_Inf α] [is_empty ι] (f : ι → α) :
  infi f = Inf (∅ : set α) :=
congr_arg Inf (range_eq_empty f)

theorem infi_of_empty [is_empty ι] (f : ι → α) : infi f = ⊤ :=
@supr_of_empty (order_dual α) _ _ _ f

lemma supr_bool_eq {f : bool → α} : (⨆b:bool, f b) = f tt ⊔ f ff :=
by rw [supr, bool.range_eq, Sup_pair, sup_comm]

lemma infi_bool_eq {f : bool → α} : (⨅b:bool, f b) = f tt ⊓ f ff :=
@supr_bool_eq (order_dual α) _ _

lemma sup_eq_supr (x y : α) : x ⊔ y = ⨆ b : bool, cond b x y :=
by rw [supr_bool_eq, bool.cond_tt, bool.cond_ff]

lemma inf_eq_infi (x y : α) : x ⊓ y = ⨅ b : bool, cond b x y :=
@sup_eq_supr (order_dual α) _ _ _

lemma is_glb_binfi {s : set β} {f : β → α} : is_glb (f '' s) (⨅ x ∈ s, f x) :=
by simpa only [range_comp, subtype.range_coe, infi_subtype'] using @is_glb_infi α s _ (f ∘ coe)

theorem supr_subtype {p : ι → Prop} {f : subtype p → α} : (⨆ x, f x) = (⨆ i (h:p i), f ⟨i, h⟩) :=
@infi_subtype (order_dual α) _ _ _ _

lemma supr_subtype' {p : ι → Prop} {f : ∀ i, p i → α} :
  (⨆ i (h : p i), f i h) = (⨆ x : subtype p, f x x.property) :=
(@supr_subtype _ _ _ p (λ x, f x.val x.property)).symm

lemma supr_subtype'' {ι} (s : set ι) (f : ι → α) :
  (⨆ i : s, f i) = ⨆ (t : ι) (H : t ∈ s), f t :=
supr_subtype

lemma is_lub_bsupr {s : set β} {f : β → α} : is_lub (f '' s) (⨆ x ∈ s, f x) :=
by simpa only [range_comp, subtype.range_coe, supr_subtype'] using @is_lub_supr α s _ (f ∘ coe)

theorem infi_sigma {p : β → Type*} {f : sigma p → α} : (⨅ x, f x) = (⨅ i (h:p i), f ⟨i, h⟩) :=
eq_of_forall_le_iff $ λ c, by simp only [le_infi_iff, sigma.forall]

theorem supr_sigma {p : β → Type*} {f : sigma p → α} : (⨆ x, f x) = (⨆ i (h:p i), f ⟨i, h⟩) :=
@infi_sigma (order_dual α) _ _ _ _

theorem infi_prod {γ : Type*} {f : β × γ → α} : (⨅ x, f x) = (⨅ i j, f (i, j)) :=
eq_of_forall_le_iff $ λ c, by simp only [le_infi_iff, prod.forall]

theorem supr_prod {γ : Type*} {f : β × γ → α} : (⨆ x, f x) = (⨆ i j, f (i, j)) :=
@infi_prod (order_dual α) _ _ _ _

theorem infi_sum {γ : Type*} {f : β ⊕ γ → α} :
  (⨅ x, f x) = (⨅ i, f (sum.inl i)) ⊓ (⨅ j, f (sum.inr j)) :=
eq_of_forall_le_iff $ λ c, by simp only [le_inf_iff, le_infi_iff, sum.forall]

theorem supr_sum {γ : Type*} {f : β ⊕ γ → α} :
  (⨆ x, f x) = (⨆ i, f (sum.inl i)) ⊔ (⨆ j, f (sum.inr j)) :=
@infi_sum (order_dual α) _ _ _ _

theorem supr_option (f : option β → α) :
  (⨆ o, f o) = f none ⊔ ⨆ b, f (option.some b) :=
eq_of_forall_ge_iff $ λ c, by simp only [supr_le_iff, sup_le_iff, option.forall]

theorem infi_option (f : option β → α) :
  (⨅ o, f o) = f none ⊓ ⨅ b, f (option.some b) :=
@supr_option (order_dual α) _ _ _

/-- A version of `supr_option` useful for rewriting right-to-left. -/
lemma supr_option_elim (a : α) (f : β → α) : (⨆ o : option β, o.elim a f) = a ⊔ ⨆ b, f b :=
by simp [supr_option]

/-- A version of `infi_option` useful for rewriting right-to-left. -/
lemma infi_option_elim (a : α) (f : β → α) : (⨅ o : option β, o.elim a f) = a ⊓ ⨅ b, f b :=
@supr_option_elim (order_dual α) _ _ _ _

/-- When taking the supremum of `f : ι → α`, the elements of `ι` on which `f` gives `⊥` can be
dropped, without changing the result. -/
lemma supr_ne_bot_subtype (f : ι → α) : (⨆ i : {i // f i ≠ ⊥}, f i) = ⨆ i, f i :=
begin
  by_cases htriv : ∀ i, f i = ⊥,
  { simp only [htriv, supr_bot] },
  refine le_antisymm (supr_comp_le f _) (supr_le_supr2 _),
  intros i,
  by_cases hi : f i = ⊥,
  { rw hi,
    obtain ⟨i₀, hi₀⟩ := not_forall.mp htriv,
    exact ⟨⟨i₀, hi₀⟩, bot_le⟩ },
  { exact ⟨⟨i, hi⟩, rfl.le⟩ },
end

/-- When taking the infimum of `f : ι → α`, the elements of `ι` on which `f` gives `⊤` can be
dropped, without changing the result. -/
lemma infi_ne_top_subtype (f : ι → α) : (⨅ i : {i // f i ≠ ⊤}, f i) = ⨅ i, f i :=
@supr_ne_bot_subtype (order_dual α) ι _ f

/-!
### `supr` and `infi` under `ℕ`
-/

lemma supr_ge_eq_supr_nat_add {u : ℕ → α} (n : ℕ) : (⨆ i ≥ n, u i) = ⨆ i, u (i + n) :=
begin
  apply le_antisymm;
  simp only [supr_le_iff],
  { exact λ i hi, le_Sup ⟨i - n, by { dsimp only, rw tsub_add_cancel_of_le hi }⟩ },
  { exact λ i, le_Sup ⟨i + n, supr_pos (nat.le_add_left _ _)⟩ }
end

lemma infi_ge_eq_infi_nat_add {u : ℕ → α} (n : ℕ) : (⨅ i ≥ n, u i) = ⨅ i, u (i + n) :=
@supr_ge_eq_supr_nat_add (order_dual α) _ _ _

lemma monotone.supr_nat_add {f : ℕ → α} (hf : monotone f) (k : ℕ) :
  (⨆ n, f (n + k)) = ⨆ n, f n :=
le_antisymm (supr_le (λ i, (le_refl _).trans (le_supr _ (i + k))))
    (supr_le_supr (λ i, hf (nat.le_add_right i k)))

@[simp] lemma supr_infi_ge_nat_add (f : ℕ → α) (k : ℕ) :
  (⨆ n, ⨅ i ≥ n, f (i + k)) = ⨆ n, ⨅ i ≥ n, f i :=
begin
  have hf : monotone (λ n, ⨅ i ≥ n, f i),
    from λ n m hnm, le_infi (λ i, (infi_le _ i).trans (le_infi (λ h, infi_le _ (hnm.trans h)))),
  rw ←monotone.supr_nat_add hf k,
  { simp_rw [infi_ge_eq_infi_nat_add, ←nat.add_assoc], },
end

lemma sup_supr_nat_succ (u : ℕ → α) : u 0 ⊔ (⨆ i, u (i + 1)) = ⨆ i, u i :=
begin
  refine eq_of_forall_ge_iff (λ c, _),
  simp only [sup_le_iff, supr_le_iff],
  refine ⟨λ h, _, λ h, ⟨h _, λ i, h _⟩⟩,
  rintro (_|i),
  exacts [h.1, h.2 i]
end

lemma inf_infi_nat_succ (u : ℕ → α) : u 0 ⊓ (⨅ i, u (i + 1)) = ⨅ i, u i :=
@sup_supr_nat_succ (order_dual α) _ u

end

section complete_linear_order
variables [complete_linear_order α]

lemma supr_eq_top (f : ι → α) : supr f = ⊤ ↔ (∀b<⊤, ∃i, b < f i) :=
by simp only [← Sup_range, Sup_eq_top, set.exists_range_iff]

lemma infi_eq_bot (f : ι → α) : infi f = ⊥ ↔ (∀b>⊥, ∃i, f i < b) :=
by simp only [← Inf_range, Inf_eq_bot, set.exists_range_iff]

end complete_linear_order

/-!
### Instances
-/

instance Prop.complete_lattice : complete_lattice Prop :=
{ Sup    := λs, ∃a∈s, a,
  le_Sup := assume s a h p, ⟨a, h, p⟩,
  Sup_le := assume s a h ⟨b, h', p⟩, h b h' p,
  Inf    := λs, ∀a:Prop, a∈s → a,
  Inf_le := assume s a h p, p a h,
  le_Inf := assume s a h p b hb, h b hb p,
  .. Prop.bounded_order,
  .. Prop.distrib_lattice }

@[simp] lemma Inf_Prop_eq {s : set Prop} : Inf s = (∀p ∈ s, p) := rfl

@[simp] lemma Sup_Prop_eq {s : set Prop} : Sup s = (∃p ∈ s, p) := rfl

@[simp] lemma infi_Prop_eq {ι : Sort*} {p : ι → Prop} : (⨅i, p i) = (∀i, p i) :=
le_antisymm (assume h i, h _ ⟨i, rfl⟩ ) (assume h p ⟨i, eq⟩, eq ▸ h i)

@[simp] lemma supr_Prop_eq {ι : Sort*} {p : ι → Prop} : (⨆i, p i) = (∃i, p i) :=
le_antisymm (λ ⟨q, ⟨i, (eq : p i = q)⟩, hq⟩, ⟨i, eq.symm ▸ hq⟩) (λ ⟨i, hi⟩, ⟨p i, ⟨i, rfl⟩, hi⟩)

instance pi.has_Sup {α : Type*} {β : α → Type*} [Π i, has_Sup (β i)] : has_Sup (Π i, β i) :=
⟨λ s i, ⨆ f : s, (f : Π i, β i) i⟩

instance pi.has_Inf {α : Type*} {β : α → Type*} [Π i, has_Inf (β i)] : has_Inf (Π i, β i) :=
⟨λ s i, ⨅ f : s, (f : Π i, β i) i⟩

instance pi.complete_lattice {α : Type*} {β : α → Type*} [∀ i, complete_lattice (β i)] :
  complete_lattice (Π i, β i) :=
{ Sup := Sup,
  Inf := Inf,
  le_Sup := λ s f hf i, le_supr (λ f : s, (f : Π i, β i) i) ⟨f, hf⟩,
  Inf_le := λ s f hf i, infi_le (λ f : s, (f : Π i, β i) i) ⟨f, hf⟩,
  Sup_le := λ s f hf i, supr_le $ λ g, hf g g.2 i,
  le_Inf := λ s f hf i, le_infi $ λ g, hf g g.2 i,
  .. pi.bounded_order,
  .. pi.lattice }

lemma Inf_apply {α : Type*} {β : α → Type*} [Π i, has_Inf (β i)]
  {s : set (Πa, β a)} {a : α} :
  (Inf s) a = (⨅ f : s, (f : Πa, β a) a) :=
rfl

@[simp] lemma infi_apply {α : Type*} {β : α → Type*} {ι : Sort*} [Π i, has_Inf (β i)]
  {f : ι → Πa, β a} {a : α} :
  (⨅i, f i) a = (⨅i, f i a) :=
by rw [infi, Inf_apply, infi, infi, ← image_eq_range (λ f : Π i, β i, f a) (range f), ← range_comp]

lemma Sup_apply {α : Type*} {β : α → Type*} [Π i, has_Sup (β i)] {s : set (Πa, β a)} {a : α} :
  (Sup s) a = (⨆f:s, (f : Πa, β a) a) :=
rfl

lemma unary_relation_Sup_iff {α : Type*} (s : set (α → Prop)) {a : α} :
  Sup s a ↔ ∃ (r : α → Prop), r ∈ s ∧ r a :=
by { change (∃ _, _) ↔ _, simp [-eq_iff_iff] }

lemma binary_relation_Sup_iff {α β : Type*} (s : set (α → β → Prop)) {a : α} {b : β} :
  Sup s a b ↔ ∃ (r : α → β → Prop), r ∈ s ∧ r a b :=
by { change (∃ _, _) ↔ _, simp [-eq_iff_iff] }

@[simp] lemma supr_apply {α : Type*} {β : α → Type*} {ι : Sort*} [Π i, has_Sup (β i)]
  {f : ι → Πa, β a} {a : α} :
  (⨆i, f i) a = (⨆i, f i a) :=
@infi_apply α (λ i, order_dual (β i)) _ _ f a

section complete_lattice
variables [preorder α] [complete_lattice β]

theorem monotone_Sup_of_monotone {s : set (α → β)} (m_s : ∀f∈s, monotone f) : monotone (Sup s) :=
assume x y h, supr_le $ λ f, le_supr_of_le f $ m_s f f.2 h

theorem monotone_Inf_of_monotone {s : set (α → β)} (m_s : ∀f∈s, monotone f) : monotone (Inf s) :=
assume x y h, le_infi $ λ f, infi_le_of_le f $ m_s f f.2 h

end complete_lattice

namespace prod
variables (α β)

instance [has_Inf α] [has_Inf β] : has_Inf (α × β) :=
⟨λs, (Inf (prod.fst '' s), Inf (prod.snd '' s))⟩

instance [has_Sup α] [has_Sup β] : has_Sup (α × β) :=
⟨λs, (Sup (prod.fst '' s), Sup (prod.snd '' s))⟩

instance [complete_lattice α] [complete_lattice β] : complete_lattice (α × β) :=
{ le_Sup := assume s p hab, ⟨le_Sup $ mem_image_of_mem _ hab, le_Sup $ mem_image_of_mem _ hab⟩,
  Sup_le := assume s p h,
    ⟨ Sup_le $ ball_image_of_ball $ assume p hp, (h p hp).1,
      Sup_le $ ball_image_of_ball $ assume p hp, (h p hp).2⟩,
  Inf_le := assume s p hab, ⟨Inf_le $ mem_image_of_mem _ hab, Inf_le $ mem_image_of_mem _ hab⟩,
  le_Inf := assume s p h,
    ⟨ le_Inf $ ball_image_of_ball $ assume p hp, (h p hp).1,
      le_Inf $ ball_image_of_ball $ assume p hp, (h p hp).2⟩,
  .. prod.lattice α β,
  .. prod.bounded_order α β,
  .. prod.has_Sup α β,
  .. prod.has_Inf α β }

end prod

section complete_lattice
variables [complete_lattice α] {a : α} {s : set α}

/-- This is a weaker version of `sup_Inf_eq` -/
lemma sup_Inf_le_infi_sup :
  a ⊔ Inf s ≤ (⨅ b ∈ s, a ⊔ b) :=
le_infi $ assume i, le_infi $ assume h, sup_le_sup_left (Inf_le h) _

/-- This is a weaker version of `Inf_sup_eq` -/
lemma Inf_sup_le_infi_sup :
  Inf s ⊔ a ≤ (⨅ b ∈ s, b ⊔ a) :=
le_infi $ assume i, le_infi $ assume h, sup_le_sup_right (Inf_le h) _

/-- This is a weaker version of `inf_Sup_eq` -/
lemma supr_inf_le_inf_Sup :
  (⨆ b ∈ s, a ⊓ b) ≤ a ⊓ Sup s :=
supr_le $ assume i, supr_le $ assume h, inf_le_inf_left _ (le_Sup h)

/-- This is a weaker version of `Sup_inf_eq` -/
lemma supr_inf_le_Sup_inf :
  (⨆ b ∈ s, b ⊓ a) ≤ Sup s ⊓ a :=
supr_le $ assume i, supr_le $ assume h, inf_le_inf_right _ (le_Sup h)

lemma disjoint_Sup_left {a : set α} {b : α} (d : disjoint (Sup a) b) {i} (hi : i ∈ a) :
  disjoint i b :=
(supr_le_iff.mp (supr_le_iff.mp (supr_inf_le_Sup_inf.trans (d : _)) i : _) hi : _)

lemma disjoint_Sup_right {a : set α} {b : α} (d : disjoint b (Sup a)) {i} (hi : i ∈ a) :
  disjoint b i :=
(supr_le_iff.mp (supr_le_iff.mp (supr_inf_le_inf_Sup.trans (d : _)) i : _) hi : _)

end complete_lattice

namespace complete_lattice
variables [complete_lattice α]

/-- An independent set of elements in a complete lattice is one in which every element is disjoint
  from the `Sup` of the rest. -/
def set_independent (s : set α) : Prop := ∀ ⦃a⦄, a ∈ s → disjoint a (Sup (s \ {a}))

variables {s : set α} (hs : set_independent s)

@[simp]
lemma set_independent_empty : set_independent (∅ : set α) :=
λ x hx, (set.not_mem_empty x hx).elim

theorem set_independent.mono {t : set α} (hst : t ⊆ s) :
  set_independent t :=
λ a ha, (hs (hst ha)).mono_right (Sup_le_Sup (diff_subset_diff_left hst))

/-- If the elements of a set are independent, then any pair within that set is disjoint. -/
lemma set_independent.disjoint {x y : α} (hx : x ∈ s) (hy : y ∈ s) (h : x ≠ y) : disjoint x y :=
disjoint_Sup_right (hs hx) ((mem_diff y).mpr ⟨hy, by simp [h.symm]⟩)

include hs

/-- If the elements of a set are independent, then any element is disjoint from the `Sup` of some
subset of the rest. -/
lemma set_independent.disjoint_Sup {x : α} {y : set α} (hx : x ∈ s) (hy : y ⊆ s) (hxy : x ∉ y) :
  disjoint x (Sup y) :=
begin
  have := (hs.mono $ insert_subset.mpr ⟨hx, hy⟩) (mem_insert x _),
  rw [insert_diff_of_mem _ (mem_singleton _), diff_singleton_eq_self hxy] at this,
  exact this,
end

omit hs

/-- An independent indexed family of elements in a complete lattice is one in which every element
  is disjoint from the `supr` of the rest.

  Example: an indexed family of non-zero elements in a
  vector space is linearly independent iff the indexed family of subspaces they generate is
  independent in this sense.

  Example: an indexed family of submodules of a module is independent in this sense if
  and only the natural map from the direct sum of the submodules to the module is injective. -/
def independent {ι : Sort*} {α : Type*} [complete_lattice α] (t : ι → α) : Prop :=
∀ i : ι, disjoint (t i) (⨆ (j ≠ i), t j)

lemma set_independent_iff {α : Type*} [complete_lattice α] (s : set α) :
  set_independent s ↔ independent (coe : s → α) :=
begin
  simp_rw [independent, set_independent, set_coe.forall, Sup_eq_supr],
  apply forall_congr, intro a, apply forall_congr, intro ha,
  congr' 2,
  convert supr_subtype.symm,
  simp [supr_and],
end

variables {t : ι → α} (ht : independent t)

theorem independent_def : independent t ↔ ∀ i : ι, disjoint (t i) (⨆ (j ≠ i), t j) :=
iff.rfl

theorem independent_def' {ι : Type*} {t : ι → α} :
  independent t ↔ ∀ i, disjoint (t i) (Sup (t '' {j | j ≠ i})) :=
by {simp_rw Sup_image, refl}

theorem independent_def'' {ι : Type*} {t : ι → α} :
  independent t ↔ ∀ i, disjoint (t i) (Sup {a | ∃ j ≠ i, t j = a}) :=
by {rw independent_def', tidy}

@[simp]
lemma independent_empty (t : empty → α) : independent t.

@[simp]
lemma independent_pempty (t : pempty → α) : independent t.

/-- If the elements of a set are independent, then any pair within that set is disjoint. -/
lemma independent.disjoint {x y : ι} (h : x ≠ y) : disjoint (t x) (t y) :=
disjoint_Sup_right (ht x) ⟨y, by simp [h.symm]⟩

lemma independent.mono {ι : Type*} {α : Type*} [complete_lattice α]
  {s t : ι → α} (hs : independent s) (hst : t ≤ s) :
  independent t :=
λ i, (hs i).mono (hst i) (supr_le_supr $ λ j, supr_le_supr $ λ _, hst j)

/-- Composing an independent indexed family with an injective function on the index results in
another indepedendent indexed family. -/
lemma independent.comp {ι ι' : Sort*} {α : Type*} [complete_lattice α]
  {s : ι → α} (hs : independent s) (f : ι' → ι) (hf : function.injective f) :
  independent (s ∘ f) :=
λ i, (hs (f i)).mono_right begin
  refine (supr_le_supr $ λ i, _).trans (supr_comp_le _ f),
  exact supr_le_supr_const hf.ne,
end

/-- Composing an indepedent indexed family with an order isomorphism on the elements results in
another indepedendent indexed family. -/
<<<<<<< HEAD
lemma independent.comap_order_iso {ι : Sort*} {α β : Type*}
  [complete_lattice α] [complete_lattice β] (f : α ≃o β) {a : ι → α} (ha : independent a) :
  independent (f ∘ a) :=
λ i, ((ha i).comap_order_iso f).mono_right (f.monotone.le_map_supr2 _)
=======
lemma independent.map_order_iso {ι : Sort*} {α β : Type*}
  [complete_lattice α] [complete_lattice β] (f : α ≃o β) {a : ι → α} (ha : independent a) :
  independent (f ∘ a) :=
λ i, ((ha i).map_order_iso f).mono_right (f.monotone.le_map_supr2 _)

@[simp] lemma independent_map_order_iso_iff {ι : Sort*} {α β : Type*}
  [complete_lattice α] [complete_lattice β] (f : α ≃o β) {a : ι → α} :
  independent (f ∘ a) ↔ independent a :=
⟨ λ h, have hf : f.symm ∘ f ∘ a = a := congr_arg (∘ a) f.left_inv.comp_eq_id,
      hf ▸ h.map_order_iso f.symm,
  λ h, h.map_order_iso f⟩
>>>>>>> 0b9d3320

/-- If the elements of a set are independent, then any element is disjoint from the `supr` of some
subset of the rest. -/
lemma independent.disjoint_bsupr {ι : Type*} {α : Type*} [complete_lattice α]
  {t : ι → α} (ht : independent t) {x : ι} {y : set ι} (hx : x ∉ y) :
  disjoint (t x) (⨆ i ∈ y, t i) :=
disjoint.mono_right (bsupr_le_bsupr' $ λ i hi, (ne_of_mem_of_not_mem hi hx : _)) (ht x)

end complete_lattice<|MERGE_RESOLUTION|>--- conflicted
+++ resolved
@@ -1378,12 +1378,6 @@
 
 /-- Composing an indepedent indexed family with an order isomorphism on the elements results in
 another indepedendent indexed family. -/
-<<<<<<< HEAD
-lemma independent.comap_order_iso {ι : Sort*} {α β : Type*}
-  [complete_lattice α] [complete_lattice β] (f : α ≃o β) {a : ι → α} (ha : independent a) :
-  independent (f ∘ a) :=
-λ i, ((ha i).comap_order_iso f).mono_right (f.monotone.le_map_supr2 _)
-=======
 lemma independent.map_order_iso {ι : Sort*} {α β : Type*}
   [complete_lattice α] [complete_lattice β] (f : α ≃o β) {a : ι → α} (ha : independent a) :
   independent (f ∘ a) :=
@@ -1395,7 +1389,6 @@
 ⟨ λ h, have hf : f.symm ∘ f ∘ a = a := congr_arg (∘ a) f.left_inv.comp_eq_id,
       hf ▸ h.map_order_iso f.symm,
   λ h, h.map_order_iso f⟩
->>>>>>> 0b9d3320
 
 /-- If the elements of a set are independent, then any element is disjoint from the `supr` of some
 subset of the rest. -/
