--- conflicted
+++ resolved
@@ -3,10 +3,6 @@
 Released under Apache 2.0 license as described in the file LICENSE.
 Authors: Yaël Dillies, Violeta Hernández Palacios, Grayson Burton
 -/
-<<<<<<< HEAD
-import data.set.intervals.basic
-=======
->>>>>>> aece00a2
 import data.set.intervals.ord_connected
 
 /-!
@@ -38,14 +34,6 @@
 lemma not_covers_iff (h : a < b) : ¬a ⋖ b ↔ ∃ c, a < c ∧ c < b :=
 by { simp_rw [covers, not_and, not_forall, exists_prop, not_not], exact imp_iff_right h }
 
-<<<<<<< HEAD
-/-- If `x < y` but `y` does not cover `x`, then there's an element in between. -/
-lemma exists_lt_lt_of_not_covers (hab : a < b) (h : ¬a ⋖ b) : ∃ c, a < c ∧ c < b :=
-(not_covers_iff hab).1 h
-
-alias exists_lt_lt_of_not_covers ← has_lt.lt.exists_lt_lt
-
-=======
 alias not_covers_iff ↔ exists_lt_lt_of_not_covers _
 alias exists_lt_lt_of_not_covers ← has_lt.lt.exists_lt_lt
 
@@ -56,24 +44,14 @@
 lemma densely_ordered_iff_forall_not_covers : densely_ordered α ↔ ∀ a b : α, ¬ a ⋖ b :=
 ⟨λ h a b, @not_covers _ _ _ _ h, λ h, ⟨λ a b hab, exists_lt_lt_of_not_covers hab $ h _ _⟩⟩
 
->>>>>>> aece00a2
 open order_dual
 
 @[simp] lemma to_dual_covers_to_dual_iff : to_dual b ⋖ to_dual a ↔ a ⋖ b :=
 and_congr_right' $ forall_congr $ λ c, forall_swap
 
-<<<<<<< HEAD
-@[simp] lemma of_dual_covers_of_dual_iff {a b : order_dual α} [has_lt α] :
-  of_dual a ⋖ of_dual b ↔ b ⋖ a :=
-and_congr_right' $ forall_congr $ λ c, forall_swap
-
-alias to_dual_covers_to_dual_iff ↔ _ covers.to_dual
-alias of_dual_covers_of_dual_iff ↔ _ covers.of_dual
-=======
 @[simp] lemma of_dual_covers_of_dual_iff {a b : order_dual α} :
   of_dual a ⋖ of_dual b ↔ b ⋖ a :=
 and_congr_right' $ forall_congr $ λ c, forall_swap
->>>>>>> aece00a2
 
 alias to_dual_covers_to_dual_iff ↔ _ covers.to_dual
 alias of_dual_covers_of_dual_iff ↔ _ covers.of_dual
@@ -81,11 +59,7 @@
 end has_lt
 
 section preorder
-<<<<<<< HEAD
-variables [preorder α] [preorder β] {a b : α} {f : α ↪o β}
-=======
 variables [preorder α] [preorder β] {a b : α} {f : α ↪o β} {e : α ≃o β}
->>>>>>> aece00a2
 
 lemma covers.le (h : a ⋖ b) : a ≤ b := h.1.le
 protected lemma covers.ne (h : a ⋖ b) : a ≠ b := h.lt.ne
