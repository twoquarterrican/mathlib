/-
Copyright (c) 2017 Johannes Hölzl. All rights reserved.
Released under Apache 2.0 license as described in the file LICENSE.
Authors: Johannes Hölzl
-/
import order.complete_lattice
import order.order_dual
/-!
# Galois connections, insertions and coinsertions

Galois connections are order theoretic adjoints, i.e. a pair of functions `u` and `l`,
such that `∀ a b, l a ≤ b ↔ a ≤ u b`.

## Main definitions

* `galois_connection`: A Galois connection is a pair of functions `l` and `u` satisfying
  `l a ≤ b ↔ a ≤ u b`. They are special cases of adjoint functors in category theory,
  but do not depend on the category theory library in mathlib.
* `galois_insertion`: A Galois insertion is a Galois connection where `l ∘ u = id`
* `galois_coinsertion`: A Galois coinsertion is a Galois connection where `u ∘ l = id`

## Implementation details

Galois insertions can be used to lift order structures from one type to another.
For example if `α` is a complete lattice, and `l : α → β`, and `u : β → α` form a Galois insertion,
then `β` is also a complete lattice. `l` is the lower adjoint and `u` is the upper adjoint.

An example of a Galois insertion is in group theory. If `G` is a group, then there is a Galois
insertion between the set of subsets of `G`, `set G`, and the set of subgroups of `G`,
`subgroup G`. The lower adjoint is `subgroup.closure`, taking the `subgroup` generated by a `set`,
and the upper adjoint is the coercion from `subgroup G` to `set G`, taking the underlying set
of a subgroup.

Naively lifting a lattice structure along this Galois insertion would mean that the definition
of `inf` on subgroups would be `subgroup.closure (↑S ∩ ↑T)`. This is an undesirable definition
because the intersection of subgroups is already a subgroup, so there is no need to take the
closure. For this reason a `choice` function is added as a field to the `galois_insertion`
structure. It has type `Π S : set G, ↑(closure S) ≤ S → subgroup G`. When `↑(closure S) ≤ S`, then
`S` is already a subgroup, so this function can be defined using `subgroup.mk` and not `closure`.
This means the infimum of subgroups will be defined to be the intersection of sets, paired
with a proof that intersection of subgroups is a subgroup, rather than the closure of the
intersection.
-/
open function set

universes u v w x
variables {α : Type u} {β : Type v} {γ : Type w} {ι : Sort x} {a a₁ a₂ : α} {b b₁ b₂ : β}

/-- A Galois connection is a pair of functions `l` and `u` satisfying
  `l a ≤ b ↔ a ≤ u b`. They are special cases of adjoint functors in category theory,
    but do not depend on the category theory library in mathlib. -/
def galois_connection [preorder α] [preorder β] (l : α → β) (u : β → α) := ∀ a b, l a ≤ b ↔ a ≤ u b

/-- Makes a Galois connection from an order-preserving bijection. -/
theorem order_iso.to_galois_connection [preorder α] [preorder β] (oi : α ≃o β) :
  galois_connection oi oi.symm :=
λ b g, oi.rel_symm_apply.symm

namespace galois_connection

section
variables [preorder α] [preorder β] {l : α → β} {u : β → α} (gc : galois_connection l u)

lemma monotone_intro (hu : monotone u) (hl : monotone l)
  (hul : ∀ a, a ≤ u (l a)) (hlu : ∀ a, l (u a) ≤ a) : galois_connection l u :=
λ a b, ⟨λ h, (hul _).trans (hu h), λ h, (hl h).trans (hlu _)⟩

include gc

protected lemma dual {l : α → β} {u : β → α} (gc : galois_connection l u) :
  galois_connection (order_dual.to_dual ∘ u ∘ order_dual.of_dual)
    (order_dual.to_dual ∘ l ∘ order_dual.of_dual) :=
λ a b, (gc b a).symm

lemma l_le {a : α} {b : β} : a ≤ u b → l a ≤ b :=
(gc _ _).mpr

lemma le_u {a : α} {b : β} : l a ≤ b → a ≤ u b :=
(gc _ _).mp

lemma le_u_l (a) : a ≤ u (l a) :=
gc.le_u $ le_refl _

lemma l_u_le (a) : l (u a) ≤ a :=
gc.l_le $ le_refl _

lemma monotone_u : monotone u :=
λ a b H, gc.le_u ((gc.l_u_le a).trans H)

lemma monotone_l : monotone l :=
gc.dual.monotone_u.dual

lemma upper_bounds_l_image (s : set α) : upper_bounds (l '' s) = u ⁻¹' upper_bounds s :=
set.ext $ λ b, by simp [upper_bounds, gc _ _]

lemma lower_bounds_u_image (s : set β) : lower_bounds (u '' s) = l ⁻¹' lower_bounds s :=
gc.dual.upper_bounds_l_image s

lemma bdd_above_l_image {s : set α} : bdd_above (l '' s) ↔ bdd_above s :=
⟨λ ⟨x, hx⟩, ⟨u x, by rwa [gc.upper_bounds_l_image] at hx⟩, gc.monotone_l.map_bdd_above⟩

lemma bdd_below_u_image {s : set β} : bdd_below (u '' s) ↔ bdd_below s :=
gc.dual.bdd_above_l_image

lemma is_lub_l_image {s : set α} {a : α} (h : is_lub s a) : is_lub (l '' s) (l a) :=
⟨gc.monotone_l.mem_upper_bounds_image h.left,
  λ b hb, gc.l_le $ h.right $ by rwa [gc.upper_bounds_l_image] at hb⟩

lemma is_glb_u_image {s : set β} {b : β} (h : is_glb s b) : is_glb (u '' s) (u b) :=
gc.dual.is_lub_l_image h

lemma is_glb_l {a : α} : is_glb { b | a ≤ u b } (l a) :=
⟨λ b, gc.l_le, λ b h, h $ gc.le_u_l _⟩

lemma is_lub_u {b : β} : is_lub { a | l a ≤ b } (u b) :=
⟨λ b, gc.le_u, λ b h, h $ gc.l_u_le _⟩

end

section partial_order
<<<<<<< HEAD
variables [preorder α] [partial_order β] {l : α → β} {u : β → α} (gc : galois_connection l u)
include gc

=======
variables [partial_order α] [preorder β] {l : α → β} {u : β → α} (gc : galois_connection l u)
include gc

lemma u_l_u_eq_u : u ∘ l ∘ u = u :=
funext (λ x, (gc.monotone_u (gc.l_u_le _)).antisymm (gc.le_u_l _))

lemma u_unique {l' : α → β} {u' : β → α} (gc' : galois_connection l' u')
  (hl : ∀ a, l a = l' a) {b : β} : u b = u' b :=
le_antisymm (gc'.le_u $ hl (u b) ▸ gc.l_u_le _)
  (gc.le_u $ (hl (u' b)).symm ▸ gc'.l_u_le _)

end partial_order

section partial_order
variables [preorder α] [partial_order β] {l : α → β} {u : β → α} (gc : galois_connection l u)
include gc

>>>>>>> 65eef746
lemma l_u_l_eq_l : l ∘ u ∘ l = l :=
funext (λ x, (gc.l_u_le _).antisymm (gc.monotone_l (gc.le_u_l _)))

lemma l_unique {l' : α → β} {u' : β → α} (gc' : galois_connection l' u')
  (hu : ∀ b, u b = u' b) {a : α} : l a = l' a :=
le_antisymm (gc.l_le $ (hu (l' a)).symm ▸ gc'.le_u_l _)
  (gc'.l_le $ hu (l a) ▸ gc.le_u_l _)

end partial_order
<<<<<<< HEAD

section partial_order'
variables [partial_order α] [preorder β] {l : α → β} {u : β → α} (gc : galois_connection l u)
include gc

lemma u_l_u_eq_u : u ∘ l ∘ u = u :=
funext (assume x, le_antisymm (gc.monotone_u (gc.l_u_le _)) (gc.le_u_l _))

lemma u_unique {l' : α → β} {u' : β → α} (gc' : galois_connection l' u')
  (hl : ∀ a, l a = l' a) {b : β} : u b = u' b :=
le_antisymm (gc'.le_u $ hl (u b) ▸ gc.l_u_le _)
  (gc.le_u $ (hl (u' b)).symm ▸ gc'.l_u_le _)

end partial_order'
=======
>>>>>>> 65eef746

section order_top
variables [order_top α] [order_top β] {l : α → β} {u : β → α} (gc : galois_connection l u)
include gc

lemma u_top : u ⊤ = ⊤ := top_unique $ gc.le_u le_top

end order_top

section order_bot
variables [order_bot α] [order_bot β] {l : α → β} {u : β → α} (gc : galois_connection l u)
include gc

lemma l_bot : l ⊥ = ⊥ := gc.dual.u_top

end order_bot

section semilattice_sup
variables [semilattice_sup α] [semilattice_sup β] {l : α → β} {u : β → α}
  (gc : galois_connection l u)
include gc

lemma l_sup : l (a₁ ⊔ a₂) = l a₁ ⊔ l a₂ :=
(gc.is_lub_l_image is_lub_pair).unique $ by simp only [image_pair, is_lub_pair]

end semilattice_sup

section semilattice_inf
variables [semilattice_inf α] [semilattice_inf β] {l : α → β} {u : β → α}
  (gc : galois_connection l u)
include gc

lemma u_inf : u (b₁ ⊓ b₂) = u b₁ ⊓ u b₂ := gc.dual.l_sup

end semilattice_inf

section complete_lattice
variables [complete_lattice α] [complete_lattice β] {l : α → β} {u : β → α}
  (gc : galois_connection l u)
include gc

lemma l_supr {f : ι → α} : l (supr f) = (⨆i, l (f i)) :=
eq.symm $ is_lub.supr_eq $ show is_lub (range (l ∘ f)) (l (supr f)),
  by rw [range_comp, ← Sup_range]; exact gc.is_lub_l_image (is_lub_Sup _)

lemma u_infi {f : ι → β} : u (infi f) = (⨅i, u (f i)) := gc.dual.l_supr

lemma l_Sup {s : set α} : l (Sup s) = (⨆a ∈ s, l a) :=
by simp only [Sup_eq_supr, gc.l_supr]

lemma u_Inf {s : set β} : u (Inf s) = (⨅a ∈ s, u a) := gc.dual.l_Sup

end complete_lattice

/- Constructing Galois connections -/
section constructions

protected lemma id [pα : preorder α] : @galois_connection α α pα pα id id :=
λ a b, iff.intro (λ x, x) (λ x, x)

protected lemma compose [preorder α] [preorder β] [preorder γ]
  (l1 : α → β) (u1 : β → α) (l2 : β → γ) (u2 : γ → β)
  (gc1 : galois_connection l1 u1) (gc2 : galois_connection l2 u2) :
  galois_connection (l2 ∘ l1) (u1 ∘ u2) :=
by intros a b; rw [gc2, gc1]

protected lemma dfun {ι : Type u} {α : ι → Type v} {β : ι → Type w}
  [∀ i, preorder (α i)] [∀ i, preorder (β i)]
  (l : Πi, α i → β i) (u : Πi, β i → α i) (gc : ∀ i, galois_connection (l i) (u i)) :
  @galois_connection (Π i, α i) (Π i, β i) _ _ (λ a i, l i (a i)) (λ b i, u i (b i)) :=
λ a b, forall_congr $ λ i, gc i (a i) (b i)

end constructions

end galois_connection

namespace order_iso

variables [preorder α] [preorder β]

@[simp] lemma bdd_above_image (e : α ≃o β) {s : set α} : bdd_above (e '' s) ↔ bdd_above s :=
e.to_galois_connection.bdd_above_l_image

@[simp] lemma bdd_below_image (e : α ≃o β) {s : set α} : bdd_below (e '' s) ↔ bdd_below s :=
e.dual.bdd_above_image

@[simp] lemma bdd_above_preimage (e : α ≃o β) {s : set β} : bdd_above (e ⁻¹' s) ↔ bdd_above s :=
by rw [← e.bdd_above_image, e.image_preimage]

@[simp] lemma bdd_below_preimage (e : α ≃o β) {s : set β} : bdd_below (e ⁻¹' s) ↔ bdd_below s :=
by rw [← e.bdd_below_image, e.image_preimage]

end order_iso

namespace nat

lemma galois_connection_mul_div {k : ℕ} (h : 0 < k) : galois_connection (λ n, n * k) (λ n, n / k) :=
λ x y, (le_div_iff_mul_le x y h).symm

end nat

/-- A Galois insertion is a Galois connection where `l ∘ u = id`. It also contains a constructive
choice function, to give better definitional equalities when lifting order structures. Dual
to `galois_coinsertion` -/
@[nolint has_inhabited_instance]
structure galois_insertion {α β : Type*} [preorder α] [preorder β] (l : α → β) (u : β → α) :=
(choice : Πx : α, u (l x) ≤ x → β)
(gc : galois_connection l u)
(le_l_u : ∀ x, x ≤ l (u x))
(choice_eq : ∀ a h, choice a h = l a)

/-- A constructor for a Galois insertion with the trivial `choice` function. -/
def galois_insertion.monotone_intro {α β : Type*} [preorder α] [preorder β] {l : α → β} {u : β → α}
  (hu : monotone u) (hl : monotone l) (hul : ∀ a, a ≤ u (l a)) (hlu : ∀ b, l (u b) = b) :
  galois_insertion l u :=
{ choice := λ x _, l x,
  gc := galois_connection.monotone_intro hu hl hul (λ b, le_of_eq (hlu b)),
  le_l_u := λ b, le_of_eq $ (hlu b).symm,
  choice_eq := λ _ _, rfl }

/-- Makes a Galois insertion from an order-preserving bijection. -/
protected def order_iso.to_galois_insertion [preorder α] [preorder β] (oi : α ≃o β) :
@galois_insertion α β _ _ (oi) (oi.symm) :=
{ choice := λ b h, oi b,
  gc := oi.to_galois_connection,
  le_l_u := λ g, le_of_eq (oi.right_inv g).symm,
  choice_eq := λ b h, rfl }

/-- Make a `galois_insertion l u` from a `galois_connection l u` such that `∀ b, b ≤ l (u b)` -/
def galois_connection.to_galois_insertion {α β : Type*} [preorder α] [preorder β]
  {l : α → β} {u : β → α} (gc : galois_connection l u) (h : ∀ b, b ≤ l (u b)) :
  galois_insertion l u :=
{ choice := λ x _, l x,
  gc := gc,
  le_l_u := h,
  choice_eq := λ _ _, rfl }

/-- Lift the bottom along a Galois connection -/
def galois_connection.lift_order_bot {α β : Type*} [order_bot α] [partial_order β]
  {l : α → β} {u : β → α} (gc : galois_connection l u) :
  order_bot β :=
{ bot    := l ⊥,
  bot_le := λ b, gc.l_le $ bot_le,
  .. ‹partial_order β› }

namespace galois_insertion

variables {l : α → β} {u : β → α}

lemma l_u_eq [preorder α] [partial_order β] (gi : galois_insertion l u) (b : β) :
  l (u b) = b :=
(gi.gc.l_u_le _).antisymm (gi.le_l_u _)

lemma left_inverse_l_u [preorder α] [partial_order β] (gi : galois_insertion l u) :
  left_inverse l u :=
gi.l_u_eq

lemma l_surjective [preorder α] [partial_order β] (gi : galois_insertion l u) :
  surjective l :=
gi.left_inverse_l_u.surjective

lemma u_injective [preorder α] [partial_order β] (gi : galois_insertion l u) :
  injective u :=
gi.left_inverse_l_u.injective

lemma l_sup_u [semilattice_sup α] [semilattice_sup β] (gi : galois_insertion l u) (a b : β) :
  l (u a ⊔ u b) = a ⊔ b :=
calc l (u a ⊔ u b) = l (u a) ⊔ l (u b) : gi.gc.l_sup
               ... = a ⊔ b : by simp only [gi.l_u_eq]

lemma l_supr_u [complete_lattice α] [complete_lattice β] (gi : galois_insertion l u)
  {ι : Sort x} (f : ι → β) :
  l (⨆ i, u (f i)) = ⨆ i, (f i) :=
calc l (⨆ (i : ι), u (f i)) = ⨆ (i : ι), l (u (f i)) : gi.gc.l_supr
                        ... = ⨆ (i : ι), f i : congr_arg _ $ funext $ λ i, gi.l_u_eq (f i)

lemma l_inf_u [semilattice_inf α] [semilattice_inf β] (gi : galois_insertion l u) (a b : β) :
  l (u a ⊓ u b) = a ⊓ b :=
calc l (u a ⊓ u b) = l (u (a ⊓ b)) : congr_arg l gi.gc.u_inf.symm
               ... = a ⊓ b : by simp only [gi.l_u_eq]

lemma l_infi_u [complete_lattice α] [complete_lattice β] (gi : galois_insertion l u)
  {ι : Sort x} (f : ι → β) :
  l (⨅ i, u (f i)) = ⨅ i, (f i) :=
calc l (⨅ (i : ι), u (f i)) = l (u (⨅ (i : ι), (f i))) : congr_arg l gi.gc.u_infi.symm
                        ... = ⨅ (i : ι), f i : gi.l_u_eq _

lemma l_infi_of_ul_eq_self [complete_lattice α] [complete_lattice β] (gi : galois_insertion l u)
  {ι : Sort x} (f : ι → α) (hf : ∀ i, u (l (f i)) = f i) :
  l (⨅ i, (f i)) = ⨅ i, l (f i) :=
calc l (⨅ i, (f i)) =  l ⨅ (i : ι), (u (l (f i))) : by simp [hf]
                ... = ⨅ i, l (f i) : gi.l_infi_u _

lemma u_le_u_iff [preorder α] [preorder β] (gi : galois_insertion l u) {a b} :
  u a ≤ u b ↔ a ≤ b :=
⟨λ h, (gi.le_l_u _).trans (gi.gc.l_le h),
    λ h, gi.gc.monotone_u h⟩

lemma strict_mono_u [preorder α] [preorder β] (gi : galois_insertion l u) : strict_mono u :=
strict_mono_of_le_iff_le $ λ _ _, gi.u_le_u_iff.symm

lemma is_lub_of_u_image [preorder α] [preorder β] (gi : galois_insertion l u) {s : set β} {a : α}
  (hs : is_lub (u '' s) a) : is_lub s (l a) :=
⟨λ x hx, (gi.le_l_u x).trans $ gi.gc.monotone_l $ hs.1 $ mem_image_of_mem _ hx,
  λ x hx, gi.gc.l_le $ hs.2 $ gi.gc.monotone_u.mem_upper_bounds_image hx⟩

lemma is_glb_of_u_image [preorder α] [preorder β] (gi : galois_insertion l u) {s : set β} {a : α}
  (hs : is_glb (u '' s) a) : is_glb s (l a) :=
⟨λ x hx, gi.gc.l_le $ hs.1 $ mem_image_of_mem _ hx,
  λ x hx, (gi.le_l_u x).trans $ gi.gc.monotone_l $ hs.2 $
    gi.gc.monotone_u.mem_lower_bounds_image hx⟩

section lift

variables [partial_order β]

/-- Lift the suprema along a Galois insertion -/
def lift_semilattice_sup [semilattice_sup α] (gi : galois_insertion l u) : semilattice_sup β :=
{ sup := λ a b, l (u a ⊔ u b),
  le_sup_left  := λ a b, (gi.le_l_u a).trans $ gi.gc.monotone_l $ le_sup_left,
  le_sup_right := λ a b, (gi.le_l_u b).trans $ gi.gc.monotone_l $ le_sup_right,
  sup_le       := λ a b c hac hbc,
    gi.gc.l_le $ sup_le (gi.gc.monotone_u hac) (gi.gc.monotone_u hbc),
  .. ‹partial_order β› }

/-- Lift the infima along a Galois insertion -/
def lift_semilattice_inf [semilattice_inf α] (gi : galois_insertion l u) : semilattice_inf β :=
{ inf := λ a b, gi.choice (u a ⊓ u b) $
    (le_inf (gi.gc.monotone_u $ gi.gc.l_le $ inf_le_left)
      (gi.gc.monotone_u $ gi.gc.l_le $ inf_le_right)),
  inf_le_left  := by simp only [gi.choice_eq]; exact λ a b, gi.gc.l_le inf_le_left,
  inf_le_right := by simp only [gi.choice_eq]; exact λ a b, gi.gc.l_le inf_le_right,
  le_inf       := by simp only [gi.choice_eq]; exact λ a b c hac hbc,
    (gi.le_l_u a).trans $ gi.gc.monotone_l $ le_inf (gi.gc.monotone_u hac) (gi.gc.monotone_u hbc),
  .. ‹partial_order β› }

/-- Lift the suprema and infima along a Galois insertion -/
def lift_lattice [lattice α] (gi : galois_insertion l u) : lattice β :=
{ .. gi.lift_semilattice_sup, .. gi.lift_semilattice_inf }

/-- Lift the top along a Galois insertion -/
def lift_order_top [order_top α] (gi : galois_insertion l u) : order_top β :=
{ top    := gi.choice ⊤ $ le_top,
  le_top := by simp only [gi.choice_eq]; exact λ b, (gi.le_l_u b).trans (gi.gc.monotone_l le_top),
  .. ‹partial_order β› }

/-- Lift the top, bottom, suprema, and infima along a Galois insertion -/
def lift_bounded_lattice [bounded_lattice α] (gi : galois_insertion l u) : bounded_lattice β :=
{ .. gi.lift_lattice, .. gi.lift_order_top, .. gi.gc.lift_order_bot }

/-- Lift all suprema and infima along a Galois insertion -/
def lift_complete_lattice [complete_lattice α] (gi : galois_insertion l u) : complete_lattice β :=
{ Sup := λ s, l (Sup (u '' s)),
  Sup_le := λ s, (gi.is_lub_of_u_image (is_lub_Sup _)).2,
  le_Sup := λ s, (gi.is_lub_of_u_image (is_lub_Sup _)).1,
  Inf := λ s, gi.choice (Inf (u '' s)) $ gi.gc.monotone_u.le_is_glb_image
    (gi.is_glb_of_u_image $ is_glb_Inf _) (is_glb_Inf _),
  Inf_le := λ s, by { rw gi.choice_eq, exact (gi.is_glb_of_u_image (is_glb_Inf _)).1 },
  le_Inf := λ s, by { rw gi.choice_eq, exact (gi.is_glb_of_u_image (is_glb_Inf _)).2 },
  .. gi.lift_bounded_lattice }

end lift

end galois_insertion

/-- A Galois coinsertion is a Galois connection where `u ∘ l = id`. It also contains a constructive
choice function, to give better definitional equalities when lifting order structures. Dual to
`galois_insertion` -/
@[nolint has_inhabited_instance]
structure galois_coinsertion {α β : Type*} [preorder α] [preorder β] (l : α → β) (u : β → α) :=
(choice : Πx : β, x ≤ l (u x) → α)
(gc : galois_connection l u)
(u_l_le : ∀ x, u (l x) ≤ x)
(choice_eq : ∀ a h, choice a h = u a)

/-- Make a `galois_insertion u l` in the `order_dual`, from a `galois_coinsertion l u` -/
def galois_coinsertion.dual {α β : Type*} [preorder α] [preorder β] {l : α → β} {u : β → α} :
  galois_coinsertion l u → @galois_insertion (order_dual β) (order_dual α) _ _ u l :=
λ x, ⟨x.1, x.2.dual, x.3, x.4⟩

/-- Make a `galois_coinsertion u l` in the `order_dual`, from a `galois_insertion l u` -/
def galois_insertion.dual {α β : Type*} [preorder α] [preorder β] {l : α → β} {u : β → α} :
  galois_insertion l u → @galois_coinsertion (order_dual β) (order_dual α) _ _ u l :=
λ x, ⟨x.1, x.2.dual, x.3, x.4⟩

/-- Make a `galois_coinsertion l u` from a `galois_insertion l u` in the `order_dual` -/
def galois_coinsertion.of_dual {α β : Type*} [preorder α] [preorder β] {l : α → β} {u : β → α} :
  @galois_insertion (order_dual β) (order_dual α) _ _ u l → galois_coinsertion l u :=
λ x, ⟨x.1, x.2.dual, x.3, x.4⟩

/-- Make a `galois_insertion l u` from a `galois_coinsertion l u` in the `order_dual` -/
def galois_insertion.of_dual {α β : Type*} [preorder α] [preorder β] {l : α → β} {u : β → α} :
  @galois_coinsertion (order_dual β) (order_dual α) _ _ u l → galois_insertion l u :=
λ x, ⟨x.1, x.2.dual, x.3, x.4⟩

/-- Makes a Galois coinsertion from an order-preserving bijection. -/
protected def rel_iso.to_galois_coinsertion [preorder α] [preorder β] (oi : α ≃o β) :
@galois_coinsertion α β _ _ (oi) (oi.symm) :=
{ choice := λ b h, oi.symm b,
  gc := oi.to_galois_connection,
  u_l_le := λ g, le_of_eq (oi.left_inv g),
  choice_eq := λ b h, rfl }

/-- A constructor for a Galois coinsertion with the trivial `choice` function. -/
def galois_coinsertion.monotone_intro [preorder α] [preorder β] {l : α → β} {u : β → α}
  (hu : monotone u) (hl : monotone l) (hlu : ∀ b, l (u b) ≤ b)
  (hul : ∀ a, u (l a) = a) :
  galois_coinsertion l u :=
galois_coinsertion.of_dual (galois_insertion.monotone_intro hl.dual hu.dual hlu hul)

/-- Make a `galois_coinsertion l u` from a `galois_connection l u` such that `∀ b, b ≤ l (u b)` -/
def galois_connection.to_galois_coinsertion {α β : Type*} [preorder α] [preorder β]
  {l : α → β} {u : β → α} (gc : galois_connection l u) (h : ∀ a, u (l a) ≤ a) :
  galois_coinsertion l u :=
{ choice := λ x _, u x,
  gc := gc,
  u_l_le := h,
  choice_eq := λ _ _, rfl }

/-- Lift the top along a Galois connection -/
def galois_connection.lift_order_top {α β : Type*} [partial_order α] [order_top β]
  {l : α → β} {u : β → α} (gc : galois_connection l u) :
  order_top α :=
{ top    := u ⊤,
  le_top := λ b, gc.le_u $ le_top,
  .. ‹partial_order α› }

namespace galois_coinsertion

variables {l : α → β} {u : β → α}

lemma u_l_eq [partial_order α] [preorder β] (gi : galois_coinsertion l u) (a : α) :
  u (l a) = a :=
gi.dual.l_u_eq a

lemma u_l_left_inverse [partial_order α] [preorder β] (gi : galois_coinsertion l u) :
  left_inverse u l :=
gi.u_l_eq

lemma u_surjective [partial_order α] [preorder β] (gi : galois_coinsertion l u) :
  surjective u :=
gi.dual.l_surjective

lemma l_injective [partial_order α] [preorder β] (gi : galois_coinsertion l u) :
  injective l :=
gi.dual.u_injective

lemma u_inf_l [semilattice_inf α] [semilattice_inf β] (gi : galois_coinsertion l u) (a b : α) :
  u (l a ⊓ l b) = a ⊓ b :=
gi.dual.l_sup_u a b

lemma u_infi_l [complete_lattice α] [complete_lattice β] (gi : galois_coinsertion l u)
  {ι : Sort x} (f : ι → α) :
  u (⨅ i, l (f i)) = ⨅ i, (f i) :=
gi.dual.l_supr_u _

lemma u_sup_l [semilattice_sup α] [semilattice_sup β] (gi : galois_coinsertion l u) (a b : α) :
  u (l a ⊔ l b) = a ⊔ b :=
gi.dual.l_inf_u _ _

lemma u_supr_l [complete_lattice α] [complete_lattice β] (gi : galois_coinsertion l u)
  {ι : Sort x} (f : ι → α) :
  u (⨆ i, l (f i)) = ⨆ i, (f i) :=
gi.dual.l_infi_u _

lemma u_supr_of_lu_eq_self [complete_lattice α] [complete_lattice β] (gi : galois_coinsertion l u)
  {ι : Sort x} (f : ι → β) (hf : ∀ i, l (u (f i)) = f i) :
  u (⨆ i, (f i)) = ⨆ i, u (f i) :=
gi.dual.l_infi_of_ul_eq_self _ hf

lemma l_le_l_iff [preorder α] [preorder β] (gi : galois_coinsertion l u) {a b} :
  l a ≤ l b ↔ a ≤ b :=
gi.dual.u_le_u_iff

lemma strict_mono_l [partial_order α] [preorder β] (gi : galois_coinsertion l u) : strict_mono l :=
λ a b h, gi.dual.strict_mono_u h

lemma is_glb_of_l_image [preorder α] [preorder β] (gi : galois_coinsertion l u) {s : set α} {a : β}
  (hs : is_glb (l '' s) a) : is_glb s (u a) :=
gi.dual.is_lub_of_u_image hs

lemma is_lub_of_l_image [preorder α] [preorder β] (gi : galois_coinsertion l u) {s : set α} {a : β}
  (hs : is_lub (l '' s) a) : is_lub s (u a) :=
gi.dual.is_glb_of_u_image hs


section lift

variables [partial_order α]

/-- Lift the infima along a Galois coinsertion -/
def lift_semilattice_inf [semilattice_inf β] (gi : galois_coinsertion l u) : semilattice_inf α :=
{ inf := λ a b, u (l a ⊓ l b),
  .. ‹partial_order α›, .. @order_dual.semilattice_inf _ gi.dual.lift_semilattice_sup }

/-- Lift the suprema along a Galois coinsertion -/
def lift_semilattice_sup [semilattice_sup β] (gi : galois_coinsertion l u) : semilattice_sup α :=
{ sup := λ a b, gi.choice (l a ⊔ l b) $
    (sup_le (gi.gc.monotone_l $ gi.gc.le_u $ le_sup_left)
      (gi.gc.monotone_l $ gi.gc.le_u $ le_sup_right)),
  .. ‹partial_order α›, .. @order_dual.semilattice_sup _ gi.dual.lift_semilattice_inf }

/-- Lift the suprema and infima along a Galois coinsertion -/
def lift_lattice [lattice β] (gi : galois_coinsertion l u) : lattice α :=
{ .. gi.lift_semilattice_sup, .. gi.lift_semilattice_inf }

/-- Lift the bot along a Galois coinsertion -/
def lift_order_bot [order_bot β] (gi : galois_coinsertion l u) : order_bot α :=
{ bot    := gi.choice ⊥ $ bot_le,
  .. ‹partial_order α›, .. @order_dual.order_bot _ gi.dual.lift_order_top }

/-- Lift the top, bottom, suprema, and infima along a Galois coinsertion -/
def lift_bounded_lattice [bounded_lattice β] (gi : galois_coinsertion l u) : bounded_lattice α :=
{ .. gi.lift_lattice, .. gi.lift_order_bot, .. gi.gc.lift_order_top }

/-- Lift all suprema and infima along a Galois coinsertion -/
def lift_complete_lattice [complete_lattice β] (gi : galois_coinsertion l u) : complete_lattice α :=
{ Inf := λ s, u (Inf (l '' s)),
  Sup := λ s, gi.choice (Sup (l '' s)) _,
  .. gi.lift_bounded_lattice, .. @order_dual.complete_lattice _ gi.dual.lift_complete_lattice }

end lift

end galois_coinsertion

/-- If `α` is a partial order with bottom element (e.g., `ℕ`, `ℝ≥0`), then
`λ o : with_bot α, o.get_or_else ⊥` and coercion form a Galois insertion. -/
def with_bot.gi_get_or_else_bot [order_bot α] :
  galois_insertion (λ o : with_bot α, o.get_or_else ⊥) coe :=
{ gc := λ a b, with_bot.get_or_else_bot_le_iff,
  le_l_u := λ a, le_rfl,
  choice := λ o ho, _,
  choice_eq := λ _ _, rfl }<|MERGE_RESOLUTION|>--- conflicted
+++ resolved
@@ -118,11 +118,6 @@
 end
 
 section partial_order
-<<<<<<< HEAD
-variables [preorder α] [partial_order β] {l : α → β} {u : β → α} (gc : galois_connection l u)
-include gc
-
-=======
 variables [partial_order α] [preorder β] {l : α → β} {u : β → α} (gc : galois_connection l u)
 include gc
 
@@ -140,7 +135,6 @@
 variables [preorder α] [partial_order β] {l : α → β} {u : β → α} (gc : galois_connection l u)
 include gc
 
->>>>>>> 65eef746
 lemma l_u_l_eq_l : l ∘ u ∘ l = l :=
 funext (λ x, (gc.l_u_le _).antisymm (gc.monotone_l (gc.le_u_l _)))
 
@@ -150,29 +144,11 @@
   (gc'.l_le $ hu (l a) ▸ gc.le_u_l _)
 
 end partial_order
-<<<<<<< HEAD
 
 section partial_order'
 variables [partial_order α] [preorder β] {l : α → β} {u : β → α} (gc : galois_connection l u)
 include gc
 
-lemma u_l_u_eq_u : u ∘ l ∘ u = u :=
-funext (assume x, le_antisymm (gc.monotone_u (gc.l_u_le _)) (gc.le_u_l _))
-
-lemma u_unique {l' : α → β} {u' : β → α} (gc' : galois_connection l' u')
-  (hl : ∀ a, l a = l' a) {b : β} : u b = u' b :=
-le_antisymm (gc'.le_u $ hl (u b) ▸ gc.l_u_le _)
-  (gc.le_u $ (hl (u' b)).symm ▸ gc'.l_u_le _)
-
-end partial_order'
-=======
->>>>>>> 65eef746
-
-section order_top
-variables [order_top α] [order_top β] {l : α → β} {u : β → α} (gc : galois_connection l u)
-include gc
-
-lemma u_top : u ⊤ = ⊤ := top_unique $ gc.le_u le_top
 
 end order_top
 
