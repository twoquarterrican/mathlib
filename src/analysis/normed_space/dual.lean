/-
Copyright (c) 2020 Heather Macbeth. All rights reserved.
Released under Apache 2.0 license as described in the file LICENSE.
Authors: Heather Macbeth
-/
import analysis.normed_space.hahn_banach
<<<<<<< HEAD
import analysis.seminorm
=======
>>>>>>> 11bf7e52
import analysis.normed_space.is_R_or_C

/-!
# The topological dual of a normed space

In this file we define the topological dual `normed_space.dual` of a normed space, and the
continuous linear map `normed_space.inclusion_in_double_dual` from a normed space into its double
dual.

For base field `𝕜 = ℝ` or `𝕜 = ℂ`, this map is actually an isometric embedding; we provide a
version `normed_space.inclusion_in_double_dual_li` of the map which is of type a bundled linear
isometric embedding, `E →ₗᵢ[𝕜] (dual 𝕜 (dual 𝕜 E))`.

Since a lot of elementary properties don't require `eq_of_dist_eq_zero` we start setting up the
theory for `semi_normed_space` and we specialize to `normed_space` when needed.

## Main definitions

* `inclusion_in_double_dual` and `inclusion_in_double_dual_li` are the inclusion of a normed space
  in its double dual, considered as a bounded linear map and as a linear isometry, respectively.
* `polar 𝕜 s` is the subset of `dual 𝕜 E` consisting of those functionals `x'` for which
  `∥x' z∥ ≤ 1` for every `z ∈ s`.

## Tags

dual
-/

noncomputable theory
open_locale classical
universes u v

namespace normed_space

section general
variables (𝕜 : Type*) [nondiscrete_normed_field 𝕜]
variables (E : Type*) [semi_normed_group E] [semi_normed_space 𝕜 E]
variables (F : Type*) [normed_group F] [normed_space 𝕜 F]

/-- The topological dual of a seminormed space `E`. -/
@[derive [inhabited, semi_normed_group, semi_normed_space 𝕜]] def dual := E →L[𝕜] 𝕜

instance : has_coe_to_fun (dual 𝕜 E) (λ _, E → 𝕜) := continuous_linear_map.to_fun

instance : normed_group (dual 𝕜 F) := continuous_linear_map.to_normed_group

instance : normed_space 𝕜 (dual 𝕜 F) := continuous_linear_map.to_normed_space

instance [finite_dimensional 𝕜 E] : finite_dimensional 𝕜 (dual 𝕜 E) :=
continuous_linear_map.finite_dimensional

/-- The inclusion of a normed space in its double (topological) dual, considered
   as a bounded linear map. -/
def inclusion_in_double_dual : E →L[𝕜] (dual 𝕜 (dual 𝕜 E)) :=
continuous_linear_map.apply 𝕜 𝕜

@[simp] lemma dual_def (x : E) (f : dual 𝕜 E) : inclusion_in_double_dual 𝕜 E x f = f x := rfl

lemma inclusion_in_double_dual_norm_eq :
  ∥inclusion_in_double_dual 𝕜 E∥ = ∥(continuous_linear_map.id 𝕜 (dual 𝕜 E))∥ :=
continuous_linear_map.op_norm_flip _

lemma inclusion_in_double_dual_norm_le : ∥inclusion_in_double_dual 𝕜 E∥ ≤ 1 :=
by { rw inclusion_in_double_dual_norm_eq, exact continuous_linear_map.norm_id_le }

lemma double_dual_bound (x : E) : ∥(inclusion_in_double_dual 𝕜 E) x∥ ≤ ∥x∥ :=
by simpa using continuous_linear_map.le_of_op_norm_le _ (inclusion_in_double_dual_norm_le 𝕜 E) x

end general

section bidual_isometry

variables (𝕜 : Type v) [is_R_or_C 𝕜]
  {E : Type u} [normed_group E] [normed_space 𝕜 E]

/-- If one controls the norm of every `f x`, then one controls the norm of `x`.
    Compare `continuous_linear_map.op_norm_le_bound`. -/
lemma norm_le_dual_bound (x : E) {M : ℝ} (hMp: 0 ≤ M) (hM : ∀ (f : dual 𝕜 E), ∥f x∥ ≤ M * ∥f∥) :
  ∥x∥ ≤ M :=
begin
  classical,
  by_cases h : x = 0,
  { simp only [h, hMp, norm_zero] },
  { obtain ⟨f, hf⟩ : ∃ g : E →L[𝕜] 𝕜, _ := exists_dual_vector 𝕜 x h,
    calc ∥x∥ = ∥(∥x∥ : 𝕜)∥ : is_R_or_C.norm_coe_norm.symm
    ... = ∥f x∥ : by rw hf.2
    ... ≤ M * ∥f∥ : hM f
    ... = M : by rw [hf.1, mul_one] }
end

lemma eq_zero_of_forall_dual_eq_zero {x : E} (h : ∀ f : dual 𝕜 E, f x = (0 : 𝕜)) : x = 0 :=
norm_eq_zero.mp (le_antisymm (norm_le_dual_bound 𝕜 x le_rfl (λ f, by simp [h f])) (norm_nonneg _))

lemma eq_zero_iff_forall_dual_eq_zero (x : E) : x = 0 ↔ ∀ g : dual 𝕜 E, g x = 0 :=
⟨λ hx, by simp [hx], λ h, eq_zero_of_forall_dual_eq_zero 𝕜 h⟩

lemma eq_iff_forall_dual_eq {x y : E} :
  x = y ↔ ∀ g : dual 𝕜 E, g x = g y :=
begin
  rw [← sub_eq_zero, eq_zero_iff_forall_dual_eq_zero 𝕜 (x - y)],
  simp [sub_eq_zero],
end

/-- The inclusion of a normed space in its double dual is an isometry onto its image.-/
def inclusion_in_double_dual_li : E →ₗᵢ[𝕜] (dual 𝕜 (dual 𝕜 E)) :=
{ norm_map' := begin
    intros x,
    apply le_antisymm,
    { exact double_dual_bound 𝕜 E x },
    rw continuous_linear_map.norm_def,
    refine le_cInf continuous_linear_map.bounds_nonempty _,
    rintros c ⟨hc1, hc2⟩,
    exact norm_le_dual_bound 𝕜 x hc1 hc2
  end,
  .. inclusion_in_double_dual 𝕜 E }

end bidual_isometry

end normed_space

section polar_sets

open metric set normed_space

/-- Given a subset `s` in a normed space `E` (over a field `𝕜`), the polar
`polar 𝕜 s` is the subset of `dual 𝕜 E` consisting of those functionals which
evaluate to something of norm at most one at all points `z ∈ s`. -/
def polar (𝕜 : Type*) [nondiscrete_normed_field 𝕜]
  {E : Type*} [normed_group E] [normed_space 𝕜 E] (s : set E) : set (dual 𝕜 E) :=
<<<<<<< HEAD
{x' : dual 𝕜 E | ∀ z ∈ s, ∥ x' z ∥ ≤ 1 }

namespace polar
=======
{x' : dual 𝕜 E | ∀ z ∈ s, ∥ x' z ∥ ≤ 1}
>>>>>>> 11bf7e52

open metric set normed_space
open_locale topological_space

variables (𝕜 : Type*) [nondiscrete_normed_field 𝕜]
variables {E : Type*} [normed_group E] [normed_space 𝕜 E]

<<<<<<< HEAD
@[simp] lemma zero_mem (𝕜 : Type*) [nondiscrete_normed_field 𝕜]
  {E : Type*} [normed_group E] [normed_space 𝕜 E] (s : set E) :
  (0 : dual 𝕜 E) ∈ polar 𝕜 s :=
λ _ _, by simp only [zero_le_one, continuous_linear_map.zero_apply, norm_zero]

lemma eq_Inter (𝕜 : Type*) [nondiscrete_normed_field 𝕜]
  {E : Type*} [normed_group E] [normed_space 𝕜 E] (s : set E) :
  polar 𝕜 s = ⋂ z ∈ s, {x' : dual 𝕜 E | ∥ x' z ∥ ≤ 1 } :=
by { ext, simp only [polar, mem_bInter_iff, mem_set_of_eq], }

lemma of_empty (𝕜 : Type*) [nondiscrete_normed_field 𝕜]
  {E : Type*} [normed_group E] [normed_space 𝕜 E] : polar 𝕜 (∅ : set E) = univ :=
by { simp only [polar, forall_false_left, mem_empty_eq, forall_const, set_of_true], }
=======
@[simp] lemma zero_mem_polar (s : set E) :
  (0 : dual 𝕜 E) ∈ polar 𝕜 s :=
λ _ _, by simp only [zero_le_one, continuous_linear_map.zero_apply, norm_zero]

lemma polar_eq_Inter (s : set E) :
  polar 𝕜 s = ⋂ z ∈ s, {x' : dual 𝕜 E | ∥ x' z ∥ ≤ 1} :=
by { ext, simp only [polar, mem_bInter_iff, mem_set_of_eq], }

@[simp] lemma polar_empty : polar 𝕜 (∅ : set E) = univ :=
by simp only [polar, forall_false_left, mem_empty_eq, forall_const, set_of_true]
>>>>>>> 11bf7e52

variables {𝕜}

/-- If `x'` is a dual element such that the norms `∥x' z∥` are bounded for `z ∈ s`, then a
small scalar multiple of `x'` is in `polar 𝕜 s`. -/
<<<<<<< HEAD
lemma smul_mem {s : set E} {x' : dual 𝕜 E} {c : 𝕜}
  (hc : ∀ z, z ∈ s → ∥ x' z ∥ ≤ ∥c∥) : (c⁻¹ • x') ∈ polar 𝕜 s :=
=======
lemma smul_mem_polar {s : set E} {x' : dual 𝕜 E} {c : 𝕜}
  (hc : ∀ z, z ∈ s → ∥ x' z ∥ ≤ ∥c∥) : c⁻¹ • x' ∈ polar 𝕜 s :=
>>>>>>> 11bf7e52
begin
  by_cases c_zero : c = 0, { simp [c_zero] },
  have eq : ∀ z, ∥ c⁻¹ • (x' z) ∥ = ∥ c⁻¹ ∥ * ∥ x' z ∥ := λ z, norm_smul c⁻¹ _,
  have le : ∀ z, z ∈ s → ∥ c⁻¹ • (x' z) ∥ ≤ ∥ c⁻¹ ∥ * ∥ c ∥,
  { intros z hzs,
    rw eq z,
    apply mul_le_mul (le_of_eq rfl) (hc z hzs) (norm_nonneg _) (norm_nonneg _), },
  have cancel : ∥ c⁻¹ ∥ * ∥ c ∥ = 1,
  by simp only [c_zero, norm_eq_zero, ne.def, not_false_iff,
                inv_mul_cancel, normed_field.norm_inv],
  rwa cancel at le,
end

<<<<<<< HEAD
/-- The `polar` of closed unit ball in a normed space `E` is the closed unit ball of the dual. -/
lemma of_closed_unit_ball
  {𝕜 : Type*} [is_R_or_C 𝕜] {E : Type*} [normed_group E] [normed_space 𝕜 E] :
  polar 𝕜 (closed_ball (0 : E) 1) = closed_ball (0 : dual 𝕜 E) 1 :=
=======
variables (𝕜)

/-- The `polar` of closed ball in a normed space `E` is the closed ball of the dual with
inverse radius. -/
lemma polar_closed_ball
  {𝕜 : Type*} [is_R_or_C 𝕜] {E : Type*} [normed_group E] [normed_space 𝕜 E] {r : ℝ} (hr : 0 < r) :
  polar 𝕜 (closed_ball (0 : E) r) = closed_ball (0 : dual 𝕜 E) (1/r) :=
>>>>>>> 11bf7e52
begin
  ext x',
  simp only [mem_closed_ball, mem_set_of_eq, dist_zero_right],
  split,
  { intros h,
<<<<<<< HEAD
    apply continuous_linear_map.op_norm_le_of_ball zero_lt_one zero_le_one,
    intros z hz,
    have key := linear_map.bound_of_ball_bound zero_lt_one 1 x'.to_linear_map h z,
    simp only [continuous_linear_map.to_linear_map_eq_coe,
               continuous_linear_map.coe_coe, div_one] at key,
    exact key, },
  { intros h z hz,
    simp only [mem_closed_ball, dist_zero_right] at hz,
    exact (continuous_linear_map.unit_le_op_norm x' z hz).trans h, },
end

variables (𝕜)

/-- Given a neighborhood `s` of the origin in a normed space `E`, the dual norms
of all elements of the polar `polar 𝕜 s` are bounded by a constant. -/
lemma bounded_of_nhds_zero (𝕜 : Type*) [nondiscrete_normed_field 𝕜]
  {E : Type*} [normed_group E] [normed_space 𝕜 E] {s : set E} (s_nhd : s ∈ 𝓝 (0 : E)) :
=======
    apply continuous_linear_map.op_norm_le_of_ball hr (one_div_nonneg.mpr hr.le),
    { exact λ z hz, linear_map.bound_of_ball_bound hr 1 x'.to_linear_map h z, },
    { exact ring_hom_isometric.ids, }, },
  { intros h z hz,
    simp only [mem_closed_ball, dist_zero_right] at hz,
    have key := (continuous_linear_map.le_op_norm x' z).trans
      (mul_le_mul h hz (norm_nonneg _) (one_div_nonneg.mpr hr.le)),
    rwa [one_div_mul_cancel hr.ne.symm] at key, },
end

/-- Given a neighborhood `s` of the origin in a normed space `E`, the dual norms
of all elements of the polar `polar 𝕜 s` are bounded by a constant. -/
lemma polar_bounded_of_nhds_zero {s : set E} (s_nhd : s ∈ 𝓝 (0 : E)) :
>>>>>>> 11bf7e52
  ∃ (c : ℝ), ∀ x' ∈ polar 𝕜 s, ∥x'∥ ≤ c :=
begin
  obtain ⟨a, ha⟩ : ∃ a : 𝕜, 1 < ∥a∥ := normed_field.exists_one_lt_norm 𝕜,
  obtain ⟨r, r_pos, r_ball⟩ : ∃ (r : ℝ) (hr : 0 < r), ball 0 r ⊆ s :=
    metric.mem_nhds_iff.1 s_nhd,
  refine ⟨∥a∥ / r, λ x' hx', _⟩,
  have I : 0 ≤ ∥a∥ / r := div_nonneg (norm_nonneg _) r_pos.le,
  refine continuous_linear_map.op_norm_le_of_shell r_pos I ha (λ x hx h'x, _),
  have x_mem : x ∈ ball (0 : E) r, by simpa only [mem_ball_zero_iff] using h'x,
  calc ∥x' x∥ ≤ 1 : hx' x (r_ball x_mem)
  ... = (∥a∥ / r) * (r / ∥a∥) : by field_simp [r_pos.ne', (zero_lt_one.trans ha).ne']
  ... ≤ (∥a∥ / r) * ∥x∥ : mul_le_mul_of_nonneg_left hx I
end

<<<<<<< HEAD
end polar

=======
>>>>>>> 11bf7e52
end polar_sets<|MERGE_RESOLUTION|>--- conflicted
+++ resolved
@@ -4,10 +4,6 @@
 Authors: Heather Macbeth
 -/
 import analysis.normed_space.hahn_banach
-<<<<<<< HEAD
-import analysis.seminorm
-=======
->>>>>>> 11bf7e52
 import analysis.normed_space.is_R_or_C
 
 /-!
@@ -137,13 +133,7 @@
 evaluate to something of norm at most one at all points `z ∈ s`. -/
 def polar (𝕜 : Type*) [nondiscrete_normed_field 𝕜]
   {E : Type*} [normed_group E] [normed_space 𝕜 E] (s : set E) : set (dual 𝕜 E) :=
-<<<<<<< HEAD
-{x' : dual 𝕜 E | ∀ z ∈ s, ∥ x' z ∥ ≤ 1 }
-
-namespace polar
-=======
 {x' : dual 𝕜 E | ∀ z ∈ s, ∥ x' z ∥ ≤ 1}
->>>>>>> 11bf7e52
 
 open metric set normed_space
 open_locale topological_space
@@ -151,21 +141,6 @@
 variables (𝕜 : Type*) [nondiscrete_normed_field 𝕜]
 variables {E : Type*} [normed_group E] [normed_space 𝕜 E]
 
-<<<<<<< HEAD
-@[simp] lemma zero_mem (𝕜 : Type*) [nondiscrete_normed_field 𝕜]
-  {E : Type*} [normed_group E] [normed_space 𝕜 E] (s : set E) :
-  (0 : dual 𝕜 E) ∈ polar 𝕜 s :=
-λ _ _, by simp only [zero_le_one, continuous_linear_map.zero_apply, norm_zero]
-
-lemma eq_Inter (𝕜 : Type*) [nondiscrete_normed_field 𝕜]
-  {E : Type*} [normed_group E] [normed_space 𝕜 E] (s : set E) :
-  polar 𝕜 s = ⋂ z ∈ s, {x' : dual 𝕜 E | ∥ x' z ∥ ≤ 1 } :=
-by { ext, simp only [polar, mem_bInter_iff, mem_set_of_eq], }
-
-lemma of_empty (𝕜 : Type*) [nondiscrete_normed_field 𝕜]
-  {E : Type*} [normed_group E] [normed_space 𝕜 E] : polar 𝕜 (∅ : set E) = univ :=
-by { simp only [polar, forall_false_left, mem_empty_eq, forall_const, set_of_true], }
-=======
 @[simp] lemma zero_mem_polar (s : set E) :
   (0 : dual 𝕜 E) ∈ polar 𝕜 s :=
 λ _ _, by simp only [zero_le_one, continuous_linear_map.zero_apply, norm_zero]
@@ -176,19 +151,13 @@
 
 @[simp] lemma polar_empty : polar 𝕜 (∅ : set E) = univ :=
 by simp only [polar, forall_false_left, mem_empty_eq, forall_const, set_of_true]
->>>>>>> 11bf7e52
 
 variables {𝕜}
 
 /-- If `x'` is a dual element such that the norms `∥x' z∥` are bounded for `z ∈ s`, then a
 small scalar multiple of `x'` is in `polar 𝕜 s`. -/
-<<<<<<< HEAD
-lemma smul_mem {s : set E} {x' : dual 𝕜 E} {c : 𝕜}
-  (hc : ∀ z, z ∈ s → ∥ x' z ∥ ≤ ∥c∥) : (c⁻¹ • x') ∈ polar 𝕜 s :=
-=======
 lemma smul_mem_polar {s : set E} {x' : dual 𝕜 E} {c : 𝕜}
   (hc : ∀ z, z ∈ s → ∥ x' z ∥ ≤ ∥c∥) : c⁻¹ • x' ∈ polar 𝕜 s :=
->>>>>>> 11bf7e52
 begin
   by_cases c_zero : c = 0, { simp [c_zero] },
   have eq : ∀ z, ∥ c⁻¹ • (x' z) ∥ = ∥ c⁻¹ ∥ * ∥ x' z ∥ := λ z, norm_smul c⁻¹ _,
@@ -202,12 +171,6 @@
   rwa cancel at le,
 end
 
-<<<<<<< HEAD
-/-- The `polar` of closed unit ball in a normed space `E` is the closed unit ball of the dual. -/
-lemma of_closed_unit_ball
-  {𝕜 : Type*} [is_R_or_C 𝕜] {E : Type*} [normed_group E] [normed_space 𝕜 E] :
-  polar 𝕜 (closed_ball (0 : E) 1) = closed_ball (0 : dual 𝕜 E) 1 :=
-=======
 variables (𝕜)
 
 /-- The `polar` of closed ball in a normed space `E` is the closed ball of the dual with
@@ -215,31 +178,11 @@
 lemma polar_closed_ball
   {𝕜 : Type*} [is_R_or_C 𝕜] {E : Type*} [normed_group E] [normed_space 𝕜 E] {r : ℝ} (hr : 0 < r) :
   polar 𝕜 (closed_ball (0 : E) r) = closed_ball (0 : dual 𝕜 E) (1/r) :=
->>>>>>> 11bf7e52
 begin
   ext x',
   simp only [mem_closed_ball, mem_set_of_eq, dist_zero_right],
   split,
   { intros h,
-<<<<<<< HEAD
-    apply continuous_linear_map.op_norm_le_of_ball zero_lt_one zero_le_one,
-    intros z hz,
-    have key := linear_map.bound_of_ball_bound zero_lt_one 1 x'.to_linear_map h z,
-    simp only [continuous_linear_map.to_linear_map_eq_coe,
-               continuous_linear_map.coe_coe, div_one] at key,
-    exact key, },
-  { intros h z hz,
-    simp only [mem_closed_ball, dist_zero_right] at hz,
-    exact (continuous_linear_map.unit_le_op_norm x' z hz).trans h, },
-end
-
-variables (𝕜)
-
-/-- Given a neighborhood `s` of the origin in a normed space `E`, the dual norms
-of all elements of the polar `polar 𝕜 s` are bounded by a constant. -/
-lemma bounded_of_nhds_zero (𝕜 : Type*) [nondiscrete_normed_field 𝕜]
-  {E : Type*} [normed_group E] [normed_space 𝕜 E] {s : set E} (s_nhd : s ∈ 𝓝 (0 : E)) :
-=======
     apply continuous_linear_map.op_norm_le_of_ball hr (one_div_nonneg.mpr hr.le),
     { exact λ z hz, linear_map.bound_of_ball_bound hr 1 x'.to_linear_map h z, },
     { exact ring_hom_isometric.ids, }, },
@@ -253,7 +196,6 @@
 /-- Given a neighborhood `s` of the origin in a normed space `E`, the dual norms
 of all elements of the polar `polar 𝕜 s` are bounded by a constant. -/
 lemma polar_bounded_of_nhds_zero {s : set E} (s_nhd : s ∈ 𝓝 (0 : E)) :
->>>>>>> 11bf7e52
   ∃ (c : ℝ), ∀ x' ∈ polar 𝕜 s, ∥x'∥ ≤ c :=
 begin
   obtain ⟨a, ha⟩ : ∃ a : 𝕜, 1 < ∥a∥ := normed_field.exists_one_lt_norm 𝕜,
@@ -268,9 +210,4 @@
   ... ≤ (∥a∥ / r) * ∥x∥ : mul_le_mul_of_nonneg_left hx I
 end
 
-<<<<<<< HEAD
-end polar
-
-=======
->>>>>>> 11bf7e52
 end polar_sets