/-
Copyright (c) 2020 Sébastien Gouëzel. All rights reserved.
Released under Apache 2.0 license as described in the file LICENSE.
Authors: Sébastien Gouëzel
-/
import analysis.normed_space.operator_norm
import topology.algebra.multilinear

/-!
# Operator norm on the space of continuous multilinear maps

When `f` is a continuous multilinear map in finitely many variables, we define its norm `∥f∥` as the
smallest number such that `∥f m∥ ≤ ∥f∥ * ∏ i, ∥m i∥` for all `m`.

We show that it is indeed a norm, and prove its basic properties.

## Main results

Let `f` be a multilinear map in finitely many variables.
* `exists_bound_of_continuous` asserts that, if `f` is continuous, then there exists `C > 0`
  with `∥f m∥ ≤ C * ∏ i, ∥m i∥` for all `m`.
* `continuous_of_bound`, conversely, asserts that this bound implies continuity.
* `mk_continuous` constructs the associated continuous multilinear map.

Let `f` be a continuous multilinear map in finitely many variables.
* `∥f∥` is its norm, i.e., the smallest number such that `∥f m∥ ≤ ∥f∥ * ∏ i, ∥m i∥` for
  all `m`.
* `le_op_norm f m` asserts the fundamental inequality `∥f m∥ ≤ ∥f∥ * ∏ i, ∥m i∥`.
* `norm_image_sub_le f m₁ m₂` gives a control of the difference `f m₁ - f m₂` in terms of
  `∥f∥` and `∥m₁ - m₂∥`.

We also register isomorphisms corresponding to currying or uncurrying variables, transforming a
continuous multilinear function `f` in `n+1` variables into a continuous linear function taking
values in continuous multilinear functions in `n` variables, and also into a continuous multilinear
function in `n` variables taking values in continuous linear functions. These operations are called
`f.curry_left` and `f.curry_right` respectively (with inverses `f.uncurry_left` and
`f.uncurry_right`). They induce continuous linear equivalences between spaces of
continuous multilinear functions in `n+1` variables and spaces of continuous linear functions into
continuous multilinear functions in `n` variables (resp. continuous multilinear functions in `n`
variables taking values in continuous linear functions), called respectively
`continuous_multilinear_curry_left_equiv` and `continuous_multilinear_curry_right_equiv`.

## Implementation notes

We mostly follow the API (and the proofs) of `operator_norm.lean`, with the additional complexity
that we should deal with multilinear maps in several variables. The currying/uncurrying
constructions are based on those in `multilinear.lean`.

From the mathematical point of view, all the results follow from the results on operator norm in
one variable, by applying them to one variable after the other through currying. However, this
is only well defined when there is an order on the variables (for instance on `fin n`) although
the final result is independent of the order. While everything could be done following this
approach, it turns out that direct proofs are easier and more efficient.
-/

noncomputable theory
open_locale classical big_operators nnreal
open finset metric

local attribute [instance, priority 1001]
add_comm_group.to_add_comm_monoid normed_group.to_add_comm_group normed_space.to_module

-- hack to speed up simp when dealing with complicated types
local attribute [-instance] unique.subsingleton pi.subsingleton

/-!
### Type variables

We use the following type variables in this file:

* `𝕜` : a `nondiscrete_normed_field`;
* `ι`, `ι'` : finite index types with decidable equality;
* `E`, `E₁` : families of normed vector spaces over `𝕜` indexed by `i : ι`;
* `E'` : a family of normed vector spaces over `𝕜` indexed by `i' : ι'`;
* `Ei` : a family of normed vector spaces over `𝕜` indexed by `i : fin (nat.succ n)`;
* `G`, `G'` : normed vector spaces over `𝕜`.
-/

universes u v v' wE wE₁ wE' wEi wG wG'
variables {𝕜 : Type u} {ι : Type v} {ι' : Type v'} {n : ℕ}
  {E : ι → Type wE} {E₁ : ι → Type wE₁} {E' : ι' → Type wE'} {Ei : fin n.succ → Type wEi}
  {G : Type wG} {G' : Type wG'}
  [decidable_eq ι] [fintype ι] [decidable_eq ι'] [fintype ι'] [nondiscrete_normed_field 𝕜]
  [Π i, normed_group (E i)] [Π i, normed_space 𝕜 (E i)]
  [Π i, normed_group (E₁ i)] [Π i, normed_space 𝕜 (E₁ i)]
  [Π i, normed_group (E' i)] [Π i, normed_space 𝕜 (E' i)]
  [Π i, normed_group (Ei i)] [Π i, normed_space 𝕜 (Ei i)]
  [normed_group G] [normed_space 𝕜 G] [normed_group G'] [normed_space 𝕜 G']

/-!
### Continuity properties of multilinear maps

We relate continuity of multilinear maps to the inequality `∥f m∥ ≤ C * ∏ i, ∥m i∥`, in
both directions. Along the way, we prove useful bounds on the difference `∥f m₁ - f m₂∥`.
-/
namespace multilinear_map

variable (f : multilinear_map 𝕜 E G)

/-- If a multilinear map in finitely many variables on normed spaces satisfies the inequality
`∥f m∥ ≤ C * ∏ i, ∥m i∥` on a shell `ε i / ∥c i∥ < ∥m i∥ < ε i` for some positive numbers `ε i`
and elements `c i : 𝕜`, `1 < ∥c i∥`, then it satisfies this inequality for all `m`. -/
lemma bound_of_shell {ε : ι → ℝ} {C : ℝ} (hε : ∀ i, 0 < ε i) {c : ι → 𝕜} (hc : ∀ i, 1 < ∥c i∥)
  (hf : ∀ m : Π i, E i, (∀ i, ε i / ∥c i∥ ≤ ∥m i∥) → (∀ i, ∥m i∥ < ε i) → ∥f m∥ ≤ C * ∏ i, ∥m i∥)
  (m : Π i, E i) : ∥f m∥ ≤ C * ∏ i, ∥m i∥ :=
begin
  rcases em (∃ i, m i = 0) with ⟨i, hi⟩|hm; [skip, push_neg at hm],
  { simp [f.map_coord_zero i hi, prod_eq_zero (mem_univ i), hi] },
  choose δ hδ0 hδm_lt hle_δm hδinv using λ i, rescale_to_shell (hc i) (hε i) (hm i),
  have hδ0 : 0 < ∏ i, ∥δ i∥, from prod_pos (λ i _, norm_pos_iff.2 (hδ0 i)),
  simpa [map_smul_univ, norm_smul, prod_mul_distrib, mul_left_comm C, mul_le_mul_left hδ0]
    using hf (λ i, δ i • m i) hle_δm hδm_lt,
end

/-- If a multilinear map in finitely many variables on normed spaces is continuous, then it
satisfies the inequality `∥f m∥ ≤ C * ∏ i, ∥m i∥`, for some `C` which can be chosen to be
positive. -/
theorem exists_bound_of_continuous (hf : continuous f) :
  ∃ (C : ℝ), 0 < C ∧ (∀ m, ∥f m∥ ≤ C * ∏ i, ∥m i∥) :=
begin
  by_cases hι : nonempty ι, swap,
  { refine ⟨∥f 0∥ + 1, add_pos_of_nonneg_of_pos (norm_nonneg _) zero_lt_one, λ m, _⟩,
    obtain rfl : m = 0, from funext (λ i, (hι ⟨i⟩).elim),
    simp [univ_eq_empty.2 hι, zero_le_one] },
  resetI,
  obtain ⟨ε : ℝ, ε0 : 0 < ε, hε : ∀ m : Π i, E i, ∥m - 0∥ < ε → ∥f m - f 0∥ < 1⟩ :=
    normed_group.tendsto_nhds_nhds.1 (hf.tendsto 0) 1 zero_lt_one,
  simp only [sub_zero, f.map_zero] at hε,
  rcases normed_field.exists_one_lt_norm 𝕜 with ⟨c, hc⟩,
  have : 0 < (∥c∥ / ε) ^ fintype.card ι, from pow_pos (div_pos (zero_lt_one.trans hc) ε0) _,
  refine ⟨_, this, _⟩,
  refine f.bound_of_shell (λ _, ε0) (λ _, hc) (λ m hcm hm, _),
  refine (hε m ((pi_norm_lt_iff ε0).2 hm)).le.trans _,
  rw [← div_le_iff' this, one_div, ← inv_pow', inv_div, fintype.card, ← prod_const],
  exact prod_le_prod (λ _ _, div_nonneg ε0.le (norm_nonneg _)) (λ i _, hcm i)
end

/-- If `f` satisfies a boundedness property around `0`, one can deduce a bound on `f m₁ - f m₂`
using the multilinearity. Here, we give a precise but hard to use version. See
`norm_image_sub_le_of_bound` for a less precise but more usable version. The bound reads
`∥f m - f m'∥ ≤
  C * ∥m 1 - m' 1∥ * max ∥m 2∥ ∥m' 2∥ * max ∥m 3∥ ∥m' 3∥ * ... * max ∥m n∥ ∥m' n∥ + ...`,
where the other terms in the sum are the same products where `1` is replaced by any `i`. -/
lemma norm_image_sub_le_of_bound' {C : ℝ} (hC : 0 ≤ C)
  (H : ∀ m, ∥f m∥ ≤ C * ∏ i, ∥m i∥) (m₁ m₂ : Πi, E i) :
  ∥f m₁ - f m₂∥ ≤
  C * ∑ i, ∏ j, if j = i then ∥m₁ i - m₂ i∥ else max ∥m₁ j∥ ∥m₂ j∥ :=
begin
  have A : ∀(s : finset ι), ∥f m₁ - f (s.piecewise m₂ m₁)∥
    ≤ C * ∑ i in s, ∏ j, if j = i then ∥m₁ i - m₂ i∥ else max ∥m₁ j∥ ∥m₂ j∥,
  { refine finset.induction (by simp) _,
    assume i s his Hrec,
    have I : ∥f (s.piecewise m₂ m₁) - f ((insert i s).piecewise m₂ m₁)∥
      ≤ C * ∏ j, if j = i then ∥m₁ i - m₂ i∥ else max ∥m₁ j∥ ∥m₂ j∥,
    { have A : ((insert i s).piecewise m₂ m₁)
            = function.update (s.piecewise m₂ m₁) i (m₂ i) := s.piecewise_insert _ _ _,
      have B : s.piecewise m₂ m₁ = function.update (s.piecewise m₂ m₁) i (m₁ i),
      { ext j,
        by_cases h : j = i,
        { rw h, simp [his] },
        { simp [h] } },
      rw [B, A, ← f.map_sub],
      apply le_trans (H _) (mul_le_mul_of_nonneg_left _ hC),
      refine prod_le_prod (λj hj, norm_nonneg _) (λj hj, _),
      by_cases h : j = i,
      { rw h, simp },
      { by_cases h' : j ∈ s;
        simp [h', h, le_refl] } },
    calc ∥f m₁ - f ((insert i s).piecewise m₂ m₁)∥ ≤
      ∥f m₁ - f (s.piecewise m₂ m₁)∥ + ∥f (s.piecewise m₂ m₁) - f ((insert i s).piecewise m₂ m₁)∥ :
        by { rw [← dist_eq_norm, ← dist_eq_norm, ← dist_eq_norm], exact dist_triangle _ _ _ }
      ... ≤ (C * ∑ i in s, ∏ j, if j = i then ∥m₁ i - m₂ i∥ else max ∥m₁ j∥ ∥m₂ j∥)
            + C * ∏ j, if j = i then ∥m₁ i - m₂ i∥ else max ∥m₁ j∥ ∥m₂ j∥ :
        add_le_add Hrec I
      ... = C * ∑ i in insert i s, ∏ j, if j = i then ∥m₁ i - m₂ i∥ else max ∥m₁ j∥ ∥m₂ j∥ :
        by simp [his, add_comm, left_distrib] },
  convert A univ,
  simp
end

/-- If `f` satisfies a boundedness property around `0`, one can deduce a bound on `f m₁ - f m₂`
using the multilinearity. Here, we give a usable but not very precise version. See
`norm_image_sub_le_of_bound'` for a more precise but less usable version. The bound is
`∥f m - f m'∥ ≤ C * card ι * ∥m - m'∥ * (max ∥m∥ ∥m'∥) ^ (card ι - 1)`. -/
lemma norm_image_sub_le_of_bound {C : ℝ} (hC : 0 ≤ C)
  (H : ∀ m, ∥f m∥ ≤ C * ∏ i, ∥m i∥) (m₁ m₂ : Πi, E i) :
  ∥f m₁ - f m₂∥ ≤ C * (fintype.card ι) * (max ∥m₁∥ ∥m₂∥) ^ (fintype.card ι - 1) * ∥m₁ - m₂∥ :=
begin
  have A : ∀ (i : ι), ∏ j, (if j = i then ∥m₁ i - m₂ i∥ else max ∥m₁ j∥ ∥m₂ j∥)
    ≤ ∥m₁ - m₂∥ * (max ∥m₁∥ ∥m₂∥) ^ (fintype.card ι - 1),
  { assume i,
    calc ∏ j, (if j = i then ∥m₁ i - m₂ i∥ else max ∥m₁ j∥ ∥m₂ j∥)
    ≤ ∏ j : ι, function.update (λ j, max ∥m₁∥ ∥m₂∥) i (∥m₁ - m₂∥) j :
      begin
        apply prod_le_prod,
        { assume j hj, by_cases h : j = i; simp [h, norm_nonneg] },
        { assume j hj,
          by_cases h : j = i,
          { rw h, simp, exact norm_le_pi_norm (m₁ - m₂) i },
          { simp [h, max_le_max, norm_le_pi_norm] } }
      end
    ... = ∥m₁ - m₂∥ * (max ∥m₁∥ ∥m₂∥) ^ (fintype.card ι - 1) :
      by { rw prod_update_of_mem (finset.mem_univ _), simp [card_univ_diff] } },
  calc
  ∥f m₁ - f m₂∥
  ≤ C * ∑ i, ∏ j, if j = i then ∥m₁ i - m₂ i∥ else max ∥m₁ j∥ ∥m₂ j∥ :
    f.norm_image_sub_le_of_bound' hC H m₁ m₂
  ... ≤ C * ∑ i, ∥m₁ - m₂∥ * (max ∥m₁∥ ∥m₂∥) ^ (fintype.card ι - 1) :
    mul_le_mul_of_nonneg_left (sum_le_sum (λi hi, A i)) hC
  ... = C * (fintype.card ι) * (max ∥m₁∥ ∥m₂∥) ^ (fintype.card ι - 1) * ∥m₁ - m₂∥ :
    by { rw [sum_const, card_univ, nsmul_eq_mul], ring }
end

/-- If a multilinear map satisfies an inequality `∥f m∥ ≤ C * ∏ i, ∥m i∥`, then it is
continuous. -/
theorem continuous_of_bound (C : ℝ) (H : ∀ m, ∥f m∥ ≤ C * ∏ i, ∥m i∥) :
  continuous f :=
begin
  let D := max C 1,
  have D_pos : 0 ≤ D := le_trans zero_le_one (le_max_right _ _),
  replace H : ∀ m, ∥f m∥ ≤ D * ∏ i, ∥m i∥,
  { assume m,
    apply le_trans (H m) (mul_le_mul_of_nonneg_right (le_max_left _ _) _),
    exact prod_nonneg (λ(i : ι) hi, norm_nonneg (m i)) },
  refine continuous_iff_continuous_at.2 (λm, _),
  refine continuous_at_of_locally_lipschitz zero_lt_one
    (D * (fintype.card ι) * (∥m∥ + 1) ^ (fintype.card ι - 1)) (λm' h', _),
  rw [dist_eq_norm, dist_eq_norm],
  have : 0 ≤ (max ∥m'∥ ∥m∥), by simp,
  have : (max ∥m'∥ ∥m∥) ≤ ∥m∥ + 1,
    by simp [zero_le_one, norm_le_of_mem_closed_ball (le_of_lt h'), -add_comm],
  calc
    ∥f m' - f m∥
    ≤ D * (fintype.card ι) * (max ∥m'∥ ∥m∥) ^ (fintype.card ι - 1) * ∥m' - m∥ :
      f.norm_image_sub_le_of_bound D_pos H m' m
    ... ≤ D * (fintype.card ι) * (∥m∥ + 1) ^ (fintype.card ι - 1) * ∥m' - m∥ :
      by apply_rules [mul_le_mul_of_nonneg_right, mul_le_mul_of_nonneg_left, mul_nonneg,
        norm_nonneg, nat.cast_nonneg, pow_le_pow_of_le_left]
end

/-- Constructing a continuous multilinear map from a multilinear map satisfying a boundedness
condition. -/
def mk_continuous (C : ℝ) (H : ∀ m, ∥f m∥ ≤ C * ∏ i, ∥m i∥) :
  continuous_multilinear_map 𝕜 E G :=
{ cont := f.continuous_of_bound C H, ..f }

@[simp] lemma coe_mk_continuous (C : ℝ) (H : ∀ m, ∥f m∥ ≤ C * ∏ i, ∥m i∥) :
  ⇑(f.mk_continuous C H) = f :=
rfl

/-- Given a multilinear map in `n` variables, if one restricts it to `k` variables putting `z` on
the other coordinates, then the resulting restricted function satisfies an inequality
`∥f.restr v∥ ≤ C * ∥z∥^(n-k) * Π ∥v i∥` if the original function satisfies `∥f v∥ ≤ C * Π ∥v i∥`. -/
lemma restr_norm_le {k n : ℕ} (f : (multilinear_map 𝕜 (λ i : fin n, G) G' : _))
  (s : finset (fin n)) (hk : s.card = k) (z : G) {C : ℝ}
  (H : ∀ m, ∥f m∥ ≤ C * ∏ i, ∥m i∥) (v : fin k → G) :
  ∥f.restr s hk z v∥ ≤ C * ∥z∥ ^ (n - k) * ∏ i, ∥v i∥ :=
begin
  rw [mul_right_comm, mul_assoc],
  convert H _ using 2,
  simp only [apply_dite norm, fintype.prod_dite, prod_const (∥z∥), finset.card_univ,
    fintype.card_of_subtype sᶜ (λ x, mem_compl), card_compl, fintype.card_fin, hk, mk_coe,
    ← (s.order_iso_of_fin hk).symm.bijective.prod_comp (λ x, ∥v x∥)],
  refl
end

end multilinear_map

/-!
### Continuous multilinear maps

We define the norm `∥f∥` of a continuous multilinear map `f` in finitely many variables as the
smallest number such that `∥f m∥ ≤ ∥f∥ * ∏ i, ∥m i∥` for all `m`. We show that this
defines a normed space structure on `continuous_multilinear_map 𝕜 E G`.
-/
namespace continuous_multilinear_map

variables (c : 𝕜) (f g : continuous_multilinear_map 𝕜 E G) (m : Πi, E i)

theorem bound : ∃ (C : ℝ), 0 < C ∧ (∀ m, ∥f m∥ ≤ C * ∏ i, ∥m i∥) :=
f.to_multilinear_map.exists_bound_of_continuous f.2

open real

/-- The operator norm of a continuous multilinear map is the inf of all its bounds. -/
def op_norm := Inf {c | 0 ≤ (c : ℝ) ∧ ∀ m, ∥f m∥ ≤ c * ∏ i, ∥m i∥}
instance has_op_norm : has_norm (continuous_multilinear_map 𝕜 E G) := ⟨op_norm⟩

lemma norm_def : ∥f∥ = Inf {c | 0 ≤ (c : ℝ) ∧ ∀ m, ∥f m∥ ≤ c * ∏ i, ∥m i∥} := rfl

<<<<<<< HEAD
-- So that invocations of `cInf_le` make sense: we show that the set of
=======
-- So that invocations of `le_cInf` make sense: we show that the set of
>>>>>>> d24faea6
-- bounds is nonempty and bounded below.
lemma bounds_nonempty {f : continuous_multilinear_map 𝕜 E G} :
  ∃ c, c ∈ {c | 0 ≤ c ∧ ∀ m, ∥f m∥ ≤ c * ∏ i, ∥m i∥} :=
let ⟨M, hMp, hMb⟩ := f.bound in ⟨M, le_of_lt hMp, hMb⟩

lemma bounds_bdd_below {f : continuous_multilinear_map 𝕜 E G} :
  bdd_below {c | 0 ≤ c ∧ ∀ m, ∥f m∥ ≤ c * ∏ i, ∥m i∥} :=
⟨0, λ _ ⟨hn, _⟩, hn⟩

lemma op_norm_nonneg : 0 ≤ ∥f∥ :=
le_cInf bounds_nonempty (λ _ ⟨hx, _⟩, hx)

/-- The fundamental property of the operator norm of a continuous multilinear map:
`∥f m∥` is bounded by `∥f∥` times the product of the `∥m i∥`. -/
theorem le_op_norm : ∥f m∥ ≤ ∥f∥ * ∏ i, ∥m i∥ :=
begin
  have A : 0 ≤ ∏ i, ∥m i∥ := prod_nonneg (λj hj, norm_nonneg _),
  cases A.eq_or_lt with h hlt,
  { rcases prod_eq_zero_iff.1 h.symm with ⟨i, _, hi⟩,
    rw norm_eq_zero at hi,
    have : f m = 0 := f.map_coord_zero i hi,
    rw [this, norm_zero],
    exact mul_nonneg (op_norm_nonneg f) A },
  { rw [← div_le_iff hlt],
    apply le_cInf bounds_nonempty,
    rintro c ⟨_, hc⟩, rw [div_le_iff hlt], apply hc }
end

theorem le_of_op_norm_le {C : ℝ} (h : ∥f∥ ≤ C) : ∥f m∥ ≤ C * ∏ i, ∥m i∥ :=
(f.le_op_norm m).trans $ mul_le_mul_of_nonneg_right h (prod_nonneg $ λ i _, norm_nonneg (m i))

lemma ratio_le_op_norm : ∥f m∥ / ∏ i, ∥m i∥ ≤ ∥f∥ :=
div_le_of_nonneg_of_le_mul (prod_nonneg $ λ i _, norm_nonneg _) (op_norm_nonneg _) (f.le_op_norm m)

/-- The image of the unit ball under a continuous multilinear map is bounded. -/
lemma unit_le_op_norm (h : ∥m∥ ≤ 1) : ∥f m∥ ≤ ∥f∥ :=
calc
  ∥f m∥ ≤ ∥f∥ * ∏ i, ∥m i∥ : f.le_op_norm m
  ... ≤ ∥f∥ * ∏ i : ι, 1 :
    mul_le_mul_of_nonneg_left (prod_le_prod (λi hi, norm_nonneg _)
      (λi hi, le_trans (norm_le_pi_norm _ _) h)) (op_norm_nonneg f)
  ... = ∥f∥ : by simp

/-- If one controls the norm of every `f x`, then one controls the norm of `f`. -/
lemma op_norm_le_bound {M : ℝ} (hMp: 0 ≤ M) (hM : ∀ m, ∥f m∥ ≤ M * ∏ i, ∥m i∥) :
  ∥f∥ ≤ M :=
cInf_le bounds_bdd_below ⟨hMp, hM⟩

/-- The operator norm satisfies the triangle inequality. -/
theorem op_norm_add_le : ∥f + g∥ ≤ ∥f∥ + ∥g∥ :=
cInf_le bounds_bdd_below
  ⟨add_nonneg (op_norm_nonneg _) (op_norm_nonneg _), λ x, by { rw add_mul,
    exact norm_add_le_of_le (le_op_norm _ _) (le_op_norm _ _) }⟩

/-- A continuous linear map is zero iff its norm vanishes. -/
theorem op_norm_zero_iff : ∥f∥ = 0 ↔ f = 0 :=
begin
  split,
  { assume h,
    ext m,
    simpa [h] using f.le_op_norm m },
  { rintro rfl,
    apply le_antisymm (op_norm_le_bound 0 le_rfl (λm, _)) (op_norm_nonneg _),
    simp }
end

variables {𝕜' : Type*} [nondiscrete_normed_field 𝕜'] [normed_algebra 𝕜' 𝕜]
  [normed_space 𝕜' G] [is_scalar_tower 𝕜' 𝕜 G]

lemma op_norm_smul_le (c : 𝕜') : ∥c • f∥ ≤ ∥c∥ * ∥f∥ :=
(c • f).op_norm_le_bound
  (mul_nonneg (norm_nonneg _) (op_norm_nonneg _))
  begin
    intro m,
    erw [norm_smul, mul_assoc],
    exact mul_le_mul_of_nonneg_left (le_op_norm _ _) (norm_nonneg _)
  end

lemma op_norm_neg : ∥-f∥ = ∥f∥ := by { rw norm_def, apply congr_arg, ext, simp }

/-- Continuous multilinear maps themselves form a normed space with respect to
    the operator norm. -/
instance to_normed_group : normed_group (continuous_multilinear_map 𝕜 E G) :=
normed_group.of_core _ ⟨op_norm_zero_iff, op_norm_add_le, op_norm_neg⟩

instance to_normed_space : normed_space 𝕜' (continuous_multilinear_map 𝕜 E G) :=
⟨λ c f, f.op_norm_smul_le c⟩

theorem le_op_norm_mul_prod_of_le {b : ι → ℝ} (hm : ∀ i, ∥m i∥ ≤ b i) : ∥f m∥ ≤ ∥f∥ * ∏ i, b i :=
(f.le_op_norm m).trans $ mul_le_mul_of_nonneg_left
  (prod_le_prod (λ _ _, norm_nonneg _) (λ i _, hm i)) (norm_nonneg f)

theorem le_op_norm_mul_pow_card_of_le {b : ℝ} (hm : ∀ i, ∥m i∥ ≤ b) :
  ∥f m∥ ≤ ∥f∥ * b ^ fintype.card ι :=
by simpa only [prod_const] using f.le_op_norm_mul_prod_of_le m hm

theorem le_op_norm_mul_pow_of_le {Ei : fin n → Type*} [Π i, normed_group (Ei i)]
  [Π i, normed_space 𝕜 (Ei i)] (f : continuous_multilinear_map 𝕜 Ei G) (m : Π i, Ei i)
  {b : ℝ} (hm : ∥m∥ ≤ b) :
  ∥f m∥ ≤ ∥f∥ * b ^ n :=
by simpa only [fintype.card_fin]
  using f.le_op_norm_mul_pow_card_of_le m (λ i, (norm_le_pi_norm m i).trans hm)

/-- The fundamental property of the operator norm of a continuous multilinear map:
`∥f m∥` is bounded by `∥f∥` times the product of the `∥m i∥`, `nnnorm` version. -/
theorem le_op_nnnorm : nnnorm (f m) ≤ nnnorm f * ∏ i, nnnorm (m i) :=
nnreal.coe_le_coe.1 $ by { push_cast, exact f.le_op_norm m }

theorem le_of_op_nnnorm_le {C : ℝ≥0} (h : nnnorm f ≤ C) : nnnorm (f m) ≤ C * ∏ i, nnnorm (m i) :=
(f.le_op_nnnorm m).trans $ mul_le_mul' h le_rfl

lemma op_norm_prod (f : continuous_multilinear_map 𝕜 E G) (g : continuous_multilinear_map 𝕜 E G') :
  ∥f.prod g∥ = max (∥f∥) (∥g∥) :=
le_antisymm
  (op_norm_le_bound _ (norm_nonneg (f, g)) (λ m,
    have H : 0 ≤ ∏ i, ∥m i∥, from prod_nonneg $ λ _ _,  norm_nonneg _,
    by simpa only [prod_apply, prod.norm_def, max_mul_of_nonneg, H]
      using max_le_max (f.le_op_norm m) (g.le_op_norm m))) $
  max_le
    (f.op_norm_le_bound (norm_nonneg _) $ λ m, (le_max_left _ _).trans ((f.prod g).le_op_norm _))
    (g.op_norm_le_bound (norm_nonneg _) $ λ m, (le_max_right _ _).trans ((f.prod g).le_op_norm _))

lemma norm_pi {ι' : Type v'} [fintype ι'] {E' : ι' → Type wE'} [Π i', normed_group (E' i')]
  [Π i', normed_space 𝕜 (E' i')] (f : Π i', continuous_multilinear_map 𝕜 E (E' i')) :
  ∥pi f∥ = ∥f∥ :=
begin
  apply le_antisymm,
  { refine (op_norm_le_bound _ (norm_nonneg f) (λ m, _)),
    dsimp,
    rw pi_norm_le_iff,
    exacts [λ i, (f i).le_of_op_norm_le m (norm_le_pi_norm f i),
      mul_nonneg (norm_nonneg f) (prod_nonneg $ λ _ _, norm_nonneg _)] },
  { refine (pi_norm_le_iff (norm_nonneg _)).2 (λ i, _),
    refine (op_norm_le_bound _ (norm_nonneg _) (λ m, _)),
    refine le_trans _ ((pi f).le_op_norm m),
    convert norm_le_pi_norm (λ j, f j m) i }
end

section

variables (𝕜 E E' G G')

/-- `continuous_multilinear_map.prod` as a `linear_isometry_equiv`. -/
def prodL :
  (continuous_multilinear_map 𝕜 E G) × (continuous_multilinear_map 𝕜 E G') ≃ₗᵢ[𝕜]
    continuous_multilinear_map 𝕜 E (G × G') :=
{ to_fun := λ f, f.1.prod f.2,
  inv_fun := λ f, ((continuous_linear_map.fst 𝕜 G G').comp_continuous_multilinear_map f,
    (continuous_linear_map.snd 𝕜 G G').comp_continuous_multilinear_map f),
  map_add' := λ f g, rfl,
  map_smul' := λ c f, rfl,
  left_inv := λ f, by ext; refl,
  right_inv := λ f, by ext; refl,
  norm_map' := λ f, op_norm_prod f.1 f.2 }

/-- `continuous_multilinear_map.pi` as a `linear_isometry_equiv`. -/
def piₗᵢ {ι' : Type v'} [fintype ι'] {E' : ι' → Type wE'} [Π i', normed_group (E' i')]
  [Π i', normed_space 𝕜 (E' i')] :
  @linear_isometry_equiv 𝕜 (Π i', continuous_multilinear_map 𝕜 E (E' i'))
    (continuous_multilinear_map 𝕜 E (Π i, E' i)) _ _ _
      (@pi.module ι' _ 𝕜 _ _ (λ i', infer_instance)) _ :=
{ to_linear_equiv :=
  -- note: `pi_linear_equiv` does not unify correctly here, presumably due to issues with dependent
  -- typeclass arguments.
  { map_add' := λ f g, rfl,
    map_smul' := λ c f, rfl,
    .. pi_equiv, },
  norm_map' := norm_pi }

end

section restrict_scalars

variables [Π i, normed_space 𝕜' (E i)] [∀ i, is_scalar_tower 𝕜' 𝕜 (E i)]

@[simp] lemma norm_restrict_scalars : ∥f.restrict_scalars 𝕜'∥ = ∥f∥ :=
by simp only [norm_def, coe_restrict_scalars]

variable (𝕜')

/-- `continuous_multilinear_map.restrict_scalars` as a `continuous_multilinear_map`. -/
def restrict_scalars_linear :
  continuous_multilinear_map 𝕜 E G →L[𝕜'] continuous_multilinear_map 𝕜' E G :=
linear_map.mk_continuous
{ to_fun := restrict_scalars 𝕜',
  map_add' := λ m₁ m₂, rfl,
  map_smul' := λ c m, rfl } 1 $ λ f, by simp

variable {𝕜'}

lemma continuous_restrict_scalars :
  continuous (restrict_scalars 𝕜' : continuous_multilinear_map 𝕜 E G →
    continuous_multilinear_map 𝕜' E G) :=
(restrict_scalars_linear 𝕜').continuous

end restrict_scalars

/-- The difference `f m₁ - f m₂` is controlled in terms of `∥f∥` and `∥m₁ - m₂∥`, precise version.
For a less precise but more usable version, see `norm_image_sub_le`. The bound reads
`∥f m - f m'∥ ≤
  ∥f∥ * ∥m 1 - m' 1∥ * max ∥m 2∥ ∥m' 2∥ * max ∥m 3∥ ∥m' 3∥ * ... * max ∥m n∥ ∥m' n∥ + ...`,
where the other terms in the sum are the same products where `1` is replaced by any `i`.-/
lemma norm_image_sub_le' (m₁ m₂ : Πi, E i) :
  ∥f m₁ - f m₂∥ ≤
  ∥f∥ * ∑ i, ∏ j, if j = i then ∥m₁ i - m₂ i∥ else max ∥m₁ j∥ ∥m₂ j∥ :=
f.to_multilinear_map.norm_image_sub_le_of_bound' (norm_nonneg _) f.le_op_norm _ _

/-- The difference `f m₁ - f m₂` is controlled in terms of `∥f∥` and `∥m₁ - m₂∥`, less precise
version. For a more precise but less usable version, see `norm_image_sub_le'`.
The bound is `∥f m - f m'∥ ≤ ∥f∥ * card ι * ∥m - m'∥ * (max ∥m∥ ∥m'∥) ^ (card ι - 1)`.-/
lemma norm_image_sub_le (m₁ m₂ : Πi, E i) :
  ∥f m₁ - f m₂∥ ≤ ∥f∥ * (fintype.card ι) * (max ∥m₁∥ ∥m₂∥) ^ (fintype.card ι - 1) * ∥m₁ - m₂∥ :=
f.to_multilinear_map.norm_image_sub_le_of_bound (norm_nonneg _) f.le_op_norm _ _

/-- Applying a multilinear map to a vector is continuous in both coordinates. -/
lemma continuous_eval :
  continuous (λ p : continuous_multilinear_map 𝕜 E G × Π i, E i, p.1 p.2) :=
begin
  apply continuous_iff_continuous_at.2 (λp, _),
  apply continuous_at_of_locally_lipschitz zero_lt_one
    ((∥p∥ + 1) * (fintype.card ι) * (∥p∥ + 1) ^ (fintype.card ι - 1) + ∏ i, ∥p.2 i∥)
    (λq hq, _),
  have : 0 ≤ (max ∥q.2∥ ∥p.2∥), by simp,
  have : 0 ≤ ∥p∥ + 1, by simp [le_trans zero_le_one],
  have A : ∥q∥ ≤ ∥p∥ + 1 := norm_le_of_mem_closed_ball (le_of_lt hq),
  have : (max ∥q.2∥ ∥p.2∥) ≤ ∥p∥ + 1 :=
    le_trans (max_le_max (norm_snd_le q) (norm_snd_le p)) (by simp [A, -add_comm, zero_le_one]),
  have : ∀ (i : ι), i ∈ univ → 0 ≤ ∥p.2 i∥ := λ i hi, norm_nonneg _,
  calc dist (q.1 q.2) (p.1 p.2)
    ≤ dist (q.1 q.2) (q.1 p.2) + dist (q.1 p.2) (p.1 p.2) : dist_triangle _ _ _
    ... = ∥q.1 q.2 - q.1 p.2∥ + ∥q.1 p.2 - p.1 p.2∥ : by rw [dist_eq_norm, dist_eq_norm]
    ... ≤ ∥q.1∥ * (fintype.card ι) * (max ∥q.2∥ ∥p.2∥) ^ (fintype.card ι - 1) * ∥q.2 - p.2∥
          + ∥q.1 - p.1∥ * ∏ i, ∥p.2 i∥ :
      add_le_add (norm_image_sub_le _ _ _) ((q.1 - p.1).le_op_norm p.2)
    ... ≤ (∥p∥ + 1) * (fintype.card ι) * (∥p∥ + 1) ^ (fintype.card ι - 1) * ∥q - p∥
          + ∥q - p∥ * ∏ i, ∥p.2 i∥ :
      by apply_rules [add_le_add, mul_le_mul, le_refl, le_trans (norm_fst_le q) A, nat.cast_nonneg,
        mul_nonneg, pow_le_pow_of_le_left, pow_nonneg, norm_snd_le (q - p), norm_nonneg,
        norm_fst_le (q - p), prod_nonneg]
    ... = ((∥p∥ + 1) * (fintype.card ι) * (∥p∥ + 1) ^ (fintype.card ι - 1)
              + (∏ i, ∥p.2 i∥)) * dist q p : by { rw dist_eq_norm, ring }
end

lemma continuous_eval_left (m : Π i, E i) :
  continuous (λ p : continuous_multilinear_map 𝕜 E G, p m) :=
continuous_eval.comp (continuous_id.prod_mk continuous_const)

lemma has_sum_eval
  {α : Type*} {p : α → continuous_multilinear_map 𝕜 E G} {q : continuous_multilinear_map 𝕜 E G}
  (h : has_sum p q) (m : Π i, E i) : has_sum (λ a, p a m) (q m) :=
begin
  dsimp [has_sum] at h ⊢,
  convert ((continuous_eval_left m).tendsto _).comp h,
  ext s,
  simp
end

lemma tsum_eval {α : Type*} {p : α → continuous_multilinear_map 𝕜 E G} (hp : summable p)
  (m : Π i, E i) : (∑' a, p a) m = ∑' a, p a m :=
(has_sum_eval hp.has_sum m).tsum_eq.symm

open_locale topological_space
open filter

/-- If the target space is complete, the space of continuous multilinear maps with its norm is also
complete. The proof is essentially the same as for the space of continuous linear maps (modulo the
addition of `finset.prod` where needed. The duplication could be avoided by deducing the linear
case from the multilinear case via a currying isomorphism. However, this would mess up imports,
and it is more satisfactory to have the simplest case as a standalone proof. -/
instance [complete_space G] : complete_space (continuous_multilinear_map 𝕜 E G) :=
begin
  have nonneg : ∀ (v : Π i, E i), 0 ≤ ∏ i, ∥v i∥ :=
    λ v, finset.prod_nonneg (λ i hi, norm_nonneg _),
  -- We show that every Cauchy sequence converges.
  refine metric.complete_of_cauchy_seq_tendsto (λ f hf, _),
  -- We now expand out the definition of a Cauchy sequence,
  rcases cauchy_seq_iff_le_tendsto_0.1 hf with ⟨b, b0, b_bound, b_lim⟩,
  -- and establish that the evaluation at any point `v : Π i, E i` is Cauchy.
  have cau : ∀ v, cauchy_seq (λ n, f n v),
  { assume v,
    apply cauchy_seq_iff_le_tendsto_0.2 ⟨λ n, b n * ∏ i, ∥v i∥, λ n, _, _, _⟩,
    { exact mul_nonneg (b0 n) (nonneg v) },
    { assume n m N hn hm,
      rw dist_eq_norm,
      apply le_trans ((f n - f m).le_op_norm v) _,
      exact mul_le_mul_of_nonneg_right (b_bound n m N hn hm) (nonneg v) },
    { simpa using b_lim.mul tendsto_const_nhds } },
  -- We assemble the limits points of those Cauchy sequences
  -- (which exist as `G` is complete)
  -- into a function which we call `F`.
  choose F hF using λv, cauchy_seq_tendsto_of_complete (cau v),
  -- Next, we show that this `F` is multilinear,
  let Fmult : multilinear_map 𝕜 E G :=
  { to_fun := F,
    map_add' := λ v i x y, begin
      have A := hF (function.update v i (x + y)),
      have B := (hF (function.update v i x)).add (hF (function.update v i y)),
      simp at A B,
      exact tendsto_nhds_unique A B
    end,
    map_smul' := λ v i c x, begin
      have A := hF (function.update v i (c • x)),
      have B := filter.tendsto.smul (@tendsto_const_nhds _ ℕ _ c _) (hF (function.update v i x)),
      simp at A B,
      exact tendsto_nhds_unique A B
    end },
  -- and that `F` has norm at most `(b 0 + ∥f 0∥)`.
  have Fnorm : ∀ v, ∥F v∥ ≤ (b 0 + ∥f 0∥) * ∏ i, ∥v i∥,
  { assume v,
    have A : ∀ n, ∥f n v∥ ≤ (b 0 + ∥f 0∥) * ∏ i, ∥v i∥,
    { assume n,
      apply le_trans ((f n).le_op_norm _) _,
      apply mul_le_mul_of_nonneg_right _ (nonneg v),
      calc ∥f n∥ = ∥(f n - f 0) + f 0∥ : by { congr' 1, abel }
      ... ≤ ∥f n - f 0∥ + ∥f 0∥ : norm_add_le _ _
      ... ≤ b 0 + ∥f 0∥ : begin
        apply add_le_add_right,
        simpa [dist_eq_norm] using b_bound n 0 0 (zero_le _) (zero_le _)
      end },
    exact le_of_tendsto (hF v).norm (eventually_of_forall A) },
  -- Thus `F` is continuous, and we propose that as the limit point of our original Cauchy sequence.
  let Fcont := Fmult.mk_continuous _ Fnorm,
  use Fcont,
  -- Our last task is to establish convergence to `F` in norm.
  have : ∀ n, ∥f n - Fcont∥ ≤ b n,
  { assume n,
    apply op_norm_le_bound _ (b0 n) (λ v, _),
    have A : ∀ᶠ m in at_top, ∥(f n - f m) v∥ ≤ b n * ∏ i, ∥v i∥,
    { refine eventually_at_top.2 ⟨n, λ m hm, _⟩,
      apply le_trans ((f n - f m).le_op_norm _) _,
      exact mul_le_mul_of_nonneg_right (b_bound n m n (le_refl _) hm) (nonneg v) },
    have B : tendsto (λ m, ∥(f n - f m) v∥) at_top (𝓝 (∥(f n - Fcont) v∥)) :=
      tendsto.norm (tendsto_const_nhds.sub (hF v)),
    exact le_of_tendsto B A },
  erw tendsto_iff_norm_tendsto_zero,
  exact squeeze_zero (λ n, norm_nonneg _) this b_lim,
end

end continuous_multilinear_map

/-- If a continuous multilinear map is constructed from a multilinear map via the constructor
`mk_continuous`, then its norm is bounded by the bound given to the constructor if it is
nonnegative. -/
lemma multilinear_map.mk_continuous_norm_le (f : multilinear_map 𝕜 E G) {C : ℝ} (hC : 0 ≤ C)
  (H : ∀ m, ∥f m∥ ≤ C * ∏ i, ∥m i∥) : ∥f.mk_continuous C H∥ ≤ C :=
continuous_multilinear_map.op_norm_le_bound _ hC (λm, H m)

/-- If a continuous multilinear map is constructed from a multilinear map via the constructor
`mk_continuous`, then its norm is bounded by the bound given to the constructor if it is
nonnegative. -/
lemma multilinear_map.mk_continuous_norm_le' (f : multilinear_map 𝕜 E G) {C : ℝ}
  (H : ∀ m, ∥f m∥ ≤ C * ∏ i, ∥m i∥) : ∥f.mk_continuous C H∥ ≤ max C 0 :=
continuous_multilinear_map.op_norm_le_bound _ (le_max_right _ _) $
  λ m, (H m).trans $ mul_le_mul_of_nonneg_right (le_max_left _ _)
    (prod_nonneg $ λ _ _, norm_nonneg _)

namespace continuous_multilinear_map

/-- Given a continuous multilinear map `f` on `n` variables (parameterized by `fin n`) and a subset
`s` of `k` of these variables, one gets a new continuous multilinear map on `fin k` by varying
these variables, and fixing the other ones equal to a given value `z`. It is denoted by
`f.restr s hk z`, where `hk` is a proof that the cardinality of `s` is `k`. The implicit
identification between `fin k` and `s` that we use is the canonical (increasing) bijection. -/
def restr {k n : ℕ} (f : (G [×n]→L[𝕜] G' : _))
  (s : finset (fin n)) (hk : s.card = k) (z : G) : G [×k]→L[𝕜] G' :=
(f.to_multilinear_map.restr s hk z).mk_continuous
(∥f∥ * ∥z∥^(n-k)) $ λ v, multilinear_map.restr_norm_le _ _ _ _ f.le_op_norm _

lemma norm_restr {k n : ℕ} (f : G [×n]→L[𝕜] G') (s : finset (fin n)) (hk : s.card = k) (z : G) :
  ∥f.restr s hk z∥ ≤ ∥f∥ * ∥z∥ ^ (n - k) :=
begin
  apply multilinear_map.mk_continuous_norm_le,
  exact mul_nonneg (norm_nonneg _) (pow_nonneg (norm_nonneg _) _)
end

section

variables (𝕜 ι) (A : Type*) [normed_comm_ring A] [normed_algebra 𝕜 A]

/-- The continuous multilinear map on `A^ι`, where `A` is a normed commutative algebra
over `𝕜`, associating to `m` the product of all the `m i`.

See also `continuous_multilinear_map.mk_pi_algebra_fin`. -/
protected def mk_pi_algebra : continuous_multilinear_map 𝕜 (λ i : ι, A) A :=
@multilinear_map.mk_continuous 𝕜 ι (λ i : ι, A) A _ _ _ _ _ _ _
  (multilinear_map.mk_pi_algebra 𝕜 ι A) (if nonempty ι then 1 else ∥(1 : A)∥) $
  begin
    intro m,
    by_cases hι : nonempty ι,
    { resetI, simp [hι, norm_prod_le' univ univ_nonempty] },
    { simp [eq_empty_of_not_nonempty hι univ, hι] }
  end

variables {A 𝕜 ι}

@[simp] lemma mk_pi_algebra_apply (m : ι → A) :
  continuous_multilinear_map.mk_pi_algebra 𝕜 ι A m = ∏ i, m i :=
rfl

lemma norm_mk_pi_algebra_le [nonempty ι] :
  ∥continuous_multilinear_map.mk_pi_algebra 𝕜 ι A∥ ≤ 1 :=
calc ∥continuous_multilinear_map.mk_pi_algebra 𝕜 ι A∥ ≤ if nonempty ι then 1 else ∥(1 : A)∥ :
  multilinear_map.mk_continuous_norm_le _ (by split_ifs; simp [zero_le_one]) _
... = _ : if_pos ‹_›

lemma norm_mk_pi_algebra_of_empty [is_empty ι] :
  ∥continuous_multilinear_map.mk_pi_algebra 𝕜 ι A∥ = ∥(1 : A)∥ :=
begin
  apply le_antisymm,
  calc ∥continuous_multilinear_map.mk_pi_algebra 𝕜 ι A∥ ≤ if nonempty ι then 1 else ∥(1 : A)∥ :
    multilinear_map.mk_continuous_norm_le _ (by split_ifs; simp [zero_le_one]) _
  ... = ∥(1 : A)∥ : if_neg (not_nonempty_iff.mpr ‹_›),
  convert ratio_le_op_norm _ (λ _, (1 : A)),
  simp [eq_empty_of_is_empty (univ : finset ι)],
end

@[simp] lemma norm_mk_pi_algebra [norm_one_class A] :
  ∥continuous_multilinear_map.mk_pi_algebra 𝕜 ι A∥ = 1 :=
begin
  casesI is_empty_or_nonempty ι,
  { simp [norm_mk_pi_algebra_of_empty] },
  { refine le_antisymm norm_mk_pi_algebra_le _,
    convert ratio_le_op_norm _ (λ _, 1); [skip, apply_instance],
    simp },
end

end

section

variables (𝕜 n) (A : Type*) [normed_ring A] [normed_algebra 𝕜 A]

/-- The continuous multilinear map on `A^n`, where `A` is a normed algebra over `𝕜`, associating to
`m` the product of all the `m i`.

See also: `multilinear_map.mk_pi_algebra`. -/
protected def mk_pi_algebra_fin : continuous_multilinear_map 𝕜 (λ i : fin n, A) A :=
@multilinear_map.mk_continuous 𝕜 (fin n) (λ i : fin n, A) A _ _ _ _ _ _ _
  (multilinear_map.mk_pi_algebra_fin 𝕜 n A) (nat.cases_on n ∥(1 : A)∥ (λ _, 1)) $
  begin
    intro m,
    cases n,
    { simp },
    { have : @list.of_fn A n.succ m ≠ [] := by simp,
      simpa [← fin.prod_of_fn] using list.norm_prod_le' this }
  end

variables {A 𝕜 n}

@[simp] lemma mk_pi_algebra_fin_apply (m : fin n → A) :
  continuous_multilinear_map.mk_pi_algebra_fin 𝕜 n A m = (list.of_fn m).prod :=
rfl

lemma norm_mk_pi_algebra_fin_succ_le :
  ∥continuous_multilinear_map.mk_pi_algebra_fin 𝕜 n.succ A∥ ≤ 1 :=
multilinear_map.mk_continuous_norm_le _ zero_le_one _

lemma norm_mk_pi_algebra_fin_le_of_pos (hn : 0 < n) :
  ∥continuous_multilinear_map.mk_pi_algebra_fin 𝕜 n A∥ ≤ 1 :=
by cases n; [exact hn.false.elim, exact norm_mk_pi_algebra_fin_succ_le]

lemma norm_mk_pi_algebra_fin_zero :
  ∥continuous_multilinear_map.mk_pi_algebra_fin 𝕜 0 A∥ = ∥(1 : A)∥ :=
begin
  refine le_antisymm (multilinear_map.mk_continuous_norm_le _ (norm_nonneg _) _) _,
  convert ratio_le_op_norm _ (λ _, 1); [simp, apply_instance]
end

@[simp] lemma norm_mk_pi_algebra_fin [norm_one_class A] :
  ∥continuous_multilinear_map.mk_pi_algebra_fin 𝕜 n A∥ = 1 :=
begin
  cases n,
  { simp [norm_mk_pi_algebra_fin_zero] },
  { refine le_antisymm norm_mk_pi_algebra_fin_succ_le _,
    convert ratio_le_op_norm _ (λ _, 1); [skip, apply_instance],
    simp }
end

end

variables (𝕜 ι)

/-- The canonical continuous multilinear map on `𝕜^ι`, associating to `m` the product of all the
`m i` (multiplied by a fixed reference element `z` in the target module) -/
protected def mk_pi_field (z : G) : continuous_multilinear_map 𝕜 (λ(i : ι), 𝕜) G :=
@multilinear_map.mk_continuous 𝕜 ι (λ(i : ι), 𝕜) G _ _ _ _ _ _ _
  (multilinear_map.mk_pi_ring 𝕜 ι z) (∥z∥)
  (λ m, by simp only [multilinear_map.mk_pi_ring_apply, norm_smul, normed_field.norm_prod,
    mul_comm])

variables {𝕜 ι}

@[simp] lemma mk_pi_field_apply (z : G) (m : ι → 𝕜) :
  (continuous_multilinear_map.mk_pi_field 𝕜 ι z : (ι → 𝕜) → G) m = (∏ i, m i) • z := rfl

lemma mk_pi_field_apply_one_eq_self (f : continuous_multilinear_map 𝕜 (λ(i : ι), 𝕜) G) :
  continuous_multilinear_map.mk_pi_field 𝕜 ι (f (λi, 1)) = f :=
to_multilinear_map_inj f.to_multilinear_map.mk_pi_ring_apply_one_eq_self

variables (𝕜 ι G)

/-- Continuous multilinear maps on `𝕜^n` with values in `G` are in bijection with `G`, as such a
continuous multilinear map is completely determined by its value on the constant vector made of
ones. We register this bijection as a linear equivalence in
`continuous_multilinear_map.pi_field_equiv_aux`. The continuous linear equivalence is
`continuous_multilinear_map.pi_field_equiv`. -/
protected def pi_field_equiv_aux : G ≃ₗ[𝕜] (continuous_multilinear_map 𝕜 (λ(i : ι), 𝕜) G) :=
{ to_fun    := λ z, continuous_multilinear_map.mk_pi_field 𝕜 ι z,
  inv_fun   := λ f, f (λi, 1),
  map_add'  := λ z z', by { ext m, simp [smul_add] },
  map_smul' := λ c z, by { ext m, simp [smul_smul, mul_comm] },
  left_inv  := λ z, by simp,
  right_inv := λ f, f.mk_pi_field_apply_one_eq_self }

/-- Continuous multilinear maps on `𝕜^n` with values in `G` are in bijection with `G`, as such a
continuous multilinear map is completely determined by its value on the constant vector made of
ones. We register this bijection as a continuous linear equivalence in
`continuous_multilinear_map.pi_field_equiv`. -/
protected def pi_field_equiv : G ≃L[𝕜] (continuous_multilinear_map 𝕜 (λ(i : ι), 𝕜) G) :=
{ continuous_to_fun := begin
    refine (continuous_multilinear_map.pi_field_equiv_aux 𝕜 ι G).to_linear_map.continuous_of_bound
      (1 : ℝ) (λz, _),
    rw one_mul,
    change ∥continuous_multilinear_map.mk_pi_field 𝕜 ι z∥ ≤ ∥z∥,
    exact multilinear_map.mk_continuous_norm_le _ (norm_nonneg _) _
  end,
  continuous_inv_fun := begin
    refine
      (continuous_multilinear_map.pi_field_equiv_aux 𝕜 ι G).symm.to_linear_map.continuous_of_bound
      (1 : ℝ) (λf, _),
    rw one_mul,
    change ∥f (λi, 1)∥ ≤ ∥f∥,
    apply @continuous_multilinear_map.unit_le_op_norm 𝕜 ι (λ (i : ι), 𝕜) G _ _ _ _ _ _ _ f,
    simp [pi_norm_le_iff zero_le_one, le_refl]
  end,
  .. continuous_multilinear_map.pi_field_equiv_aux 𝕜 ι G }

end continuous_multilinear_map

namespace continuous_linear_map

lemma norm_comp_continuous_multilinear_map_le (g : G →L[𝕜] G')
  (f : continuous_multilinear_map 𝕜 E G) :
  ∥g.comp_continuous_multilinear_map f∥ ≤ ∥g∥ * ∥f∥ :=
continuous_multilinear_map.op_norm_le_bound _ (mul_nonneg (norm_nonneg _) (norm_nonneg _)) $ λ m,
calc ∥g (f m)∥ ≤ ∥g∥ * (∥f∥ * ∏ i, ∥m i∥) : g.le_op_norm_of_le $ f.le_op_norm _
           ... = _                        : (mul_assoc _ _ _).symm

/-- `continuous_linear_map.comp_continuous_multilinear_map` as a bundled continuous bilinear map. -/
def comp_continuous_multilinear_mapL :
  (G →L[𝕜] G') →L[𝕜] continuous_multilinear_map 𝕜 E G →L[𝕜] continuous_multilinear_map 𝕜 E G' :=
linear_map.mk_continuous₂
  (linear_map.mk₂ 𝕜 comp_continuous_multilinear_map (λ f₁ f₂ g, rfl) (λ c f g, rfl)
    (λ f g₁ g₂, by { ext1, apply f.map_add }) (λ c f g, by { ext1, simp }))
  1 $ λ f g, by { rw one_mul, exact f.norm_comp_continuous_multilinear_map_le g }

/-- Flip arguments in `f : G →L[𝕜] continuous_multilinear_map 𝕜 E G'` to get
`continuous_multilinear_map 𝕜 E (G →L[𝕜] G')` -/
def flip_multilinear (f : G →L[𝕜] continuous_multilinear_map 𝕜 E G') :
  continuous_multilinear_map 𝕜 E (G →L[𝕜] G') :=
multilinear_map.mk_continuous
  { to_fun := λ m, linear_map.mk_continuous
      { to_fun := λ x, f x m,
        map_add' := λ x y, by simp only [map_add, continuous_multilinear_map.add_apply],
        map_smul' := λ c x, by simp only [continuous_multilinear_map.smul_apply, map_smul]}
      (∥f∥ * ∏ i, ∥m i∥) $ λ x,
      by { rw mul_right_comm, exact (f x).le_of_op_norm_le _ (f.le_op_norm x) },
    map_add' := λ m i x y,
      by { ext1, simp only [add_apply, continuous_multilinear_map.map_add, linear_map.coe_mk,
                            linear_map.mk_continuous_apply]},
    map_smul' := λ m i c x,
      by { ext1, simp only [coe_smul', continuous_multilinear_map.map_smul, linear_map.coe_mk,
                            linear_map.mk_continuous_apply, pi.smul_apply]} }
  ∥f∥ $ λ m,
  linear_map.mk_continuous_norm_le _
    (mul_nonneg (norm_nonneg f) (prod_nonneg $ λ i hi, norm_nonneg (m i))) _

end continuous_linear_map
open continuous_multilinear_map

namespace multilinear_map

/-- Given a map `f : G →ₗ[𝕜] multilinear_map 𝕜 E G'` and an estimate
`H : ∀ x m, ∥f x m∥ ≤ C * ∥x∥ * ∏ i, ∥m i∥`, construct a continuous linear
map from `G` to `continuous_multilinear_map 𝕜 E G'`.

In order to lift, e.g., a map `f : (multilinear_map 𝕜 E G) →ₗ[𝕜] multilinear_map 𝕜 E' G'`
to a map `(continuous_multilinear_map 𝕜 E G) →L[𝕜] continuous_multilinear_map 𝕜 E' G'`,
one can apply this construction to `f.comp continuous_multilinear_map.to_multilinear_map_linear`
which is a linear map from `continuous_multilinear_map 𝕜 E G` to `multilinear_map 𝕜 E' G'`. -/
def mk_continuous_linear (f : G →ₗ[𝕜] multilinear_map 𝕜 E G') (C : ℝ)
  (H : ∀ x m, ∥f x m∥ ≤ C * ∥x∥ * ∏ i, ∥m i∥) :
  G →L[𝕜] continuous_multilinear_map 𝕜 E G' :=
linear_map.mk_continuous
  { to_fun := λ x, (f x).mk_continuous (C * ∥x∥) $ H x,
    map_add' := λ x y, by { ext1, simp },
    map_smul' := λ c x, by { ext1, simp } }
  (max C 0) $ λ x, ((f x).mk_continuous_norm_le' _).trans_eq $
    by rw [max_mul_of_nonneg _ _ (norm_nonneg x), zero_mul]

lemma mk_continuous_linear_norm_le' (f : G →ₗ[𝕜] multilinear_map 𝕜 E G') (C : ℝ)
  (H : ∀ x m, ∥f x m∥ ≤ C * ∥x∥ * ∏ i, ∥m i∥) :
  ∥mk_continuous_linear f C H∥ ≤ max C 0 :=
begin
  dunfold mk_continuous_linear,
  exact linear_map.mk_continuous_norm_le _ (le_max_right _ _) _
end

lemma mk_continuous_linear_norm_le (f : G →ₗ[𝕜] multilinear_map 𝕜 E G') {C : ℝ} (hC : 0 ≤ C)
  (H : ∀ x m, ∥f x m∥ ≤ C * ∥x∥ * ∏ i, ∥m i∥) :
  ∥mk_continuous_linear f C H∥ ≤ C :=
(mk_continuous_linear_norm_le' f C H).trans_eq (max_eq_left hC)

/-- Given a map `f : multilinear_map 𝕜 E (multilinear_map 𝕜 E' G)` and an estimate
`H : ∀ m m', ∥f m m'∥ ≤ C * ∏ i, ∥m i∥ * ∏ i, ∥m' i∥`, upgrade all `multilinear_map`s in the type to
`continuous_multilinear_map`s. -/
def mk_continuous_multilinear (f : multilinear_map 𝕜 E (multilinear_map 𝕜 E' G)) (C : ℝ)
  (H : ∀ m₁ m₂, ∥f m₁ m₂∥ ≤ C * (∏ i, ∥m₁ i∥) * ∏ i, ∥m₂ i∥) :
  continuous_multilinear_map 𝕜 E (continuous_multilinear_map 𝕜 E' G) :=
mk_continuous
  { to_fun := λ m, mk_continuous (f m) (C * ∏ i, ∥m i∥) $ H m,
    map_add' := λ m i x y, by { ext1, simp },
    map_smul' := λ m i c x, by { ext1, simp } }
  (max C 0) $ λ m, ((f m).mk_continuous_norm_le' _).trans_eq $
    by { rw [max_mul_of_nonneg, zero_mul], exact prod_nonneg (λ _ _, norm_nonneg _) }

@[simp] lemma mk_continuous_multilinear_apply (f : multilinear_map 𝕜 E (multilinear_map 𝕜 E' G))
  {C : ℝ} (H : ∀ m₁ m₂, ∥f m₁ m₂∥ ≤ C * (∏ i, ∥m₁ i∥) * ∏ i, ∥m₂ i∥) (m : Π i, E i) :
  ⇑(mk_continuous_multilinear f C H m) = f m :=
rfl

lemma mk_continuous_multilinear_norm_le' (f : multilinear_map 𝕜 E (multilinear_map 𝕜 E' G)) (C : ℝ)
  (H : ∀ m₁ m₂, ∥f m₁ m₂∥ ≤ C * (∏ i, ∥m₁ i∥) * ∏ i, ∥m₂ i∥) :
  ∥mk_continuous_multilinear f C H∥ ≤ max C 0 :=
begin
  dunfold mk_continuous_multilinear,
  exact mk_continuous_norm_le _ (le_max_right _ _) _
end

lemma mk_continuous_multilinear_norm_le (f : multilinear_map 𝕜 E (multilinear_map 𝕜 E' G)) {C : ℝ}
  (hC : 0 ≤ C) (H : ∀ m₁ m₂, ∥f m₁ m₂∥ ≤ C * (∏ i, ∥m₁ i∥) * ∏ i, ∥m₂ i∥) :
  ∥mk_continuous_multilinear f C H∥ ≤ C :=
(mk_continuous_multilinear_norm_le' f C H).trans_eq (max_eq_left hC)

end multilinear_map

namespace continuous_multilinear_map

lemma norm_comp_continuous_linear_le (g : continuous_multilinear_map 𝕜 E₁ G)
  (f : Π i, E i →L[𝕜] E₁ i) :
  ∥g.comp_continuous_linear_map f∥ ≤ ∥g∥ * ∏ i, ∥f i∥ :=
op_norm_le_bound _ (mul_nonneg (norm_nonneg _) $ prod_nonneg $ λ i hi, norm_nonneg _) $ λ m,
calc ∥g (λ i, f i (m i))∥ ≤ ∥g∥ * ∏ i, ∥f i (m i)∥ : g.le_op_norm _
... ≤ ∥g∥ * ∏ i, (∥f i∥ * ∥m i∥) :
  mul_le_mul_of_nonneg_left
    (prod_le_prod (λ _ _, norm_nonneg _) (λ i hi, (f i).le_op_norm (m i))) (norm_nonneg g)
... = (∥g∥ * ∏ i, ∥f i∥) * ∏ i, ∥m i∥ : by rw [prod_mul_distrib, mul_assoc]

/-- `continuous_multilinear_map.comp_continuous_linear_map` as a bundled continuous linear map.
This implementation fixes `f : Π i, E i →L[𝕜] E₁ i`.

TODO: Actually, the map is multilinear in `f` but an attempt to formalize this failed because of
issues with class instances. -/
def comp_continuous_linear_mapL (f : Π i, E i →L[𝕜] E₁ i) :
  continuous_multilinear_map 𝕜 E₁ G →L[𝕜] continuous_multilinear_map 𝕜 E G :=
linear_map.mk_continuous
  { to_fun := λ g, g.comp_continuous_linear_map f,
    map_add' := λ g₁ g₂, rfl,
    map_smul' := λ c g, rfl }
  (∏ i, ∥f i∥) $ λ g, (norm_comp_continuous_linear_le _ _).trans_eq (mul_comm _ _)

@[simp] lemma comp_continuous_linear_mapL_apply (g : continuous_multilinear_map 𝕜 E₁ G)
  (f : Π i, E i →L[𝕜] E₁ i) :
  comp_continuous_linear_mapL f g = g.comp_continuous_linear_map f :=
rfl

lemma norm_comp_continuous_linear_mapL_le (f : Π i, E i →L[𝕜] E₁ i) :
  ∥@comp_continuous_linear_mapL 𝕜 ι E E₁ G _ _ _ _ _ _ _ _ _ f∥ ≤ (∏ i, ∥f i∥) :=
linear_map.mk_continuous_norm_le _ (prod_nonneg $ λ i _, norm_nonneg _) _

end continuous_multilinear_map

section currying
/-!
### Currying

We associate to a continuous multilinear map in `n+1` variables (i.e., based on `fin n.succ`) two
curried functions, named `f.curry_left` (which is a continuous linear map on `E 0` taking values
in continuous multilinear maps in `n` variables) and `f.curry_right` (which is a continuous
multilinear map in `n` variables taking values in continuous linear maps on `E (last n)`).
The inverse operations are called `uncurry_left` and `uncurry_right`.

We also register continuous linear equiv versions of these correspondences, in
`continuous_multilinear_curry_left_equiv` and `continuous_multilinear_curry_right_equiv`.
-/
open fin function

lemma continuous_linear_map.norm_map_tail_le
  (f : Ei 0 →L[𝕜] (continuous_multilinear_map 𝕜 (λ(i : fin n), Ei i.succ) G)) (m : Πi, Ei i) :
  ∥f (m 0) (tail m)∥ ≤ ∥f∥ * ∏ i, ∥m i∥ :=
calc
  ∥f (m 0) (tail m)∥ ≤ ∥f (m 0)∥ * ∏ i, ∥(tail m) i∥ : (f (m 0)).le_op_norm _
  ... ≤ (∥f∥ * ∥m 0∥) * ∏ i, ∥(tail m) i∥ :
    mul_le_mul_of_nonneg_right (f.le_op_norm _) (prod_nonneg (λi hi, norm_nonneg _))
  ... = ∥f∥ * (∥m 0∥ * ∏ i, ∥(tail m) i∥) : by ring
  ... = ∥f∥ * ∏ i, ∥m i∥ : by { rw prod_univ_succ, refl }

lemma continuous_multilinear_map.norm_map_init_le
  (f : continuous_multilinear_map 𝕜 (λ(i : fin n), Ei i.cast_succ) (Ei (last n) →L[𝕜] G))
  (m : Πi, Ei i) :
  ∥f (init m) (m (last n))∥ ≤ ∥f∥ * ∏ i, ∥m i∥ :=
calc
  ∥f (init m) (m (last n))∥ ≤ ∥f (init m)∥ * ∥m (last n)∥ : (f (init m)).le_op_norm _
  ... ≤ (∥f∥ * (∏ i, ∥(init m) i∥)) * ∥m (last n)∥ :
    mul_le_mul_of_nonneg_right (f.le_op_norm _) (norm_nonneg _)
  ... = ∥f∥ * ((∏ i, ∥(init m) i∥) * ∥m (last n)∥) : mul_assoc _ _ _
  ... = ∥f∥ * ∏ i, ∥m i∥ : by { rw prod_univ_cast_succ, refl }

lemma continuous_multilinear_map.norm_map_cons_le
  (f : continuous_multilinear_map 𝕜 Ei G) (x : Ei 0) (m : Π(i : fin n), Ei i.succ) :
  ∥f (cons x m)∥ ≤ ∥f∥ * ∥x∥ * ∏ i, ∥m i∥ :=
calc
  ∥f (cons x m)∥ ≤ ∥f∥ * ∏ i, ∥cons x m i∥ : f.le_op_norm _
  ... = (∥f∥ * ∥x∥) * ∏ i, ∥m i∥ : by { rw prod_univ_succ, simp [mul_assoc] }

lemma continuous_multilinear_map.norm_map_snoc_le
  (f : continuous_multilinear_map 𝕜 Ei G) (m : Π(i : fin n), Ei i.cast_succ) (x : Ei (last n)) :
  ∥f (snoc m x)∥ ≤ ∥f∥ * (∏ i, ∥m i∥) * ∥x∥ :=
calc
  ∥f (snoc m x)∥ ≤ ∥f∥ * ∏ i, ∥snoc m x i∥ : f.le_op_norm _
  ... = ∥f∥ * (∏ i, ∥m i∥) * ∥x∥ : by { rw prod_univ_cast_succ, simp [mul_assoc] }

/-! #### Left currying -/

/-- Given a continuous linear map `f` from `E 0` to continuous multilinear maps on `n` variables,
construct the corresponding continuous multilinear map on `n+1` variables obtained by concatenating
the variables, given by `m ↦ f (m 0) (tail m)`-/
def continuous_linear_map.uncurry_left
  (f : Ei 0 →L[𝕜] (continuous_multilinear_map 𝕜 (λ(i : fin n), Ei i.succ) G)) :
  continuous_multilinear_map 𝕜 Ei G :=
(@linear_map.uncurry_left 𝕜 n Ei G _ _ _ _ _
  (continuous_multilinear_map.to_multilinear_map_linear.comp f.to_linear_map)).mk_continuous
    (∥f∥) (λm, continuous_linear_map.norm_map_tail_le f m)

@[simp] lemma continuous_linear_map.uncurry_left_apply
  (f : Ei 0 →L[𝕜] (continuous_multilinear_map 𝕜 (λ(i : fin n), Ei i.succ) G)) (m : Πi, Ei i) :
  f.uncurry_left m = f (m 0) (tail m) := rfl

/-- Given a continuous multilinear map `f` in `n+1` variables, split the first variable to obtain
a continuous linear map into continuous multilinear maps in `n` variables, given by
`x ↦ (m ↦ f (cons x m))`. -/
def continuous_multilinear_map.curry_left
  (f : continuous_multilinear_map 𝕜 Ei G) :
  Ei 0 →L[𝕜] (continuous_multilinear_map 𝕜 (λ(i : fin n), Ei i.succ) G) :=
linear_map.mk_continuous
{ -- define a linear map into `n` continuous multilinear maps from an `n+1` continuous multilinear
  -- map
  to_fun    := λx, (f.to_multilinear_map.curry_left x).mk_continuous
    (∥f∥ * ∥x∥) (f.norm_map_cons_le x),
  map_add'  := λx y, by { ext m, exact f.cons_add m x y },
  map_smul' := λc x, by { ext m, exact f.cons_smul m c x } }
  -- then register its continuity thanks to its boundedness properties.
(∥f∥) (λx, multilinear_map.mk_continuous_norm_le _ (mul_nonneg (norm_nonneg _) (norm_nonneg _)) _)

@[simp] lemma continuous_multilinear_map.curry_left_apply
  (f : continuous_multilinear_map 𝕜 Ei G) (x : Ei 0) (m : Π(i : fin n), Ei i.succ) :
  f.curry_left x m = f (cons x m) := rfl

@[simp] lemma continuous_linear_map.curry_uncurry_left
  (f : Ei 0 →L[𝕜] (continuous_multilinear_map 𝕜 (λ(i : fin n), Ei i.succ) G)) :
  f.uncurry_left.curry_left = f :=
begin
  ext m x,
  simp only [tail_cons, continuous_linear_map.uncurry_left_apply,
             continuous_multilinear_map.curry_left_apply],
  rw cons_zero
end

@[simp] lemma continuous_multilinear_map.uncurry_curry_left
  (f : continuous_multilinear_map 𝕜 Ei G) : f.curry_left.uncurry_left = f :=
continuous_multilinear_map.to_multilinear_map_inj $ f.to_multilinear_map.uncurry_curry_left

variables (𝕜 Ei G)

/-- The space of continuous multilinear maps on `Π(i : fin (n+1)), E i` is canonically isomorphic to
the space of continuous linear maps from `E 0` to the space of continuous multilinear maps on
`Π(i : fin n), E i.succ `, by separating the first variable. We register this isomorphism in
`continuous_multilinear_curry_left_equiv 𝕜 E E₂`. The algebraic version (without topology) is given
in `multilinear_curry_left_equiv 𝕜 E E₂`.

The direct and inverse maps are given by `f.uncurry_left` and `f.curry_left`. Use these
unless you need the full framework of linear isometric equivs. -/
def continuous_multilinear_curry_left_equiv :
  (Ei 0 →L[𝕜] (continuous_multilinear_map 𝕜 (λ(i : fin n), Ei i.succ) G)) ≃ₗᵢ[𝕜]
  (continuous_multilinear_map 𝕜 Ei G) :=
linear_isometry_equiv.of_bounds
  { to_fun    := continuous_linear_map.uncurry_left,
    map_add'  := λf₁ f₂, by { ext m, refl },
    map_smul' := λc f, by { ext m, refl },
    inv_fun   := continuous_multilinear_map.curry_left,
    left_inv  := continuous_linear_map.curry_uncurry_left,
    right_inv := continuous_multilinear_map.uncurry_curry_left }
  (λ f, multilinear_map.mk_continuous_norm_le _ (norm_nonneg f) _)
  (λ f, linear_map.mk_continuous_norm_le _ (norm_nonneg f) _)

variables {𝕜 Ei G}

@[simp] lemma continuous_multilinear_curry_left_equiv_apply
  (f : Ei 0 →L[𝕜] (continuous_multilinear_map 𝕜 (λ i : fin n, Ei i.succ) G)) (v : Π i, Ei i) :
  continuous_multilinear_curry_left_equiv 𝕜 Ei G f v = f (v 0) (tail v) := rfl

@[simp] lemma continuous_multilinear_curry_left_equiv_symm_apply
  (f : continuous_multilinear_map 𝕜 Ei G) (x : Ei 0) (v : Π i : fin n, Ei i.succ) :
  (continuous_multilinear_curry_left_equiv 𝕜 Ei G).symm f x v = f (cons x v) := rfl

@[simp] lemma continuous_multilinear_map.curry_left_norm
  (f : continuous_multilinear_map 𝕜 Ei G) : ∥f.curry_left∥ = ∥f∥ :=
(continuous_multilinear_curry_left_equiv 𝕜 Ei G).symm.norm_map f

@[simp] lemma continuous_linear_map.uncurry_left_norm
  (f : Ei 0 →L[𝕜] (continuous_multilinear_map 𝕜 (λ(i : fin n), Ei i.succ) G)) :
  ∥f.uncurry_left∥ = ∥f∥ :=
(continuous_multilinear_curry_left_equiv 𝕜 Ei G).norm_map f

/-! #### Right currying -/

/-- Given a continuous linear map `f` from continuous multilinear maps on `n` variables to
continuous linear maps on `E 0`, construct the corresponding continuous multilinear map on `n+1`
variables obtained by concatenating the variables, given by `m ↦ f (init m) (m (last n))`. -/
def continuous_multilinear_map.uncurry_right
  (f : continuous_multilinear_map 𝕜 (λ i : fin n, Ei i.cast_succ) (Ei (last n) →L[𝕜] G)) :
  continuous_multilinear_map 𝕜 Ei G :=
let f' : multilinear_map 𝕜 (λ(i : fin n), Ei i.cast_succ) (Ei (last n) →ₗ[𝕜] G) :=
{ to_fun    := λ m, (f m).to_linear_map,
  map_add'  := λ m i x y, by simp,
  map_smul' := λ m i c x, by simp } in
(@multilinear_map.uncurry_right 𝕜 n Ei G _ _ _ _ _ f').mk_continuous
  (∥f∥) (λm, f.norm_map_init_le m)

@[simp] lemma continuous_multilinear_map.uncurry_right_apply
  (f : continuous_multilinear_map 𝕜 (λ(i : fin n), Ei i.cast_succ) (Ei (last n) →L[𝕜] G))
  (m : Πi, Ei i) :
  f.uncurry_right m = f (init m) (m (last n)) := rfl

/-- Given a continuous multilinear map `f` in `n+1` variables, split the last variable to obtain
a continuous multilinear map in `n` variables into continuous linear maps, given by
`m ↦ (x ↦ f (snoc m x))`. -/
def continuous_multilinear_map.curry_right
  (f : continuous_multilinear_map 𝕜 Ei G) :
  continuous_multilinear_map 𝕜 (λ i : fin n, Ei i.cast_succ) (Ei (last n) →L[𝕜] G) :=
let f' : multilinear_map 𝕜 (λ(i : fin n), Ei i.cast_succ) (Ei (last n) →L[𝕜] G) :=
{ to_fun    := λm, (f.to_multilinear_map.curry_right m).mk_continuous
    (∥f∥ * ∏ i, ∥m i∥) $ λx, f.norm_map_snoc_le m x,
  map_add'  := λ m i x y, by { simp, refl },
  map_smul' := λ m i c x, by { simp, refl } } in
f'.mk_continuous (∥f∥) (λm, linear_map.mk_continuous_norm_le _
  (mul_nonneg (norm_nonneg _) (prod_nonneg (λj hj, norm_nonneg _))) _)

@[simp] lemma continuous_multilinear_map.curry_right_apply
  (f : continuous_multilinear_map 𝕜 Ei G) (m : Π i : fin n, Ei i.cast_succ) (x : Ei (last n)) :
  f.curry_right m x = f (snoc m x) := rfl

@[simp] lemma continuous_multilinear_map.curry_uncurry_right
  (f : continuous_multilinear_map 𝕜 (λ i : fin n, Ei i.cast_succ) (Ei (last n) →L[𝕜] G)) :
  f.uncurry_right.curry_right = f :=
begin
  ext m x,
  simp only [snoc_last, continuous_multilinear_map.curry_right_apply,
             continuous_multilinear_map.uncurry_right_apply],
  rw init_snoc
end

@[simp] lemma continuous_multilinear_map.uncurry_curry_right
  (f : continuous_multilinear_map 𝕜 Ei G) : f.curry_right.uncurry_right = f :=
by { ext m, simp }

variables (𝕜 Ei G)

/--
The space of continuous multilinear maps on `Π(i : fin (n+1)), Ei i` is canonically isomorphic to
the space of continuous multilinear maps on `Π(i : fin n), Ei i.cast_succ` with values in the space
of continuous linear maps on `Ei (last n)`, by separating the last variable. We register this
isomorphism as a continuous linear equiv in `continuous_multilinear_curry_right_equiv 𝕜 Ei G`.
The algebraic version (without topology) is given in `multilinear_curry_right_equiv 𝕜 Ei G`.

The direct and inverse maps are given by `f.uncurry_right` and `f.curry_right`. Use these
unless you need the full framework of linear isometric equivs.
-/
def continuous_multilinear_curry_right_equiv :
  (continuous_multilinear_map 𝕜 (λ(i : fin n), Ei i.cast_succ) (Ei (last n) →L[𝕜] G)) ≃ₗᵢ[𝕜]
  (continuous_multilinear_map 𝕜 Ei G) :=
linear_isometry_equiv.of_bounds
  { to_fun    := continuous_multilinear_map.uncurry_right,
    map_add'  := λf₁ f₂, by { ext m, refl },
    map_smul' := λc f, by { ext m, refl },
    inv_fun   := continuous_multilinear_map.curry_right,
    left_inv  := continuous_multilinear_map.curry_uncurry_right,
    right_inv := continuous_multilinear_map.uncurry_curry_right }
  (λ f, multilinear_map.mk_continuous_norm_le _ (norm_nonneg f) _)
  (λ f, multilinear_map.mk_continuous_norm_le _ (norm_nonneg f) _)

variables (n G')

/-- The space of continuous multilinear maps on `Π(i : fin (n+1)), G` is canonically isomorphic to
the space of continuous multilinear maps on `Π(i : fin n), G` with values in the space
of continuous linear maps on `G`, by separating the last variable. We register this
isomorphism as a continuous linear equiv in `continuous_multilinear_curry_right_equiv' 𝕜 n G G'`.
For a version allowing dependent types, see `continuous_multilinear_curry_right_equiv`. When there
are no dependent types, use the primed version as it helps Lean a lot for unification.

The direct and inverse maps are given by `f.uncurry_right` and `f.curry_right`. Use these
unless you need the full framework of linear isometric equivs. -/
def continuous_multilinear_curry_right_equiv' :
  (G [×n]→L[𝕜] (G →L[𝕜] G')) ≃ₗᵢ[𝕜] (G [×n.succ]→L[𝕜] G') :=
continuous_multilinear_curry_right_equiv 𝕜 (λ (i : fin n.succ), G) G'

variables {n 𝕜 G Ei G'}

@[simp] lemma continuous_multilinear_curry_right_equiv_apply
  (f : (continuous_multilinear_map 𝕜 (λ(i : fin n), Ei i.cast_succ) (Ei (last n) →L[𝕜] G)))
  (v : Π i, Ei i) :
  (continuous_multilinear_curry_right_equiv 𝕜 Ei G) f v = f (init v) (v (last n)) := rfl

@[simp] lemma continuous_multilinear_curry_right_equiv_symm_apply
  (f : continuous_multilinear_map 𝕜 Ei G)
  (v : Π (i : fin n), Ei i.cast_succ) (x : Ei (last n)) :
  (continuous_multilinear_curry_right_equiv 𝕜 Ei G).symm f v x = f (snoc v x) := rfl

@[simp] lemma continuous_multilinear_curry_right_equiv_apply'
  (f : G [×n]→L[𝕜] (G →L[𝕜] G')) (v : Π (i : fin n.succ), G) :
  continuous_multilinear_curry_right_equiv' 𝕜 n G G' f v = f (init v) (v (last n)) := rfl

@[simp] lemma continuous_multilinear_curry_right_equiv_symm_apply'
  (f : G [×n.succ]→L[𝕜] G') (v : Π (i : fin n), G) (x : G) :
  (continuous_multilinear_curry_right_equiv' 𝕜 n G G').symm f v x = f (snoc v x) := rfl

@[simp] lemma continuous_multilinear_map.curry_right_norm
  (f : continuous_multilinear_map 𝕜 Ei G) : ∥f.curry_right∥ = ∥f∥ :=
(continuous_multilinear_curry_right_equiv 𝕜 Ei G).symm.norm_map f

@[simp] lemma continuous_multilinear_map.uncurry_right_norm
  (f : continuous_multilinear_map 𝕜 (λ i : fin n, Ei i.cast_succ) (Ei (last n) →L[𝕜] G)) :
  ∥f.uncurry_right∥ = ∥f∥ :=
(continuous_multilinear_curry_right_equiv 𝕜 Ei G).norm_map f

/-!
#### Currying with `0` variables

The space of multilinear maps with `0` variables is trivial: such a multilinear map is just an
arbitrary constant (note that multilinear maps in `0` variables need not map `0` to `0`!).
Therefore, the space of continuous multilinear maps on `(fin 0) → G` with values in `E₂` is
isomorphic (and even isometric) to `E₂`. As this is the zeroth step in the construction of iterated
derivatives, we register this isomorphism. -/

section
local attribute [instance] unique.subsingleton

variables {𝕜 G G'}

/-- Associating to a continuous multilinear map in `0` variables the unique value it takes. -/
def continuous_multilinear_map.uncurry0
  (f : continuous_multilinear_map 𝕜 (λ (i : fin 0), G) G') : G' := f 0

variables (𝕜 G)
/-- Associating to an element `x` of a vector space `E₂` the continuous multilinear map in `0`
variables taking the (unique) value `x` -/
def continuous_multilinear_map.curry0 (x : G') : G [×0]→L[𝕜] G' :=
{ to_fun    := λm, x,
  map_add'  := λ m i, fin.elim0 i,
  map_smul' := λ m i, fin.elim0 i,
  cont      := continuous_const }

variable {G}
@[simp] lemma continuous_multilinear_map.curry0_apply (x : G') (m : (fin 0) → G) :
  continuous_multilinear_map.curry0 𝕜 G x m = x := rfl

variable {𝕜}
@[simp] lemma continuous_multilinear_map.uncurry0_apply (f : G [×0]→L[𝕜] G') :
  f.uncurry0 = f 0 := rfl

@[simp] lemma continuous_multilinear_map.apply_zero_curry0 (f : G [×0]→L[𝕜] G') {x : fin 0 → G} :
  continuous_multilinear_map.curry0 𝕜 G (f x) = f :=
by { ext m, simp [(subsingleton.elim _ _ : x = m)] }

lemma continuous_multilinear_map.uncurry0_curry0 (f : G [×0]→L[𝕜] G') :
  continuous_multilinear_map.curry0 𝕜 G (f.uncurry0) = f :=
by simp

variables (𝕜 G)
@[simp] lemma continuous_multilinear_map.curry0_uncurry0 (x : G') :
  (continuous_multilinear_map.curry0 𝕜 G x).uncurry0 = x := rfl

@[simp] lemma continuous_multilinear_map.curry0_norm (x : G')  :
  ∥continuous_multilinear_map.curry0 𝕜 G x∥ = ∥x∥ :=
begin
  apply le_antisymm,
  { exact continuous_multilinear_map.op_norm_le_bound _ (norm_nonneg _) (λm, by simp) },
  { simpa using (continuous_multilinear_map.curry0 𝕜 G x).le_op_norm 0 }
end

variables {𝕜 G}
@[simp] lemma continuous_multilinear_map.fin0_apply_norm (f : G [×0]→L[𝕜] G') {x : fin 0 → G} :
  ∥f x∥ = ∥f∥ :=
begin
  have : x = 0 := subsingleton.elim _ _, subst this,
  refine le_antisymm (by simpa using f.le_op_norm 0) _,
  have : ∥continuous_multilinear_map.curry0 𝕜 G (f.uncurry0)∥ ≤ ∥f.uncurry0∥ :=
    continuous_multilinear_map.op_norm_le_bound _ (norm_nonneg _) (λm,
      by simp [-continuous_multilinear_map.apply_zero_curry0]),
  simpa
end

lemma continuous_multilinear_map.uncurry0_norm (f : G [×0]→L[𝕜] G') : ∥f.uncurry0∥ = ∥f∥ :=
by simp

variables (𝕜 G G')
/-- The continuous linear isomorphism between elements of a normed space, and continuous multilinear
maps in `0` variables with values in this normed space.

The direct and inverse maps are `uncurry0` and `curry0`. Use these unless you need the full
framework of linear isometric equivs. -/
def continuous_multilinear_curry_fin0 : (G [×0]→L[𝕜] G') ≃ₗᵢ[𝕜] G' :=
{ to_fun    := λf, continuous_multilinear_map.uncurry0 f,
  inv_fun   := λf, continuous_multilinear_map.curry0 𝕜 G f,
  map_add'  := λf g, rfl,
  map_smul' := λc f, rfl,
  left_inv  := continuous_multilinear_map.uncurry0_curry0,
  right_inv := continuous_multilinear_map.curry0_uncurry0 𝕜 G,
  norm_map' := continuous_multilinear_map.uncurry0_norm }

variables {𝕜 G G'}

@[simp] lemma continuous_multilinear_curry_fin0_apply (f : G [×0]→L[𝕜] G') :
  continuous_multilinear_curry_fin0 𝕜 G G' f = f 0 := rfl

@[simp] lemma continuous_multilinear_curry_fin0_symm_apply (x : G') (v : (fin 0) → G) :
  (continuous_multilinear_curry_fin0 𝕜 G G').symm x v = x := rfl

end

/-! #### With 1 variable -/

variables (𝕜 G G')

/-- Continuous multilinear maps from `G^1` to `G'` are isomorphic with continuous linear maps from
`G` to `G'`. -/
def continuous_multilinear_curry_fin1 : (G [×1]→L[𝕜] G') ≃ₗᵢ[𝕜] (G →L[𝕜] G') :=
(continuous_multilinear_curry_right_equiv 𝕜 (λ (i : fin 1), G) G').symm.trans
(continuous_multilinear_curry_fin0 𝕜 G (G →L[𝕜] G'))

variables {𝕜 G G'}

@[simp] lemma continuous_multilinear_curry_fin1_apply (f : G [×1]→L[𝕜] G') (x : G) :
  continuous_multilinear_curry_fin1 𝕜 G G' f x = f (fin.snoc 0 x) := rfl

@[simp] lemma continuous_multilinear_curry_fin1_symm_apply
  (f : G →L[𝕜] G') (v : (fin 1) → G) :
  (continuous_multilinear_curry_fin1 𝕜 G G').symm f v = f (v 0) := rfl

namespace continuous_multilinear_map

variables (𝕜 G G')

/-- An equivalence of the index set defines a linear isometric equivalence between the spaces
of multilinear maps. -/
def dom_dom_congr (σ : ι ≃ ι') :
  continuous_multilinear_map 𝕜 (λ _ : ι, G) G' ≃ₗᵢ[𝕜]
    continuous_multilinear_map 𝕜 (λ _ : ι', G) G' :=
linear_isometry_equiv.of_bounds
  { to_fun := λ f, (multilinear_map.dom_dom_congr σ f.to_multilinear_map).mk_continuous ∥f∥ $
      λ m, (f.le_op_norm (λ i, m (σ i))).trans_eq $ by rw [← σ.prod_comp],
    inv_fun := λ f, (multilinear_map.dom_dom_congr σ.symm f.to_multilinear_map).mk_continuous ∥f∥ $
      λ m, (f.le_op_norm (λ i, m (σ.symm i))).trans_eq $ by rw [← σ.symm.prod_comp],
    left_inv := λ f, ext $ λ m, congr_arg f $ by simp only [σ.symm_apply_apply],
    right_inv := λ f, ext $ λ m, congr_arg f $ by simp only [σ.apply_symm_apply],
    map_add' := λ f g, rfl,
    map_smul' := λ c f, rfl }
  (λ f, multilinear_map.mk_continuous_norm_le _ (norm_nonneg f) _)
  (λ f, multilinear_map.mk_continuous_norm_le _ (norm_nonneg f) _)

variables {𝕜 G G'}

section

variable [decidable_eq (ι ⊕ ι')]

/-- A continuous multilinear map with variables indexed by `ι ⊕ ι'` defines a continuous multilinear
map with variables indexed by `ι` taking values in the space of continuous multilinear maps with
variables indexed by `ι'`. -/
def curry_sum (f : continuous_multilinear_map 𝕜 (λ x : ι ⊕ ι', G) G') :
  continuous_multilinear_map 𝕜 (λ x : ι, G) (continuous_multilinear_map 𝕜 (λ x : ι', G) G') :=
multilinear_map.mk_continuous_multilinear (multilinear_map.curry_sum f.to_multilinear_map) (∥f∥) $
  λ m m', by simpa [fintype.prod_sum_type, mul_assoc] using f.le_op_norm (sum.elim m m')

@[simp] lemma curry_sum_apply (f : continuous_multilinear_map 𝕜 (λ x : ι ⊕ ι', G) G')
  (m : ι → G) (m' : ι' → G) :
  f.curry_sum m m' = f (sum.elim m m') :=
rfl

/-- A continuous multilinear map with variables indexed by `ι` taking values in the space of
continuous multilinear maps with variables indexed by `ι'` defines a continuous multilinear map with
variables indexed by `ι ⊕ ι'`. -/
def uncurry_sum
  (f : continuous_multilinear_map 𝕜 (λ x : ι, G) (continuous_multilinear_map 𝕜 (λ x : ι', G) G')) :
  continuous_multilinear_map 𝕜 (λ x : ι ⊕ ι', G) G' :=
multilinear_map.mk_continuous
  (to_multilinear_map_linear.comp_multilinear_map f.to_multilinear_map).uncurry_sum (∥f∥) $ λ m,
  by simpa [fintype.prod_sum_type, mul_assoc]
    using (f (m ∘ sum.inl)).le_of_op_norm_le (m ∘ sum.inr) (f.le_op_norm _)

@[simp] lemma uncurry_sum_apply
  (f : continuous_multilinear_map 𝕜 (λ x : ι, G) (continuous_multilinear_map 𝕜 (λ x : ι', G) G'))
  (m : ι ⊕ ι' → G) :
  f.uncurry_sum m = f (m ∘ sum.inl) (m ∘ sum.inr) :=
rfl

variables (𝕜 ι ι' G G')

/-- Linear isometric equivalence between the space of continuous multilinear maps with variables
indexed by `ι ⊕ ι'` and the space of continuous multilinear maps with variables indexed by `ι`
taking values in the space of continuous multilinear maps with variables indexed by `ι'`.

The forward and inverse functions are `continuous_multilinear_map.curry_sum`
and `continuous_multilinear_map.uncurry_sum`. Use this definition only if you need
some properties of `linear_isometry_equiv`. -/
def curry_sum_equiv : continuous_multilinear_map 𝕜 (λ x : ι ⊕ ι', G) G' ≃ₗᵢ[𝕜]
  continuous_multilinear_map 𝕜 (λ x : ι, G) (continuous_multilinear_map 𝕜 (λ x : ι', G) G') :=
linear_isometry_equiv.of_bounds
  { to_fun := curry_sum,
    inv_fun := uncurry_sum,
    map_add' := λ f g, by { ext, refl },
    map_smul' := λ c f, by { ext, refl },
    left_inv := λ f, by { ext m, exact congr_arg f (sum.elim_comp_inl_inr m) },
    right_inv := λ f, by { ext m₁ m₂, change f _ _ = f _ _,
      rw [sum.elim_comp_inl, sum.elim_comp_inr]  } }
  (λ f, multilinear_map.mk_continuous_multilinear_norm_le _ (norm_nonneg f) _)
  (λ f, multilinear_map.mk_continuous_norm_le _ (norm_nonneg f) _)

end

section

variables (𝕜 G G') {k l : ℕ} {s : finset (fin n)}

/-- If `s : finset (fin n)` is a finite set of cardinality `k` and its complement has cardinality
`l`, then the space of continuous multilinear maps `G [×n]→L[𝕜] G'` of `n` variables is isomorphic
to the space of continuous multilinear maps `G [×k]→L[𝕜] G [×l]→L[𝕜] G'` of `k` variables taking
values in the space of continuous multilinear maps of `l` variables. -/
def curry_fin_finset {k l n : ℕ} {s : finset (fin n)}
  (hk : s.card = k) (hl : sᶜ.card = l) :
  (G [×n]→L[𝕜] G') ≃ₗᵢ[𝕜] (G [×k]→L[𝕜] G [×l]→L[𝕜] G') :=
(dom_dom_congr 𝕜 G G' (fin_sum_equiv_of_finset hk hl).symm).trans
  (curry_sum_equiv 𝕜 (fin k) (fin l) G G')

variables {𝕜 G G'}

@[simp] lemma curry_fin_finset_apply (hk : s.card = k) (hl : sᶜ.card = l)
  (f : G [×n]→L[𝕜] G') (mk : fin k → G) (ml : fin l → G) :
  curry_fin_finset 𝕜 G G' hk hl f mk ml =
    f (λ i, sum.elim mk ml ((fin_sum_equiv_of_finset hk hl).symm i)) :=
rfl

@[simp] lemma curry_fin_finset_symm_apply (hk : s.card = k) (hl : sᶜ.card = l)
  (f : G [×k]→L[𝕜] G [×l]→L[𝕜] G') (m : fin n → G) :
  (curry_fin_finset 𝕜 G G' hk hl).symm f m =
    f (λ i, m $ fin_sum_equiv_of_finset hk hl (sum.inl i))
      (λ i, m $ fin_sum_equiv_of_finset hk hl (sum.inr i)) :=
rfl

@[simp] lemma curry_fin_finset_symm_apply_piecewise_const (hk : s.card = k) (hl : sᶜ.card = l)
  (f : G [×k]→L[𝕜] G [×l]→L[𝕜] G') (x y : G) :
  (curry_fin_finset 𝕜 G G' hk hl).symm f (s.piecewise (λ _, x) (λ _, y)) = f (λ _, x) (λ _, y) :=
multilinear_map.curry_fin_finset_symm_apply_piecewise_const hk hl _ x y

@[simp] lemma curry_fin_finset_symm_apply_const (hk : s.card = k) (hl : sᶜ.card = l)
  (f : G [×k]→L[𝕜] G [×l]→L[𝕜] G') (x : G) :
  (curry_fin_finset 𝕜 G G' hk hl).symm f (λ _, x) = f (λ _, x) (λ _, x) :=
rfl

@[simp] lemma curry_fin_finset_apply_const (hk : s.card = k) (hl : sᶜ.card = l)
  (f : G [×n]→L[𝕜] G') (x y : G) :
  curry_fin_finset 𝕜 G G' hk hl f (λ _, x) (λ _, y) = f (s.piecewise (λ _, x) (λ _, y)) :=
begin
  refine (curry_fin_finset_symm_apply_piecewise_const hk hl _ _ _).symm.trans _, -- `rw` fails
  rw linear_isometry_equiv.symm_apply_apply
end

end

end continuous_multilinear_map

end currying<|MERGE_RESOLUTION|>--- conflicted
+++ resolved
@@ -288,11 +288,7 @@
 
 lemma norm_def : ∥f∥ = Inf {c | 0 ≤ (c : ℝ) ∧ ∀ m, ∥f m∥ ≤ c * ∏ i, ∥m i∥} := rfl
 
-<<<<<<< HEAD
--- So that invocations of `cInf_le` make sense: we show that the set of
-=======
 -- So that invocations of `le_cInf` make sense: we show that the set of
->>>>>>> d24faea6
 -- bounds is nonempty and bounded below.
 lemma bounds_nonempty {f : continuous_multilinear_map 𝕜 E G} :
   ∃ c, c ∈ {c | 0 ≤ c ∧ ∀ m, ∥f m∥ ≤ c * ∏ i, ∥m i∥} :=
