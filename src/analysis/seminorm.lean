/-
Copyright (c) 2019 Jean Lo. All rights reserved.
Released under Apache 2.0 license as described in the file LICENSE.
Authors: Jean Lo, Bhavik Mehta, Yaël Dillies
-/
import analysis.convex.function
import analysis.convex.star
import analysis.normed_space.ordered
import analysis.normed_space.pointwise
import data.real.pointwise

/-!
# Seminorms and Local Convexity

This file defines absorbent sets, balanced sets, seminorms and the Minkowski functional.

An absorbent set is one that "surrounds" the origin. The idea is made precise by requiring that any
point belongs to all large enough scalings of the set. This is the vector world analog of a
topological neighborhood of the origin.

A balanced set is one that is everywhere around the origin. This means that `a • s ⊆ s` for all `a`
of norm less than `1`.

A seminorm is a function to the reals which is positive-semidefinite, absolutely homogeneous, and
subadditive. They are closely related to convex sets and a topological vector space is locally
convex if and only if its topology is induced by a family of seminorms.

The Minkowski functional of a set `s` is the function which associates each point to how much you
need to scale `s` for `x` to be inside it. When `s` is symmetric, convex and absorbent, its gauge is
a seminorm. Reciprocally, any seminorm arises as the gauge of some set, namely its unit ball. This
induces the equivalence of seminorms and locally convex topological vector spaces.

## Main declarations

For a vector space over a normed field:
* `absorbent`: A set `s` is absorbent if every point eventually belongs to all large scalings of
  `s`.
* `balanced`: A set `s` is balanced if `a • s ⊆ s` for all `a` of norm less than `1`.
* `seminorm`: A function to the reals that is positive-semidefinite, absolutely homogeneous, and
  subadditive.
* `norm_seminorm 𝕜 E`: The norm on `E` as a seminorm.
* `gauge`: Aka Minkowksi functional. `gauge s x` is the least (actually, an infimum) `r` such
  that `x ∈ r • s`.
* `gauge_seminorm`: The Minkowski functional as a seminorm, when `s` is symmetric, convex and
  absorbent.

## References

* [H. H. Schaefer, *Topological Vector Spaces*][schaefer1966]

## TODO

Define and show equivalence of two notions of local convexity for a
topological vector space over ℝ or ℂ: that it has a local base of
balanced convex absorbent sets, and that it carries the initial
topology induced by a family of seminorms.

Prove the properties of balanced and absorbent sets of a real vector space.

## Tags

absorbent, balanced, seminorm, Minkowski functional, gauge, locally convex, LCTVS
-/

/-!
### Set Properties

Absorbent and balanced sets in a vector space over a normed field.
-/

open normed_field set
open_locale pointwise topological_space

<<<<<<< HEAD
namespace set
variables {α β : Type*}

section has_scalar
variables [has_scalar α β] {s s₁ s₂ : set α} {t t₁ t₂ : set β}

@[simp, to_additive] lemma inter_smul_subset : (s₁ ∩ s₂) • t ⊆ s₁ • t ∩ s₂ • t :=
λ x ⟨a, b, ha, hb, hx⟩, ⟨⟨a, b, ha.1, hb, hx⟩, ⟨a, b, ha.2, hb, hx⟩⟩

@[simp, to_additive] lemma smul_inter_subset : s • (t₁ ∩ t₂) ⊆ s • t₁ ∩ s • t₂ :=
λ x ⟨a, b, ha, hb, hx⟩, ⟨⟨a, b, ha, hb.1, hx⟩, ⟨a, b, ha, hb.2, hx⟩⟩

@[simp, to_additive] lemma smul_union : s • (t₁ ∪ t₂) = s • t₁ ∪ s • t₂ :=
by simp_rw [←image2_smul, image2_union_right]

@[simp, to_additive] lemma union_smul : (s₁ ∪ s₂) • t = s₁ • t ∪ s₂ • t :=
by simp_rw [←image2_smul, image2_union_left]

end has_scalar

section mul_action
variables [group α] [mul_action α β] {s : set α} {t : set β} {a : α}

@[simp, to_additive] lemma smul_univ (hs : s.nonempty) : s • (univ : set β) = univ :=
let ⟨a, ha⟩ := hs in eq_univ_of_forall $ λ b, ⟨a, a⁻¹ • b, ha, trivial, smul_inv_smul _ _⟩

@[simp, to_additive] lemma smul_set_univ : a • (univ : set β) = univ :=
eq_univ_of_forall $ λ b, ⟨a⁻¹ • b, trivial, smul_inv_smul _ _⟩

end mul_action

section mul_action
variables [group_with_zero α] [mul_action α β] {s : set α} {t : set β} {a : α}

lemma smul_univ₀ (hs : ¬ s ⊆ 0) : s • (univ : set β) = univ :=
let ⟨a, ha, ha₀⟩ := not_subset.1 hs in eq_univ_of_forall $ λ b,
  ⟨a, a⁻¹ • b, ha, trivial, smul_inv_smul₀ ha₀ _⟩

lemma smul_set_univ₀ (ha : a ≠ 0) : a • (univ : set β) = univ :=
eq_univ_of_forall $ λ b, ⟨a⁻¹ • b, trivial, smul_inv_smul₀ ha _⟩

end mul_action

section group
variables [group α] {s t : set α}

@[simp, to_additive] lemma mul_univ (hs : s.nonempty) : s * (univ : set α) = univ :=
let ⟨a, ha⟩ := hs in eq_univ_of_forall $ λ b, ⟨a, a⁻¹ * b, ha, trivial, mul_inv_cancel_left _ _⟩

@[simp, to_additive] lemma univ_mul (ht : t.nonempty) : (univ : set α) * t = univ :=
let ⟨a, ha⟩ := ht in eq_univ_of_forall $ λ b, ⟨b * a⁻¹, a, trivial, ha, inv_mul_cancel_right _ _⟩

end group

section zero
variables [has_zero α] [has_zero β] [smul_with_zero α β]

lemma zero_mem_smul_set {t : set β} {a : α} (h : (0 : β) ∈ t) : (0 : β) ∈ a • t :=
⟨0, h, smul_zero' _ _⟩

variables [no_zero_smul_divisors α β]
  {s : set α} {t : set β} {a : α}

lemma zero_mem_smul_iff : (0 : β) ∈ s • t ↔ (0 : α) ∈ s ∧ t.nonempty ∨ (0 : β) ∈ t ∧ s.nonempty :=
begin
  split,
  { rintro ⟨a, b, ha, hb, h⟩,
    obtain rfl | rfl := eq_zero_or_eq_zero_of_smul_eq_zero h,
    { exact or.inl ⟨ha, b, hb⟩ },
    { exact or.inr ⟨hb, a, ha⟩ } },
  { rintro (⟨hs, b, hb⟩ | ⟨ht, a, ha⟩),
    { exact ⟨0, b, hs, hb, zero_smul _ _⟩ },
    { exact ⟨a, 0, ha, ht, smul_zero' _ _⟩ } }
end

lemma zero_mem_smul_set_iff (ha : a ≠ 0) : (0 : β) ∈ a • t ↔ (0 : β) ∈ t :=
begin
  refine ⟨_, zero_mem_smul_set⟩,
  rintro ⟨b, hb, h⟩,
  rwa (eq_zero_or_eq_zero_of_smul_eq_zero h).resolve_left ha at hb,
end

end zero

section neg
variables [ring α] [add_comm_group β] [module α β] {s : set α} {t : set β} {a : α}

@[simp] lemma neg_smul_set  : -a • t = - (a • t) :=
by simp_rw [←image_smul, ←image_neg, image_image, neg_smul]

@[simp] lemma smul_set_neg  : a • -t = - (a • t) :=
by simp_rw [←image_smul, ←image_neg, image_image, smul_neg]

@[simp] protected lemma neg_smul  : -s • t = -(s • t) :=
by simp_rw [←image2_smul, ←image_neg, image2_image_left, image_image2, neg_smul]

@[simp] protected lemma smul_neg  : s • -t = -(s • t) :=
by simp_rw [←image2_smul, ←image_neg, image2_image_right, image_image2, smul_neg]

end neg
end set

open set

variables {𝕜 𝕝 E : Type*}

lemma norm_ne_zero [semi_normed_group E] {g : E} : ∥g∥ ≠ 0 → g ≠ 0 :=
mt $ by { rintro rfl, exact norm_zero }

lemma norm_ne_zero_iff [normed_group E] {g : E} : ∥g∥ ≠ 0 ↔ g ≠ 0 := not_congr norm_eq_zero

section smul
variables {α β : Type*} [group_with_zero α] [group_with_zero β] [mul_action_with_zero α β]

lemma smul_inv₀ [smul_comm_class α β β] [is_scalar_tower α β β] (c : α) (x : β) :
  (c • x)⁻¹ = c⁻¹ • x⁻¹ :=
begin
  obtain rfl | hc := eq_or_ne c 0,
  { simp only [inv_zero, zero_smul] },
  obtain rfl | hx := eq_or_ne x 0,
  { simp only [inv_zero, smul_zero'] },
  { refine (eq_inv_of_mul_left_eq_one _).symm,
    rw [smul_mul_smul, inv_mul_cancel hc, inv_mul_cancel hx, one_smul] }
end

end smul
=======
variables {𝕜 E ι : Type*}
>>>>>>> 1a29adc4

section semi_normed_ring
variables [semi_normed_ring 𝕜]

section has_scalar
variables (𝕜) [has_scalar 𝕜 E]

/-- A set `A` absorbs another set `B` if `B` is contained in all scalings of
`A` by elements of sufficiently large norms. -/
def absorbs (A B : set E) := ∃ r, 0 < r ∧ ∀ a : 𝕜, r ≤ ∥a∥ → B ⊆ a • A

/-- A set is absorbent if it absorbs every singleton. -/
def absorbent (A : set E) := ∀ x, ∃ r, 0 < r ∧ ∀ a : 𝕜, r ≤ ∥a∥ → x ∈ a • A

/-- A set `A` is balanced if `a • A` is contained in `A` whenever `a`
has norm less than or equal to one. -/
def balanced (A : set E) := ∀ a : 𝕜, ∥a∥ ≤ 1 → a • A ⊆ A

variables {𝕜} {A B : set E}

lemma balanced_univ : balanced 𝕜 (univ : set E) := λ a ha, subset_univ _

lemma balanced.union (hA : balanced 𝕜 A) (hB : balanced 𝕜 B) : balanced 𝕜 (A ∪ B) :=
begin
  intros a ha t ht,
  rw [smul_set_union] at ht,
  exact ht.imp (λ x, hA _ ha x) (λ x, hB _ ha x),
end

end has_scalar

section add_comm_group
variables [add_comm_group E] [module 𝕜 E] {s t u v A B : set E}

lemma balanced.inter (hA : balanced 𝕜 A) (hB : balanced 𝕜 B) : balanced 𝕜 (A ∩ B) :=
begin
  rintro a ha _ ⟨x, ⟨hx₁, hx₂⟩, rfl⟩,
  exact ⟨hA _ ha ⟨_, hx₁, rfl⟩, hB _ ha ⟨_, hx₂, rfl⟩⟩,
end

lemma balanced.add (hA₁ : balanced 𝕜 A) (hA₂ : balanced 𝕜 B) : balanced 𝕜 (A + B) :=
begin
  rintro a ha _ ⟨_, ⟨x, y, hx, hy, rfl⟩, rfl⟩,
  rw smul_add,
  exact ⟨_, _, hA₁ _ ha ⟨_, hx, rfl⟩, hA₂ _ ha ⟨_, hy, rfl⟩, rfl⟩,
end

lemma absorbs.mono (hs : absorbs 𝕜 s u) (hst : s ⊆ t) (hvu : v ⊆ u) : absorbs 𝕜 t v :=
let ⟨r, hr, h⟩ := hs in ⟨r, hr, λ a ha, hvu.trans $ (h _ ha).trans $ smul_set_mono hst⟩

lemma absorbs.mono_left (hs : absorbs 𝕜 s u) (h : s ⊆ t) : absorbs 𝕜 t u := hs.mono h subset.rfl
lemma absorbs.mono_right (hs : absorbs 𝕜 s u) (h : v ⊆ u) : absorbs 𝕜 s v := hs.mono subset.rfl h

lemma absorbs.union (hu : absorbs 𝕜 s u) (hv : absorbs 𝕜 s v) : absorbs 𝕜 s (u ∪ v) :=
begin
  obtain ⟨a, ha, hu⟩ := hu,
  obtain ⟨b, hb, hv⟩ := hv,
  exact ⟨max a b, lt_max_of_lt_left ha,
    λ c hc, union_subset (hu _ $ le_of_max_le_left hc) (hv _ $ le_of_max_le_right hc)⟩,
end

@[simp] lemma absorbs_union : absorbs 𝕜 s (u ∪ v) ↔ absorbs 𝕜 s u ∧ absorbs 𝕜 s v :=
⟨λ h, ⟨h.mono_right $ subset_union_left _ _, h.mono_right $ subset_union_right _ _⟩,
  λ h, h.1.union h.2⟩

lemma absorbent.subset (hA : absorbent 𝕜 A) (hAB : A ⊆ B) : absorbent 𝕜 B :=
begin
  rintro x,
  obtain ⟨r, hr, hx⟩ := hA x,
  exact ⟨r, hr, λ a ha, set.smul_set_mono hAB $ hx a ha⟩,
end

lemma absorbent_iff_forall_absorbs_singleton : absorbent 𝕜 A ↔ ∀ x, absorbs 𝕜 A {x} :=
by simp_rw [absorbs, absorbent, singleton_subset_iff]

lemma absorbent.absorbs (hs : absorbent 𝕜 s) {x : E} : absorbs 𝕜 s {x} :=
absorbent_iff_forall_absorbs_singleton.1 hs _

lemma absorbent_iff_nonneg_lt : absorbent 𝕜 A ↔ ∀ x, ∃ r, 0 ≤ r ∧ ∀ a : 𝕜, r < ∥a∥ → x ∈ a • A :=
begin
  split,
  { rintro hA x,
    obtain ⟨r, hr, hx⟩ := hA x,
    exact ⟨r, hr.le, λ a ha, hx a ha.le⟩ },
  { rintro hA x,
    obtain ⟨r, hr, hx⟩ := hA x,
    exact ⟨r + 1, add_pos_of_nonneg_of_pos hr zero_lt_one,
      λ a ha, hx a ((lt_add_of_pos_right r zero_lt_one).trans_le ha)⟩ }
end

end add_comm_group
end semi_normed_ring

section normed_comm_ring
variables [normed_comm_ring 𝕜] [add_comm_monoid E] [module 𝕜 E] {A B : set E} (a : 𝕜)

lemma balanced.smul (hA : balanced 𝕜 A) : balanced 𝕜 (a • A) :=
begin
  rintro b hb _ ⟨_, ⟨x, hx, rfl⟩, rfl⟩,
  exact ⟨b • x, hA _ hb ⟨_, hx, rfl⟩, smul_comm _ _ _⟩,
end

end normed_comm_ring

section normed_field
variables [normed_field 𝕜] [normed_ring 𝕝] [semi_normed_space 𝕜 𝕝] [add_comm_group E]
  [module 𝕜 E] [smul_with_zero 𝕝 E] [is_scalar_tower 𝕜 𝕝 E] {s t u v A B : set E} {a b : 𝕜}

/-- Scalar multiplication (by possibly different types) of a balanced set is monotone. -/
lemma balanced.smul_mono (hs : balanced 𝕝 s) {a : 𝕝} {b : 𝕜} (h : ∥a∥ ≤ ∥b∥) : a • s ⊆ b • s :=
begin
  obtain rfl | hb := eq_or_ne b 0,
  { rw norm_zero at h,
    rw norm_eq_zero.1 (h.antisymm $ norm_nonneg _),
    obtain rfl | h := s.eq_empty_or_nonempty,
    { simp_rw [smul_set_empty] },
    { simp_rw [zero_smul_set h] } },
  rintro _ ⟨x, hx, rfl⟩,
  refine ⟨b⁻¹ • a • x, _, smul_inv_smul₀ hb _⟩,
  rw ←smul_assoc,
  refine hs _ _ (smul_mem_smul_set hx),
  rw [norm_smul, norm_inv, ←div_eq_inv_mul],
  exact div_le_one_of_le h (norm_nonneg _),
end

/-- A balanced set absorbs itself. -/
lemma balanced.absorbs_self (hA : balanced 𝕜 A) : absorbs 𝕜 A A :=
begin
  use [1, zero_lt_one],
  intros a ha x hx,
  rw mem_smul_set_iff_inv_smul_mem₀,
  { apply hA a⁻¹,
    { rw norm_inv, exact inv_le_one ha },
    { rw mem_smul_set, use [x, hx] }},
  { rw ←norm_pos_iff, calc 0 < 1 : zero_lt_one ... ≤ ∥a∥ : ha, }
end

lemma balanced.subset_smul (hA : balanced 𝕜 A) (ha : 1 ≤ ∥a∥) : A ⊆ a • A :=
begin
  refine (subset_set_smul_iff₀ _).2 (hA (a⁻¹) _),
  { rintro rfl,
    rw norm_zero at ha,
    exact zero_lt_one.not_le ha },
  { rw norm_inv,
    exact inv_le_one ha }
end

lemma balanced.smul_eq (hA : balanced 𝕜 A) (ha : ∥a∥ = 1) : a • A = A :=
(hA _ ha.le).antisymm $ hA.subset_smul ha.ge

lemma absorbs.inter (hs : absorbs 𝕜 s u) (ht : absorbs 𝕜 t u) : absorbs 𝕜 (s ∩ t) u :=
begin
  obtain ⟨a, ha, hs⟩ := hs,
  obtain ⟨b, hb, ht⟩ := ht,
  have h : 0 < max a b := lt_max_of_lt_left ha,
  refine ⟨max a b, lt_max_of_lt_left ha, λ c hc, _⟩,
  rw smul_set_inter₀ (norm_pos_iff.1 $ h.trans_le hc),
  exact subset_inter (hs _ $ le_of_max_le_left hc) (ht _ $ le_of_max_le_right hc),
end

@[simp] lemma absorbs_inter : absorbs 𝕜 (s ∩ t) u ↔ absorbs 𝕜 s u ∧ absorbs 𝕜 t u :=
⟨λ h, ⟨h.mono_left $ inter_subset_left _ _, h.mono_left $ inter_subset_right _ _⟩,
  λ h, h.1.inter h.2⟩

lemma absorbent_univ : absorbent 𝕜 (univ : set E) :=
begin
  refine λ x, ⟨1, zero_lt_one, λ a ha, _⟩,
  rw smul_set_univ₀ (norm_pos_iff.1 $ zero_lt_one.trans_le ha),
  exact trivial,
end

/-! #### Topological vector space -/

variables [topological_space E] [has_continuous_smul 𝕜 E]

/-- Every neighbourhood of the origin is absorbent. -/
lemma absorbent_nhds_zero (hA : A ∈ 𝓝 (0 : E)) : absorbent 𝕜 A :=
begin
  intro x,
  rcases mem_nhds_iff.mp hA with ⟨w, hw₁, hw₂, hw₃⟩,
  have hc : continuous (λ t : 𝕜, t • x), from continuous_id.smul continuous_const,
  rcases metric.is_open_iff.mp (hw₂.preimage hc) 0 (by rwa [mem_preimage, zero_smul])
    with ⟨r, hr₁, hr₂⟩,
  have hr₃, from inv_pos.mpr (half_pos hr₁),
  use [(r/2)⁻¹, hr₃],
  intros a ha₁,
  have ha₂ : 0 < ∥a∥ := hr₃.trans_le ha₁,
  rw [mem_smul_set_iff_inv_smul_mem₀ (norm_pos_iff.mp ha₂)],
  refine hw₁ (hr₂ _),
  rw [metric.mem_ball, dist_zero_right, norm_inv],
  calc ∥a∥⁻¹ ≤ r/2 : (inv_le (half_pos hr₁) ha₂).mp ha₁
  ...       < r : half_lt_self hr₁,
end

/-- The union of `{0}` with the interior of a balanced set is balanced. -/
lemma balanced_zero_union_interior (hA : balanced 𝕜 A) : balanced 𝕜 ((0 : set E) ∪ interior A) :=
begin
  intros a ha, by_cases a = 0,
  { rw [h, zero_smul_set],
    exacts [subset_union_left _ _, ⟨0, or.inl rfl⟩] },
  { rw [←image_smul, image_union],
    apply union_subset_union,
    { rw [image_zero, smul_zero],
      refl },
    { calc a • interior A ⊆ interior (a • A) : (is_open_map_smul₀ h).image_interior_subset A
                      ... ⊆ interior A       : interior_mono (hA _ ha) } }
end

/-- The interior of a balanced set is balanced if it contains the origin. -/
lemma balanced.interior (hA : balanced 𝕜 A) (h : (0 : E) ∈ interior A) :
  balanced 𝕜 (interior A) :=
begin
  rw ←singleton_subset_iff at h,
  rw [←union_eq_self_of_subset_left h],
  exact balanced_zero_union_interior hA,
end

/-- The closure of a balanced set is balanced. -/
lemma balanced.closure (hA : balanced 𝕜 A) : balanced 𝕜 (closure A) :=
assume a ha,
calc _ ⊆ closure (a • A) : image_closure_subset_closure_image (continuous_id.const_smul _)
...    ⊆ _ : closure_mono (hA _ ha)

end normed_field

section nondiscrete_normed_field
variables [nondiscrete_normed_field 𝕜] [add_comm_group E] [module 𝕜 E] {s : set E}

lemma absorbs_zero_iff : absorbs 𝕜 s 0 ↔ (0 : E) ∈ s :=
begin
  refine ⟨_, λ h, ⟨1, zero_lt_one, λ a _, zero_subset.2 $ zero_mem_smul_set h⟩⟩,
  rintro ⟨r, hr, h⟩,
  obtain ⟨a, ha⟩ := normed_space.exists_lt_norm 𝕜 𝕜 r,
  have := h _ ha.le,
  rwa [zero_subset, zero_mem_smul_set_iff] at this,
  exact norm_ne_zero_iff.1 (hr.trans ha).ne',
end

lemma absorbent.zero_mem (hs : absorbent 𝕜 s) : (0 : E) ∈ s :=
absorbs_zero_iff.1 $ absorbent_iff_forall_absorbs_singleton.1 hs _

end nondiscrete_normed_field

/-!
### Seminorms
-/

/-- A seminorm on a vector space over a normed field is a function to
the reals that is positive semidefinite, positive homogeneous, and
subadditive. -/
structure seminorm (𝕜 : Type*) (E : Type*) [semi_normed_ring 𝕜] [add_monoid E] [has_scalar 𝕜 E] :=
(to_fun    : E → ℝ)
(smul'     : ∀ (a : 𝕜) (x : E), to_fun (a • x) = ∥a∥ * to_fun x)
(triangle' : ∀ x y : E, to_fun (x + y) ≤ to_fun x + to_fun y)

namespace seminorm

section semi_normed_ring
variables [semi_normed_ring 𝕜]

section add_monoid
variables [add_monoid E]

section has_scalar
variables [has_scalar 𝕜 E]

instance fun_like : fun_like (seminorm 𝕜 E) E (λ _, ℝ) :=
{ coe := seminorm.to_fun, coe_injective' := λ f g h, by cases f; cases g; congr' }

/-- Helper instance for when there's too many metavariables to apply `to_fun.to_coe_fn`. -/
instance : has_coe_to_fun (seminorm 𝕜 E) (λ _, E → ℝ) := ⟨λ p, p.to_fun⟩

@[ext] lemma ext {p q : seminorm 𝕜 E} (h : ∀ x, (p : E → ℝ) x = q x) : p = q := fun_like.ext p q h

instance : has_zero (seminorm 𝕜 E) :=
⟨{ to_fun    := 0,
  smul'     := λ _ _, (mul_zero _).symm,
  triangle' := λ _ _, eq.ge (zero_add _) }⟩

@[simp] lemma coe_zero : ⇑(0 : seminorm 𝕜 E) = 0 := rfl

instance : inhabited (seminorm 𝕜 E) := ⟨0⟩

variables (p : seminorm 𝕜 E) (c : 𝕜) (x y : E) (r : ℝ)

protected lemma smul : p (c • x) = ∥c∥ * p x := p.smul' _ _
protected lemma triangle : p (x + y) ≤ p x + p y := p.triangle' _ _

-- TODO: define `has_Sup` too, from the skeleton at
-- https://github.com/leanprover-community/mathlib/pull/11329#issuecomment-1008915345
noncomputable instance : has_sup (seminorm 𝕜 E) :=
{ sup := λ p q,
  { to_fun := p ⊔ q,
    triangle' := λ x y, sup_le
      ((p.triangle x y).trans $ add_le_add le_sup_left le_sup_left)
      ((q.triangle x y).trans $ add_le_add le_sup_right le_sup_right),
    smul' := λ x v, (congr_arg2 max (p.smul x v) (q.smul x v)).trans $
      (mul_max_of_nonneg _ _ $ norm_nonneg x).symm } }

@[simp] lemma coe_sup (p q : seminorm 𝕜 E) : ⇑(p ⊔ q) = p ⊔ q := rfl

instance : partial_order (seminorm 𝕜 E) :=
  partial_order.lift _ fun_like.coe_injective

lemma le_def (p q : seminorm 𝕜 E) : p ≤ q ↔ (p : E → ℝ) ≤ q := iff.rfl
lemma lt_def (p q : seminorm 𝕜 E) : p < q ↔ (p : E → ℝ) < q := iff.rfl

noncomputable instance : semilattice_sup (seminorm 𝕜 E) :=
function.injective.semilattice_sup _ fun_like.coe_injective coe_sup

end has_scalar

section smul_with_zero
variables [smul_with_zero 𝕜 E] (p : seminorm 𝕜 E)

@[simp]
protected lemma zero : p 0 = 0 :=
calc p 0 = p ((0 : 𝕜) • 0) : by rw zero_smul
...      = 0 : by rw [p.smul, norm_zero, zero_mul]

end smul_with_zero
end add_monoid

section norm_one_class
variables [norm_one_class 𝕜] [add_comm_group E] [module 𝕜 E] (p : seminorm 𝕜 E) (x y : E) (r : ℝ)

@[simp]
protected lemma neg : p (-x) = p x :=
calc p (-x) = p ((-1 : 𝕜) • x) : by rw neg_one_smul
...         = p x : by rw [p.smul, norm_neg, norm_one, one_mul]

protected lemma sub_le : p (x - y) ≤ p x + p y :=
calc
  p (x - y)
      = p (x + -y) : by rw sub_eq_add_neg
  ... ≤ p x + p (-y) : p.triangle x (-y)
  ... = p x + p y : by rw p.neg

lemma nonneg : 0 ≤ p x :=
have h: 0 ≤ 2 * p x, from
calc 0 = p (x + (- x)) : by rw [add_neg_self, p.zero]
...    ≤ p x + p (-x)  : p.triangle _ _
...    = 2 * p x : by rw [p.neg, two_mul],
nonneg_of_mul_nonneg_left h zero_lt_two

lemma sub_rev : p (x - y) = p (y - x) := by rw [←neg_sub, p.neg]

instance : order_bot (seminorm 𝕜 E) := ⟨0, nonneg⟩

@[simp] lemma coe_bot : ⇑(⊥ : seminorm 𝕜 E) = 0 := rfl

lemma bot_eq_zero : (⊥ : seminorm 𝕜 E) = 0 := rfl

lemma finset_sup_apply (p : ι → seminorm 𝕜 E) (s : finset ι) (x : E) :
  s.sup p x = ↑(s.sup (λ i, ⟨p i x, nonneg (p i) x⟩) : nnreal) :=
begin
  induction s using finset.cons_induction_on with a s ha ih,
  { rw [finset.sup_empty, finset.sup_empty, coe_bot, _root_.bot_eq_zero, pi.zero_apply,
        nonneg.coe_zero] },
  { rw [finset.sup_cons, finset.sup_cons, coe_sup, sup_eq_max, pi.sup_apply, sup_eq_max,
        nnreal.coe_max, subtype.coe_mk, ih] }
end

end norm_one_class

/-! ### Seminorm ball -/

section add_comm_group
variables [add_comm_group E]

section has_scalar
variables [has_scalar 𝕜 E] (p : seminorm 𝕜 E)

/-- The ball of radius `r` at `x` with respect to seminorm `p` is the set of elements `y` with
`p (y - x) < `r`. -/
def ball (x : E) (r : ℝ) := { y : E | p (y - x) < r }

variables {x y : E} {r : ℝ}

@[simp] lemma mem_ball : y ∈ ball p x r ↔ p (y - x) < r := iff.rfl

lemma mem_ball_zero : y ∈ ball p 0 r ↔ p y < r := by rw [mem_ball, sub_zero]

lemma ball_zero_eq : ball p 0 r = { y : E | p y < r } := set.ext $ λ x, p.mem_ball_zero

@[simp] lemma ball_zero' (x : E) (hr : 0 < r) : ball (0 : seminorm 𝕜 E) x r = set.univ :=
begin
  rw [set.eq_univ_iff_forall, ball],
  simp [hr],
end
lemma ball_sup (p : seminorm 𝕜 E) (q : seminorm 𝕜 E) (e : E) (r : ℝ) :
  ball (p ⊔ q) e r = ball p e r ∩ ball q e r :=
by simp_rw [ball, ←set.set_of_and, coe_sup, pi.sup_apply, sup_lt_iff]

lemma ball_finset_sup' (p : ι → seminorm 𝕜 E) (s : finset ι) (H : s.nonempty) (e : E) (r : ℝ) :
  ball (s.sup' H p) e r = s.inf' H (λ i, ball (p i) e r) :=
begin
  induction H using finset.nonempty.cons_induction with a a s ha hs ih,
  { classical, simp },
  { rw [finset.sup'_cons hs, finset.inf'_cons hs, ball_sup, inf_eq_inter, ih] },
end

end has_scalar

section module
variables [norm_one_class 𝕜] [module 𝕜 E] (p : seminorm 𝕜 E)

@[simp] lemma ball_bot {r : ℝ} (x : E) (hr : 0 < r) : ball (⊥ : seminorm 𝕜 E) x r = set.univ :=
ball_zero' x hr

/-- Seminorm-balls at the origin are balanced. -/
lemma balanced_ball_zero (r : ℝ) : balanced 𝕜 (ball p 0 r) :=
begin
  rintro a ha x ⟨y, hy, hx⟩,
  rw [mem_ball_zero, ←hx, p.smul],
  calc _ ≤ p y : mul_le_of_le_one_left (p.nonneg _) ha
  ...    < r   : by rwa mem_ball_zero at hy,
end

lemma ball_finset_sup_eq_Inter (p : ι → seminorm 𝕜 E) (s : finset ι) (e : E) {r : ℝ} (hr : 0 < r) :
  ball (s.sup p) e r = ⋂ (i ∈ s), ball (p i) e r :=
begin
  lift r to nnreal using hr.le,
  simp_rw [ball, Inter_set_of, finset_sup_apply, nnreal.coe_lt_coe,
    finset.sup_lt_iff (show ⊥ < r, from hr), ←nnreal.coe_lt_coe, subtype.coe_mk],
end

lemma ball_finset_sup (p : ι → seminorm 𝕜 E) (s : finset ι) (e : E) {r : ℝ}
  (hr : 0 < r) : ball (s.sup p) e r = s.inf (λ i, ball (p i) e r) :=
begin
  rw finset.inf_eq_infi,
  exact ball_finset_sup_eq_Inter _ _ _ hr,
end

end module
end add_comm_group
end semi_normed_ring

section normed_field
variables [normed_field 𝕜] [add_comm_group E] [module 𝕜 E] (p : seminorm 𝕜 E) {A B : set E}
  {a : 𝕜} {r : ℝ} {x : E}

/-- Seminorm-balls at the origin are absorbent. -/
protected lemma absorbent_ball_zero (hr : 0 < r) : absorbent 𝕜 (ball p (0 : E) r) :=
begin
  rw absorbent_iff_nonneg_lt,
  rintro x,
  have hxr : 0 ≤ p x/r := div_nonneg (p.nonneg _) hr.le,
  refine ⟨p x/r, hxr, λ a ha, _⟩,
  have ha₀ : 0 < ∥a∥ := hxr.trans_lt ha,
  refine ⟨a⁻¹ • x, _, smul_inv_smul₀ (norm_pos_iff.1 ha₀) x⟩,
  rwa [mem_ball_zero, p.smul, norm_inv, inv_mul_lt_iff ha₀, ←div_lt_iff hr],
end

/-- Seminorm-balls containing the origin are absorbent. -/
protected lemma absorbent_ball (hpr : p x < r) : absorbent 𝕜 (ball p x r) :=
begin
  refine (p.absorbent_ball_zero $ sub_pos.2 hpr).subset (λ y hy, _),
  rw p.mem_ball_zero at hy,
  exact p.mem_ball.2 ((p.sub_le _ _).trans_lt $ add_lt_of_lt_sub_right hy),
end

lemma symmetric_ball_zero (r : ℝ) (hx : x ∈ ball p 0 r) : -x ∈ ball p 0 r :=
balanced_ball_zero p r (-1) (by rw [norm_neg, norm_one]) ⟨x, hx, by rw [neg_smul, one_smul]⟩

end normed_field

section normed_linear_ordered_field
variables [normed_linear_ordered_field 𝕜] [add_comm_group E] [semi_normed_space ℝ 𝕜] [module 𝕜 E]

section has_scalar
variables [has_scalar ℝ E] [is_scalar_tower ℝ 𝕜 E] (p : seminorm 𝕜 E)

/-- A seminorm is convex. Also see `convex_on_norm`. -/
protected lemma convex_on : convex_on ℝ univ p :=
begin
  refine ⟨convex_univ, λ x y _ _ a b ha hb hab, _⟩,
  calc p (a • x + b • y) ≤ p (a • x) + p (b • y) : p.triangle _ _
    ... = ∥a • (1 : 𝕜)∥ * p x + ∥b • (1 : 𝕜)∥ * p y
        : by rw [←p.smul, ←p.smul, smul_one_smul, smul_one_smul]
    ... = a * p x + b * p y
        : by rw [norm_smul, norm_smul, norm_one, mul_one, mul_one, real.norm_of_nonneg ha,
            real.norm_of_nonneg hb],
end

end has_scalar

section module
variables [module ℝ E] [is_scalar_tower ℝ 𝕜 E] (p : seminorm 𝕜 E) (x : E) (r : ℝ)

/-- Seminorm-balls are convex. -/
lemma convex_ball : convex ℝ (ball p x r) :=
begin
  convert (p.convex_on.translate_left (-x)).convex_lt r,
  ext y,
  rw [preimage_univ, sep_univ, p.mem_ball, sub_eq_add_neg],
  refl,
end

end module
end normed_linear_ordered_field

-- TODO: convexity and absorbent/balanced sets in vector spaces over ℝ

end seminorm

/-! ### The norm as a seminorm -/

section norm_seminorm
variables (𝕜 E) [normed_field 𝕜] [semi_normed_group E] [semi_normed_space 𝕜 E] {r : ℝ}

/-- The norm of a seminormed group as a seminorm. -/
def norm_seminorm : seminorm 𝕜 E :=
{ to_fun := norm,
  smul' := norm_smul,
  triangle' := norm_add_le }

@[simp] lemma coe_norm_seminorm : ⇑(norm_seminorm 𝕜 E) = norm := rfl

@[simp] lemma ball_norm_seminorm : (norm_seminorm 𝕜 E).ball = metric.ball :=
by { ext x r y, simp only [seminorm.mem_ball, metric.mem_ball, coe_norm_seminorm, dist_eq_norm] }

variables {𝕜 E} {x : E}

/-- Balls at the origin are absorbent. -/
lemma absorbent_ball_zero (hr : 0 < r) : absorbent 𝕜 (metric.ball (0 : E) r) :=
by { rw ←ball_norm_seminorm 𝕜, exact (norm_seminorm _ _).absorbent_ball_zero hr }

/-- Balls containing the origin are absorbent. -/
lemma absorbent_ball (hx : ∥x∥ < r) : absorbent 𝕜 (metric.ball x r) :=
by { rw ←ball_norm_seminorm 𝕜, exact (norm_seminorm _ _).absorbent_ball hx }

/-- Balls at the origin are balanced. -/
lemma balanced_ball_zero [norm_one_class 𝕜] : balanced 𝕜 (metric.ball (0 : E) r) :=
by { rw ←ball_norm_seminorm 𝕜, exact (norm_seminorm _ _).balanced_ball_zero r }

end norm_seminorm

/-! ### Minkowksi functional -/

section gauge
noncomputable theory

section add_comm_group
variables [add_comm_group E] [module ℝ E]

/--The Minkowski functional. Given a set `s` in a real vector space, `gauge s` is the functional
which sends `x : E` to the smallest `r : ℝ` such that `x` is in `s` scaled by `r`. -/
def gauge (s : set E) (x : E) : ℝ := Inf {r : ℝ | 0 < r ∧ x ∈ r • s}

variables {s t : set E} {a : ℝ} {x : E}

lemma gauge_def : gauge s x = Inf {r ∈ set.Ioi 0 | x ∈ r • s} := rfl

/-- An alternative definition of the gauge using scalar multiplication on the element rather than on
the set. -/
lemma gauge_def' : gauge s x = Inf {r ∈ set.Ioi 0 | r⁻¹ • x ∈ s} :=
begin
  unfold gauge,
  congr' 1,
  ext r,
  exact and_congr_right (λ hr, mem_smul_set_iff_inv_smul_mem₀ hr.ne' _ _),
end

private lemma gauge_set_bdd_below : bdd_below {r : ℝ | 0 < r ∧ x ∈ r • s} := ⟨0, λ r hr, hr.1.le⟩

/-- If the given subset is `absorbent` then the set we take an infimum over in `gauge` is nonempty,
which is useful for proving many properties about the gauge.  -/
lemma absorbent.gauge_set_nonempty (absorbs : absorbent ℝ s) :
  {r : ℝ | 0 < r ∧ x ∈ r • s}.nonempty :=
let ⟨r, hr₁, hr₂⟩ := absorbs x in ⟨r, hr₁, hr₂ r (real.norm_of_nonneg hr₁.le).ge⟩

lemma gauge_mono (hs : absorbent ℝ s) (h : s ⊆ t) : gauge t ≤ gauge s :=
λ x, cInf_le_cInf gauge_set_bdd_below hs.gauge_set_nonempty $ λ r hr, ⟨hr.1, smul_set_mono h hr.2⟩

lemma exists_lt_of_gauge_lt (absorbs : absorbent ℝ s) (h : gauge s x < a) :
  ∃ b, 0 < b ∧ b < a ∧ x ∈ b • s :=
begin
  obtain ⟨b, ⟨hb, hx⟩, hba⟩ := exists_lt_of_cInf_lt absorbs.gauge_set_nonempty h,
  exact ⟨b, hb, hba, hx⟩,
end

/-- The gauge evaluated at `0` is always zero (mathematically this requires `0` to be in the set `s`
but, the real infimum of the empty set in Lean being defined as `0`, it holds unconditionally). -/
@[simp] lemma gauge_zero : gauge s 0 = 0 :=
begin
  rw gauge_def',
  by_cases (0 : E) ∈ s,
  { simp only [smul_zero, sep_true, h, cInf_Ioi] },
  { simp only [smul_zero, sep_false, h, real.Inf_empty] }
end

@[simp] lemma gauge_zero' : gauge (0 : set E) = 0 :=
begin
  ext,
  rw gauge_def',
  obtain rfl | hx := eq_or_ne x 0,
  { simp only [cInf_Ioi, mem_zero, pi.zero_apply, eq_self_iff_true, sep_true, smul_zero] },
  { simp only [mem_zero, pi.zero_apply, inv_eq_zero, smul_eq_zero],
    convert real.Inf_empty,
    exact eq_empty_iff_forall_not_mem.2 (λ r hr, hr.2.elim (ne_of_gt hr.1) hx) }
end

@[simp] lemma gauge_empty : gauge (∅ : set E) = 0 :=
by { ext, simp only [gauge_def', real.Inf_empty, mem_empty_eq, pi.zero_apply, sep_false] }

lemma gauge_of_subset_zero (h : s ⊆ 0) : gauge s = 0 :=
by { obtain rfl | rfl := subset_singleton_iff_eq.1 h, exacts [gauge_empty, gauge_zero'] }

/-- The gauge is always nonnegative. -/
lemma gauge_nonneg (x : E) : 0 ≤ gauge s x := real.Inf_nonneg _ $ λ x hx, hx.1.le

lemma gauge_neg (symmetric : ∀ x ∈ s, -x ∈ s) (x : E) : gauge s (-x) = gauge s x :=
begin
  have : ∀ x, -x ∈ s ↔ x ∈ s := λ x, ⟨λ h, by simpa using symmetric _ h, symmetric x⟩,
  rw [gauge_def', gauge_def'],
  simp_rw [smul_neg, this],
end

lemma gauge_le_of_mem (ha : 0 ≤ a) (hx : x ∈ a • s) : gauge s x ≤ a :=
begin
  obtain rfl | ha' := ha.eq_or_lt,
  { rw [mem_singleton_iff.1 (zero_smul_subset _ hx), gauge_zero] },
  { exact cInf_le gauge_set_bdd_below ⟨ha', hx⟩ }
end

lemma gauge_le_eq (hs₁ : convex ℝ s) (hs₀ : (0 : E) ∈ s) (hs₂ : absorbent ℝ s) (ha : 0 ≤ a) :
  {x | gauge s x ≤ a} = ⋂ (r : ℝ) (H : a < r), r • s :=
begin
  ext,
  simp_rw [set.mem_Inter, set.mem_set_of_eq],
  split,
  { intros h r hr,
    have hr' := ha.trans_lt hr,
    rw mem_smul_set_iff_inv_smul_mem₀ hr'.ne',
    obtain ⟨δ, δ_pos, hδr, hδ⟩ := exists_lt_of_gauge_lt hs₂ (h.trans_lt hr),
    suffices : (r⁻¹ * δ) • δ⁻¹ • x ∈ s,
    { rwa [smul_smul, mul_inv_cancel_right₀ δ_pos.ne'] at this },
    rw mem_smul_set_iff_inv_smul_mem₀ δ_pos.ne' at hδ,
    refine hs₁.smul_mem_of_zero_mem hs₀ hδ
      ⟨mul_nonneg (inv_nonneg.2 hr'.le) δ_pos.le, _⟩,
    rw [inv_mul_le_iff hr', mul_one],
    exact hδr.le },
  { refine λ h, le_of_forall_pos_lt_add (λ ε hε, _),
    have hε' := (lt_add_iff_pos_right a).2 (half_pos hε),
    exact (gauge_le_of_mem (ha.trans hε'.le) $ h _ hε').trans_lt
      (add_lt_add_left (half_lt_self hε) _) }
end

lemma gauge_lt_eq' (absorbs : absorbent ℝ s) (a : ℝ) :
  {x | gauge s x < a} = ⋃ (r : ℝ) (H : 0 < r) (H : r < a), r • s :=
begin
  ext,
  simp_rw [mem_set_of_eq, mem_Union, exists_prop],
  exact ⟨exists_lt_of_gauge_lt absorbs,
    λ ⟨r, hr₀, hr₁, hx⟩, (gauge_le_of_mem hr₀.le hx).trans_lt hr₁⟩,
end

lemma gauge_lt_eq (absorbs : absorbent ℝ s) (a : ℝ) :
  {x | gauge s x < a} = ⋃ (r ∈ set.Ioo 0 (a : ℝ)), r • s :=
begin
  ext,
  simp_rw [mem_set_of_eq, mem_Union, exists_prop, mem_Ioo, and_assoc],
  exact ⟨exists_lt_of_gauge_lt absorbs,
    λ ⟨r, hr₀, hr₁, hx⟩, (gauge_le_of_mem hr₀.le hx).trans_lt hr₁⟩,
end

lemma gauge_lt_one_subset_self (hs : convex ℝ s) (h₀ : (0 : E) ∈ s) (absorbs : absorbent ℝ s) :
  {x | gauge s x < 1} ⊆ s :=
begin
  rw gauge_lt_eq absorbs,
  apply set.bUnion_subset,
  rintro r hr _ ⟨y, hy, rfl⟩,
  exact hs.smul_mem_of_zero_mem h₀ hy (Ioo_subset_Icc_self hr),
end

lemma gauge_le_one_of_mem {x : E} (hx : x ∈ s) : gauge s x ≤ 1 :=
gauge_le_of_mem zero_le_one $ by rwa one_smul

lemma self_subset_gauge_le_one : s ⊆ {x | gauge s x ≤ 1} := λ x, gauge_le_one_of_mem

lemma convex.gauge_le (hs : convex ℝ s) (h₀ : (0 : E) ∈ s) (absorbs : absorbent ℝ s) (r : ℝ) :
  convex ℝ {x | gauge s x ≤ r} :=
begin
  by_cases hr : 0 ≤ r,
  { rw gauge_le_eq hs h₀ absorbs hr,
    exact convex_Inter (λ i, convex_Inter (λ hi, hs.smul _)) },
  { convert convex_empty,
    exact eq_empty_iff_forall_not_mem.2 (λ x hx, hr $ (gauge_nonneg _).trans hx) }
end

lemma balanced.star_convex (hs : balanced ℝ s) : star_convex ℝ 0 s :=
star_convex_zero_iff.2 $ λ x hx a ha₀ ha₁,
  hs _ (by rwa real.norm_of_nonneg ha₀) (smul_mem_smul_set hx)

lemma le_gauge_of_not_mem (hs₀ : star_convex ℝ 0 s) (hs₂ : absorbs ℝ s {x}) (hx : x ∉ a • s) :
  a ≤ gauge s x :=
begin
  rw star_convex_zero_iff at hs₀,
  obtain ⟨r, hr, h⟩ := hs₂,
  refine le_cInf ⟨r, hr, singleton_subset_iff.1 $ h _ (real.norm_of_nonneg hr.le).ge⟩ _,
  rintro b ⟨hb, x, hx', rfl⟩,
  refine not_lt.1 (λ hba, hx _),
  have ha := hb.trans hba,
  refine ⟨(a⁻¹ * b) • x, hs₀ hx' (mul_nonneg (inv_nonneg.2 ha.le) hb.le) _, _⟩,
  { rw ←div_eq_inv_mul,
    exact div_le_one_of_le hba.le ha.le },
  { rw [←mul_smul, mul_inv_cancel_left₀ ha.ne'] }
end

lemma one_le_gauge_of_not_mem (hs₁ : star_convex ℝ 0 s) (hs₂ : absorbs ℝ s {x}) (hx : x ∉ s) :
  1 ≤ gauge s x :=
le_gauge_of_not_mem hs₁ hs₂ $ by rwa one_smul

section linear_ordered_field
variables {α : Type*} [linear_ordered_field α] [mul_action_with_zero α ℝ] [ordered_smul α ℝ]

lemma gauge_smul_of_nonneg [mul_action_with_zero α E] [is_scalar_tower α ℝ (set E)] {s : set E}
  {r : α} (hr : 0 ≤ r) (x : E) :
  gauge s (r • x) = r • gauge s x :=
begin
  obtain rfl | hr' := hr.eq_or_lt,
  { rw [zero_smul, gauge_zero, zero_smul] },
  rw [gauge_def', gauge_def', ←real.Inf_smul_of_nonneg hr],
  congr' 1,
  ext β,
  simp_rw [set.mem_smul_set, set.mem_sep_eq],
  split,
  { rintro ⟨hβ, hx⟩,
    simp_rw [mem_Ioi] at ⊢ hβ,
    have := smul_pos (inv_pos.2 hr') hβ,
    refine ⟨r⁻¹ • β, ⟨this, _⟩, smul_inv_smul₀ hr'.ne' _⟩,
    rw ←mem_smul_set_iff_inv_smul_mem₀ at ⊢ hx,
    rwa [smul_assoc, mem_smul_set_iff_inv_smul_mem₀ (inv_ne_zero hr'.ne'), inv_inv₀],
    { exact this.ne' },
    { exact hβ.ne' } },
  { rintro ⟨β, ⟨hβ, hx⟩, rfl⟩,
    rw mem_Ioi at ⊢ hβ,
    have := smul_pos hr' hβ,
    refine ⟨this, _⟩,
    rw ←mem_smul_set_iff_inv_smul_mem₀ at ⊢ hx,
    rw smul_assoc,
    exact smul_mem_smul_set hx,
    { exact this.ne' },
    { exact hβ.ne'} }
end

/-- In textbooks, this is the homogeneity of the Minkowksi functional. -/
lemma gauge_smul [module α E] [is_scalar_tower α ℝ (set E)] {s : set E}
  (symmetric : ∀ x ∈ s, -x ∈ s) (r : α) (x : E) :
  gauge s (r • x) = abs r • gauge s x :=
begin
  rw ←gauge_smul_of_nonneg (abs_nonneg r),
  obtain h | h := abs_choice r,
  { rw h },
  { rw [h, neg_smul, gauge_neg symmetric] },
  { apply_instance }
end

lemma gauge_smul_left_of_nonneg [mul_action_with_zero α E] [smul_comm_class α ℝ ℝ]
  [is_scalar_tower α ℝ ℝ] [is_scalar_tower α ℝ E] {s : set E} {a : α} (ha : 0 ≤ a) :
  gauge (a • s) = a⁻¹ • gauge s :=
begin
  obtain rfl | ha' := ha.eq_or_lt,
  { rw [inv_zero, zero_smul, gauge_of_subset_zero (zero_smul_subset _)] },
  ext,
  rw [gauge_def', pi.smul_apply, gauge_def', ←real.Inf_smul_of_nonneg (inv_nonneg.2 ha)],
  congr' 1,
  ext r,
  simp_rw [set.mem_smul_set, set.mem_sep_eq],
  split,
  { rintro ⟨hr, y, hy, h⟩,
    simp_rw [mem_Ioi] at ⊢ hr,
    refine ⟨a • r, ⟨smul_pos ha' hr, _⟩, inv_smul_smul₀ ha'.ne' _⟩,
    rwa [smul_inv₀, smul_assoc, ←h, inv_smul_smul₀ ha'.ne'] },
  { rintro ⟨r, ⟨hr, hx⟩, rfl⟩,
    rw mem_Ioi at ⊢ hr,
    have := smul_pos ha' hr,
    refine ⟨smul_pos (inv_pos.2 ha') hr, r⁻¹ • x, hx, _⟩,
    rw [smul_inv₀, smul_assoc, inv_inv₀] }
end

lemma gauge_smul_left [module α E] [smul_comm_class α ℝ ℝ] [is_scalar_tower α ℝ ℝ]
  [is_scalar_tower α ℝ E] {s : set E} (symmetric : ∀ x ∈ s, -x ∈ s) (a : α) :
  gauge (a • s) = |a|⁻¹ • gauge s :=
begin
  rw ←gauge_smul_left_of_nonneg (abs_nonneg a),
  obtain h | h := abs_choice a,
  { rw h },
  { rw [h, set.neg_smul_set, ←set.smul_set_neg],
    congr,
    ext y,
    refine ⟨symmetric _, λ hy, _⟩,
    rw ←neg_neg y,
    exact symmetric _ hy },
  { apply_instance }
end

end linear_ordered_field

section topological_space
variables [topological_space E] [has_continuous_smul ℝ E]

lemma interior_subset_gauge_lt_one (s : set E) : interior s ⊆ {x | gauge s x < 1} :=
begin
  intros x hx,
  let f : ℝ → E := λ t, t • x,
  have hf : continuous f,
  { continuity },
  let s' := f ⁻¹' (interior s),
  have hs' : is_open s' := hf.is_open_preimage _ is_open_interior,
  have one_mem : (1 : ℝ) ∈ s',
  { simpa only [s', f, set.mem_preimage, one_smul] },
  obtain ⟨ε, hε₀, hε⟩ := (metric.nhds_basis_closed_ball.1 _).1
    (is_open_iff_mem_nhds.1 hs' 1 one_mem),
  rw real.closed_ball_eq_Icc at hε,
  have hε₁ : 0 < 1 + ε := hε₀.trans (lt_one_add ε),
  have : (1 + ε)⁻¹ < 1,
  { rw inv_lt_one_iff,
    right,
    linarith },
  refine (gauge_le_of_mem (inv_nonneg.2 hε₁.le) _).trans_lt this,
  rw mem_inv_smul_set_iff₀ hε₁.ne',
  exact interior_subset
    (hε ⟨(sub_le_self _ hε₀.le).trans ((le_add_iff_nonneg_right _).2 hε₀.le), le_rfl⟩),
end

lemma gauge_lt_one_eq_self_of_open (hs : convex ℝ s) (zero_mem : (0 : E) ∈ s)
  (hs₂ : is_open s) :
  {x | gauge s x < 1} = s :=
begin
  apply (gauge_lt_one_subset_self hs ‹_› $ absorbent_nhds_zero $ hs₂.mem_nhds zero_mem).antisymm,
  convert interior_subset_gauge_lt_one s,
  exact hs₂.interior_eq.symm,
end

lemma gauge_lt_one_of_mem_of_open (hs : convex ℝ s) (zero_mem : (0 : E) ∈ s) (hs₂ : is_open s)
  {x : E} (hx : x ∈ s) :
  gauge s x < 1 :=
by rwa ←gauge_lt_one_eq_self_of_open hs zero_mem hs₂ at hx

lemma gauge_lt_of_mem_smul (x : E) (ε : ℝ) (hε : 0 < ε) (zero_mem : (0 : E) ∈ s)
  (hs : convex ℝ s) (hs₂ : is_open s) (hx : x ∈ ε • s) :
  gauge s x < ε :=
begin
  have : ε⁻¹ • x ∈ s,
  { rwa ←mem_smul_set_iff_inv_smul_mem₀ hε.ne' },
  have h_gauge_lt := gauge_lt_one_of_mem_of_open hs zero_mem hs₂ this,
  rwa [gauge_smul_of_nonneg (inv_nonneg.2 hε.le), smul_eq_mul, inv_mul_lt_iff hε, mul_one]
    at h_gauge_lt,
  apply_instance
end

end topological_space

lemma gauge_add_le (hs : convex ℝ s) (absorbs : absorbent ℝ s) (x y : E) :
  gauge s (x + y) ≤ gauge s x + gauge s y :=
begin
  refine le_of_forall_pos_lt_add (λ ε hε, _),
  obtain ⟨a, ha, ha', hx⟩ := exists_lt_of_gauge_lt absorbs
    (lt_add_of_pos_right (gauge s x) (half_pos hε)),
  obtain ⟨b, hb, hb', hy⟩ := exists_lt_of_gauge_lt absorbs
    (lt_add_of_pos_right (gauge s y) (half_pos hε)),
  rw mem_smul_set_iff_inv_smul_mem₀ ha.ne' at hx,
  rw mem_smul_set_iff_inv_smul_mem₀ hb.ne' at hy,
  suffices : gauge s (x + y) ≤ a + b,
  { linarith },
  have hab : 0 < a + b := add_pos ha hb,
  apply gauge_le_of_mem hab.le,
  have := convex_iff_div.1 hs hx hy ha.le hb.le hab,
  rwa [smul_smul, smul_smul, mul_comm_div', mul_comm_div', ←mul_div_assoc, ←mul_div_assoc,
    mul_inv_cancel ha.ne', mul_inv_cancel hb.ne', ←smul_add, one_div,
    ←mem_smul_set_iff_inv_smul_mem₀ hab.ne'] at this,
end

/-- `gauge s` as a seminorm when `s` is symmetric, convex and absorbent. -/
@[simps] def gauge_seminorm (hs₀ : ∀ x ∈ s, -x ∈ s) (hs₁ : convex ℝ s) (hs₂ : absorbent ℝ s) :
  seminorm ℝ E :=
{ to_fun := gauge s,
  smul' := λ r x, by rw [gauge_smul hs₀, real.norm_eq_abs, smul_eq_mul]; apply_instance,
  triangle' := gauge_add_le hs₁ hs₂ }

section gauge_seminorm
variables {hs₀ : ∀ x ∈ s, -x ∈ s} {hs₁ : convex ℝ s} {hs₂ : absorbent ℝ s}

section topological_space
variables [topological_space E] [has_continuous_smul ℝ E]

lemma gauge_seminorm_lt_one_of_open (hs : is_open s) {x : E} (hx : x ∈ s) :
  gauge_seminorm hs₀ hs₁ hs₂ x < 1 :=
gauge_lt_one_of_mem_of_open hs₁ hs₂.zero_mem hs hx

end topological_space
end gauge_seminorm

/-- Any seminorm arises as the gauge of its unit ball. -/
@[simp] protected lemma seminorm.gauge_ball (p : seminorm ℝ E) : gauge (p.ball 0 1) = p :=
begin
  ext,
  obtain hp | hp := {r : ℝ | 0 < r ∧ x ∈ r • p.ball 0 1}.eq_empty_or_nonempty,
  { rw [gauge, hp, real.Inf_empty],
    by_contra,
    have hpx : 0 < p x := (p.nonneg x).lt_of_ne h,
    have hpx₂ : 0 < 2 * p x := mul_pos zero_lt_two hpx,
    refine hp.subset ⟨hpx₂, (2 * p x)⁻¹ • x, _, smul_inv_smul₀ hpx₂.ne' _⟩,
    rw [p.mem_ball_zero, p.smul, real.norm_eq_abs, abs_of_pos (inv_pos.2 hpx₂), inv_mul_lt_iff hpx₂,
      mul_one],
    exact lt_mul_of_one_lt_left hpx one_lt_two },
  refine is_glb.cInf_eq ⟨λ r, _, λ r hr, le_of_forall_pos_le_add $ λ ε hε, _⟩ hp,
  { rintro ⟨hr, y, hy, rfl⟩,
    rw p.mem_ball_zero at hy,
    rw [p.smul, real.norm_eq_abs, abs_of_pos hr],
    exact mul_le_of_le_one_right hr.le hy.le },
  { have hpε : 0 < p x + ε := add_pos_of_nonneg_of_pos (p.nonneg _) hε,
    refine hr ⟨hpε, (p x + ε)⁻¹ • x, _, smul_inv_smul₀ hpε.ne' _⟩,
    rw [p.mem_ball_zero, p.smul, real.norm_eq_abs, abs_of_pos (inv_pos.2 hpε), inv_mul_lt_iff hpε,
      mul_one],
    exact lt_add_of_pos_right _ hε }
end

lemma seminorm.gauge_seminorm_ball (p : seminorm ℝ E) :
  gauge_seminorm (λ x, p.symmetric_ball_zero 1) (p.convex_ball 0 1)
    (p.absorbent_ball_zero zero_lt_one) = p := fun_like.coe_injective p.gauge_ball

end add_comm_group

section norm
variables [semi_normed_group E] [semi_normed_space ℝ E] {s : set E} {r : ℝ} {x : E}

lemma gauge_unit_ball (x : E) : gauge (metric.ball (0 : E) 1) x = ∥x∥ :=
begin
  obtain rfl | hx := eq_or_ne x 0,
  { rw [norm_zero, gauge_zero] },
  refine (le_of_forall_pos_le_add $ λ ε hε, _).antisymm _,
  { have := add_pos_of_nonneg_of_pos (norm_nonneg x) hε,
    refine gauge_le_of_mem this.le _,
    rw [smul_ball this.ne', smul_zero, real.norm_of_nonneg this.le, mul_one, mem_ball_zero_iff],
    exact lt_add_of_pos_right _ hε },
  refine le_gauge_of_not_mem balanced_ball_zero.star_convex
    (absorbent_ball_zero zero_lt_one).absorbs (λ h, _),
  obtain hx' | hx' := eq_or_ne (∥x∥) 0,
  { rw hx' at h,
    exact hx (zero_smul_subset _ h) },
  { rw [mem_smul_set_iff_inv_smul_mem₀ hx', mem_ball_zero_iff, norm_smul, norm_inv, norm_norm,
      inv_mul_cancel hx'] at h,
    exact lt_irrefl _ h }
end

lemma smul_unit_ball {r : ℝ} (hr : 0 < r) : r • metric.ball (0 : E) 1 = metric.ball (0 : E) r :=
by rw [smul_ball hr.ne', smul_zero, mul_one, real.norm_of_nonneg hr.le]

lemma gauge_ball (hr : 0 < r) (x : E) : gauge (metric.ball (0 : E) r) x = ∥x∥ / r :=
begin
  rw [←smul_unit_ball hr, gauge_smul_left, pi.smul_apply, gauge_unit_ball, smul_eq_mul,
    abs_of_nonneg hr.le, div_eq_inv_mul],
  simp_rw [mem_ball_zero_iff, norm_neg],
  exact λ _, id,
end

lemma mul_gauge_le_norm (hs : metric.ball (0 : E) r ⊆ s) : r * gauge s x ≤ ∥x∥ :=
begin
  obtain hr | hr := le_or_lt r 0,
  { exact (mul_nonpos_of_nonpos_of_nonneg hr $ gauge_nonneg _).trans (norm_nonneg _) },
  rw [mul_comm, ←le_div_iff hr, ←gauge_ball hr],
  exact gauge_mono (absorbent_ball_zero hr) hs x,
end

end norm
end gauge

-- TODO: topology induced by family of seminorms, local convexity.<|MERGE_RESOLUTION|>--- conflicted
+++ resolved
@@ -71,7 +71,6 @@
 open normed_field set
 open_locale pointwise topological_space
 
-<<<<<<< HEAD
 namespace set
 variables {α β : Type*}
 
@@ -176,7 +175,7 @@
 
 open set
 
-variables {𝕜 𝕝 E : Type*}
+variables {𝕜 𝕝 E ι : Type*}
 
 lemma norm_ne_zero [semi_normed_group E] {g : E} : ∥g∥ ≠ 0 → g ≠ 0 :=
 mt $ by { rintro rfl, exact norm_zero }
@@ -198,9 +197,6 @@
 end
 
 end smul
-=======
-variables {𝕜 E ι : Type*}
->>>>>>> 1a29adc4
 
 section semi_normed_ring
 variables [semi_normed_ring 𝕜]
